/*  Copyright (C) 2011 CZ.NIC Labs

    This program is free software: you can redistribute it and/or modify
    it under the terms of the GNU General Public License as published by
    the Free Software Foundation, either version 3 of the License, or
    (at your option) any later version.

    This program is distributed in the hope that it will be useful,
    but WITHOUT ANY WARRANTY; without even the implied warranty of
    MERCHANTABILITY or FITNESS FOR A PARTICULAR PURPOSE.  See the
    GNU General Public License for more details.

    You should have received a copy of the GNU General Public License
    along with this program.  If not, see <http://www.gnu.org/licenses/>.
 */

#include <config.h>
#include <stdio.h>
#include <assert.h>
#include <sys/time.h>

#include <urcu.h>

#include "nameserver/name-server.h"
#include "updates/xfr-in.h"

#include "util/error.h"
#include "libknot.h"
#include "util/debug.h"
#include "packet/packet.h"
#include "packet/response.h"
#include "packet/query.h"
#include "consts.h"
// #include "knot/zone/zone-dump-text.h"
// #include "knot/zone/zone-dump.h"
#include "updates/changesets.h"
#include "updates/ddns.h"

/*----------------------------------------------------------------------------*/

/*! \brief Maximum UDP payload with EDNS enabled. */
static const uint16_t MAX_UDP_PAYLOAD_EDNS = 4096;
/*! \brief Maximum UDP payload with EDNS disabled. */
static const uint16_t MAX_UDP_PAYLOAD      = 504; // 512 - 8B header
/*! \brief Maximum size of one AXFR response packet. */
static const uint16_t MAX_AXFR_PAYLOAD     = 65535;
/*! \brief Supported EDNS version. */
static const uint8_t  EDNS_VERSION         = 0;
/*! \brief Determines whether EDNS is enabled. */
static const int      EDNS_ENABLED         = 1;

/*! \brief TTL of a CNAME synthetized from a DNAME. */
static const uint32_t SYNTH_CNAME_TTL      = 0;

/*! \brief Determines whether DNSSEC is enabled. */
static const int      DNSSEC_ENABLED       = 1;

/*! \brief Determines whether NSID is enabled. */
static const int      NSID_ENABLED         = 1;

/*! \brief Length of NSID option data. */
static const uint16_t NSID_LENGTH          = 6;
/*! \brief NSID option data. */
static const uint8_t  NSID_DATA[6] = {0x46, 0x6f, 0x6f, 0x42, 0x61, 0x72};

/*! \brief Internal error code to propagate need for SERVFAIL response. */
static const int      NS_ERR_SERVFAIL      = -999;

/*----------------------------------------------------------------------------*/
/* Private functions                                                          */
/*----------------------------------------------------------------------------*/
/*!
 * \brief Finds zone where to search for the QNAME.
 *
 * \note As QTYPE DS requires special handling, this function finds a zone for
 *       a direct predecessor of QNAME in such case.
 *
 * \param zdb Zone database where to search for the proper zone.
 * \param qname QNAME.
 * \param qtype QTYPE.
 *
 * \return Zone to which QNAME belongs (according to QTYPE), or NULL if no such
 *         zone was found.
 */
static const knot_zone_t *ns_get_zone_for_qname(knot_zonedb_t *zdb,
                                                  const knot_dname_t *qname,
                                                  uint16_t qtype)
{
	const knot_zone_t *zone;
	/*
	 * Find a zone in which to search.
	 *
	 * In case of DS query, we strip the leftmost label when searching for
	 * the zone (but use whole qname in search for the record), as the DS
	 * records are only present in a parent zone.
	 */
	if (qtype == KNOT_RRTYPE_DS) {
		/*! \todo Optimize, do not deep copy dname. */
		knot_dname_t *name = knot_dname_left_chop(qname);
		zone = knot_zonedb_find_zone_for_name(zdb, name);
		/* Directly discard. */
		knot_dname_free(&name);
	} else {
		zone = knot_zonedb_find_zone_for_name(zdb, qname);
	}

	return zone;
}

/*----------------------------------------------------------------------------*/
/*!
 * \brief Synthetizes RRSet from a wildcard RRSet using the given QNAME.
 *
 * The synthetized RRSet is identical to the wildcard RRSets, except that the
 * owner name is replaced by \a qname.
 *
 * \param wildcard_rrset Wildcard RRSet to synthetize from.
 * \param qname Domain name to be used as the owner of the synthetized RRset.
 *
 * \return The synthetized RRSet (this is a newly created RRSet, remember to
 *         free it).
 */
static knot_rrset_t *ns_synth_from_wildcard(
	const knot_rrset_t *wildcard_rrset, const knot_dname_t *qname)
{
	debug_knot_ns("Synthetizing RRSet from wildcard...\n");

	knot_dname_t *owner = knot_dname_deep_copy(qname);
//	printf("Copied owner ptr: %p\n", owner);

	knot_rrset_t *synth_rrset = knot_rrset_new(
			owner, knot_rrset_type(wildcard_rrset),
			knot_rrset_class(wildcard_rrset),
			knot_rrset_ttl(wildcard_rrset));

	/* Release owner, as it's retained in rrset. */
	knot_dname_release(owner);

	if (synth_rrset == NULL) {
		return NULL;
	}

	debug_knot_ns("Created RRSet header:\n");
	knot_rrset_dump(synth_rrset, 1);

	// copy all RDATA
	const knot_rdata_t *rdata = knot_rrset_rdata(wildcard_rrset);
	while (rdata != NULL) {
		// we could use the RDATA from the wildcard rrset
		// but there is no way to distinguish it when deleting
		// temporary RRSets
		knot_rdata_t *rdata_copy = knot_rdata_deep_copy(rdata,
		                                knot_rrset_type(synth_rrset));
		if (rdata_copy == NULL) {
			knot_rrset_deep_free(&synth_rrset, 1, 1, 0);
			return NULL;
		}

		debug_knot_ns("Copied RDATA:\n");
		knot_rdata_dump(rdata_copy,
		                  knot_rrset_type(synth_rrset), 1);

		knot_rrset_add_rdata(synth_rrset, rdata_copy);
		rdata = knot_rrset_rdata_next(wildcard_rrset, rdata);
	}

//	printf("Synthetized RRSet pointer: %p\n", synth_rrset);
	return synth_rrset;
}

/*----------------------------------------------------------------------------*/
/*!
 * \brief Checks if the given RRSet is a wildcard RRSet and replaces it with
 *        a synthetized RRSet if required.
 *
 * \param name Domain name to be used as the owner of the possibly synthetized
 *             RRSet
 * \param resp Response to which the synthetized RRSet should be stored (as a
 *             temporary RRSet).
 * \param rrset RRSet to check (and possibly replace).
 */
static void ns_check_wildcard(const knot_dname_t *name, knot_packet_t *resp,
                              const knot_rrset_t **rrset)
{
	assert(name != NULL);
	assert(resp != NULL);
	assert(rrset != NULL);
	assert(*rrset != NULL);

	if (knot_dname_is_wildcard((*rrset)->owner)) {
		knot_rrset_t *synth_rrset =
			ns_synth_from_wildcard(*rrset, name);
		debug_knot_ns("Synthetized RRSet:\n");
		knot_rrset_dump(synth_rrset, 1);
		knot_packet_add_tmp_rrset(resp, synth_rrset);
		*rrset = synth_rrset;
	}
}

/*----------------------------------------------------------------------------*/
/*!
 * \brief Adds signatures (RRSIGs) for the given RRSet to the response.
 *
 * This function first checks if DNSSEC is enabled and if it was requested in
 * the response (DO bit set). If not, it does nothing and returns 0. If yes,
 * it retrieves RRSIGs stored in the RRSet, deals with possible wildcard owner
 * and adds the RRSIGs to response using the given function (that determines
 * to which section of the response they will be added).
 *
 * \param rrset RRSet to get the RRSIGs from.
 * \param resp Response where to add the RRSIGs.
 * \param name Actual name to be used as owner in case of wildcard RRSet.
 * \param add_rrset_to_resp Function for adding the RRSIG RRset to the response.
 * \param tc Set to 1 if omitting the RRSIG RRSet should result in setting the
 *           TC bit in the response.
 *
 * \return KNOT_EOK
 * \return KNOT_ENOMEM
 * \return KNOT_ESPACE
 */
static int ns_add_rrsigs(const knot_rrset_t *rrset, knot_packet_t *resp,
                         const knot_dname_t *name,
                         int (*add_rrset_to_resp)(knot_packet_t *,
                                                   const knot_rrset_t *,
                                                   int, int, int),
                         int tc)
{
	const knot_rrset_t *rrsigs;

	debug_knot_ns("Adding RRSIGs for RRSet, type: %s.\n",
		 knot_rrtype_to_string(knot_rrset_type(rrset)));

	assert(resp != NULL);
	assert(add_rrset_to_resp != NULL);

	debug_knot_ns("DNSSEC requested: %d\n",
	         knot_query_dnssec_requested(knot_packet_query(resp)));
	debug_knot_ns("RRSIGS: %p\n", knot_rrset_rrsigs(rrset));

	if (DNSSEC_ENABLED
	    && knot_query_dnssec_requested(knot_packet_query(resp))
	    && (rrsigs = knot_rrset_rrsigs(rrset)) != NULL) {
		if (name != NULL) {
			ns_check_wildcard(name, resp, &rrsigs);
		}
		return add_rrset_to_resp(resp, rrsigs, tc, 0, 0);
	}

	return KNOT_EOK;
}

/*----------------------------------------------------------------------------*/
/*!
 * \brief Resolves CNAME chain starting in \a node, stores all the CNAMEs in the
 *        response and updates \a node and \a qname to the last node in the
 *        chain.
 *
 * \param node Node (possibly) containing a CNAME RR.
 * \param qname Searched name. Will be updated to the canonical name.
 * \param resp Response where to add the CNAME RRs.
 * \param add_rrset_to_resp Function for adding the CNAME RRs to the response.
 * \param tc Set to 1 if omitting the RRSIG RRSet should result in setting the
 *           TC bit in the response.
 */
static void ns_follow_cname(const knot_node_t **node,
                            const knot_dname_t **qname,
                            knot_packet_t *resp,
                            int (*add_rrset_to_resp)(knot_packet_t *,
                                                     const knot_rrset_t *,
                                                     int, int, int),
                            int tc)
{
	debug_knot_ns("Resolving CNAME chain...\n");
	const knot_rrset_t *cname_rrset;

	while (*node != NULL
	       && (cname_rrset = knot_node_rrset(*node, KNOT_RRTYPE_CNAME))
	          != NULL) {
		/* put the CNAME record to answer, but replace the possible
		   wildcard name with qname */

		assert(cname_rrset != NULL);
		
		debug_knot_ns("CNAME RRSet: %p, owner: %p\n", cname_rrset,
			      cname_rrset->owner);

		const knot_rrset_t *rrset = cname_rrset;

		// ignoring other than the first record
		if (knot_dname_is_wildcard(knot_node_owner(*node))) {
			/* if wildcard node, we must copy the RRSet and
			   replace its owner */
			rrset = ns_synth_from_wildcard(cname_rrset, *qname);
			knot_packet_add_tmp_rrset(resp,
			                            (knot_rrset_t *)rrset);
		}
		
		debug_knot_ns("Using RRSet: %p, owner: %p\n", rrset, 
			      rrset->owner);

		add_rrset_to_resp(resp, rrset, tc, 0, 0);
		ns_add_rrsigs(rrset, resp, *qname, add_rrset_to_resp, tc);
debug_knot_ns_exec(
		char *name = knot_dname_to_str(knot_rrset_owner(rrset));
		debug_knot_ns("CNAME record for owner %s put to response.\n",
			 name);
		free(name);
);

		// get the name from the CNAME RDATA
		const knot_dname_t *cname = knot_rdata_cname_name(
				knot_rrset_rdata(cname_rrset));
		debug_knot_ns("CNAME name from RDATA: %p\n", cname);
		// change the node to the node of that name
		*node = knot_dname_node(cname, 1);
		debug_knot_ns("This name's node: %p\n", *node);
//		// it is not an old node and if yes, skip it
//		if (knot_node_is_old(*node)) {
//			*node = knot_node_new_node(*node);
//		}

		// save the new name which should be used for replacing wildcard
		*qname = cname;
	};
}

/*----------------------------------------------------------------------------*/
/*!
 * \brief Retrieves RRSet(s) of given type from the given node and adds them to
 *        the response's Answer section.
 *
 * \param node Node where to take the RRSet from.
 * \param name Actual searched name (used in case of wildcard RRSet(s)).
 * \param type Type of the RRSet(s). If set to KNOT_RRTYPE_ANY, all RRSets
 *             from the node will be added to the answer.
 * \param resp Response where to add the RRSets.
 *
 * \return Number of RRSets added.
 */
static int ns_put_answer(const knot_node_t *node, const knot_dname_t *name,
                          uint16_t type, knot_packet_t *resp)
{
	int added = 0;
debug_knot_ns_exec(
	char *name_str = knot_dname_to_str(node->owner);
	debug_knot_ns("Putting answers from node %s.\n", name_str);
	free(name_str);
);

	switch (type) {
	case KNOT_RRTYPE_ANY: {
		debug_knot_ns("Returning all RRTYPES.\n");
		const knot_rrset_t **rrsets = knot_node_rrsets(node);
		if (rrsets == NULL) {
			break;
		}
		int i = 0;
		int ret = 0;
		const knot_rrset_t *rrset;
		while (i < knot_node_rrset_count(node)) {
			assert(rrsets[i] != NULL);
			rrset = rrsets[i];

			debug_knot_ns("  Type: %s\n",
			     knot_rrtype_to_string(knot_rrset_type(rrset)));

			ns_check_wildcard(name, resp, &rrset);
			ret = knot_response_add_rrset_answer(resp, rrset, 1,
			                                        0, 0);
			if (ret >= 0 && (added += 1)
			    && (ret = ns_add_rrsigs(rrset, resp, name,
			           knot_response_add_rrset_answer, 1))
			            >=0 ) {
				added += 1;
			} else {
				free(rrsets);
				rrsets = NULL;
				break;
			}

			++i;
		}
		if (rrsets != NULL) {
			free(rrsets);
		}
		break;
	}
	case KNOT_RRTYPE_RRSIG: {
		debug_knot_ns("Returning all RRSIGs.\n");
		const knot_rrset_t **rrsets = knot_node_rrsets(node);
		if (rrsets == NULL) {
			break;
		}
		int i = 0;
		int ret = 0;
		const knot_rrset_t *rrset;
		while (i < knot_node_rrset_count(node)) {
			assert(rrsets[i] != NULL);
			rrset = knot_rrset_rrsigs(rrsets[i]);

			if (rrset == NULL) {
				++i;
				continue;
			}

			ns_check_wildcard(name, resp, &rrset);
			ret = knot_response_add_rrset_answer(resp, rrset, 1,
			                                        0, 0);

			if (ret < 0) {
				break;
			}

			added += 1;
			++i;
		}
		free(rrsets);
		break;
	}
	default: {
		int ret = 0;
		const knot_rrset_t *rrset = knot_node_rrset(node, type);
		const knot_rrset_t *rrset2 = rrset;
		if (rrset != NULL) {
			debug_knot_ns("Found RRSet of type %s\n",
				 knot_rrtype_to_string(type));
			ns_check_wildcard(name, resp, &rrset2);
			ret = knot_response_add_rrset_answer(resp, rrset2, 1,
			                                        0, 0);
			if (ret >= 0 && (added += 1)
			    && (ret = ns_add_rrsigs(rrset, resp, name,
			           knot_response_add_rrset_answer, 1)) > 0) {
				added += 1;
			}
		}
	    }
	}

	knot_response_set_rcode(resp, KNOT_RCODE_NOERROR);
	return added;
}

/*----------------------------------------------------------------------------*/
/*!
 * \brief Adds RRSets to Additional section of the response.
 *
 * This function uses knot_rdata_get_name() to get the domain name from the
 * RDATA of the RRSet according to its type. It also does not search for the
 * retrieved domain name, but just uses its node field. Thus to work correctly,
 * the zone where the RRSet is from should be adjusted using
 * knot_zone_adjust_dnames().
 *
 * A and AAAA RRSets (and possible CNAMEs) for the found domain names are added.
 *
 * \warning Use this function only with types containing some domain name,
 *          otherwise it will crash (or behave strangely).
 *
 * \param resp Response where to add the Additional data.
 * \param rrset RRSet to get the Additional data for.
 */
static void ns_put_additional_for_rrset(knot_packet_t *resp,
                                        const knot_rrset_t *rrset)
{
	const knot_node_t *node = NULL;
	const knot_rdata_t *rdata = NULL;
	const knot_dname_t *dname = NULL;

	// for all RRs in the RRset
	rdata = knot_rrset_rdata(rrset);
	while (rdata != NULL) {
		debug_knot_ns("Getting name from RDATA, type %s..\n",
			 knot_rrtype_to_string(knot_rrset_type(rrset)));
		dname = knot_rdata_get_name(rdata,
		                              knot_rrset_type(rrset));
		assert(dname != NULL);
		node = knot_dname_node(dname, 1);
//		// check if the node is not old and if yes, take the new one
//		if (knot_node_is_old(node)) {
//			node = knot_node_new_node(node);
//		}

		if (node != NULL && node->owner != dname) {
			// the stored node should be the closest encloser
			assert(knot_dname_is_subdomain(dname, node->owner));
			// try the wildcard child, if any
			node = knot_node_wildcard_child(node, 1);
//			// this should not be old node!!
//			assert(!knot_node_is_old(node));
		}

		const knot_rrset_t *rrset_add;

		if (node != NULL) {
debug_knot_ns_exec(
			char *name = knot_dname_to_str(node->owner);
			debug_knot_ns("Putting additional from node %s\n", name);
			free(name);
);
			debug_knot_ns("Checking CNAMEs...\n");
			if (knot_node_rrset(node, KNOT_RRTYPE_CNAME)
			    != NULL) {
				debug_knot_ns("Found CNAME in node, following...\n");
				const knot_dname_t *dname
						= knot_node_owner(node);
				ns_follow_cname(&node, &dname, resp,
				    knot_response_add_rrset_additional, 0);
			}

			// A RRSet
			debug_knot_ns("A RRSets...\n");
			rrset_add = knot_node_rrset(node, KNOT_RRTYPE_A);
			if (rrset_add != NULL) {
				debug_knot_ns("Found A RRsets.\n");
				const knot_rrset_t *rrset_add2 = rrset_add;
				ns_check_wildcard(dname, resp, &rrset_add2);
				knot_response_add_rrset_additional(
					resp, rrset_add2, 0, 1, 0);
				ns_add_rrsigs(rrset_add, resp, dname,
				      knot_response_add_rrset_additional, 0);
			}

			// AAAA RRSet
			debug_knot_ns("AAAA RRSets...\n");
			rrset_add = knot_node_rrset(node, KNOT_RRTYPE_AAAA);
			if (rrset_add != NULL) {
				debug_knot_ns("Found AAAA RRsets.\n");
				const knot_rrset_t *rrset_add2 = rrset_add;
				ns_check_wildcard(dname, resp, &rrset_add2);
				knot_response_add_rrset_additional(
					resp, rrset_add2, 0, 1, 0);
				ns_add_rrsigs(rrset_add, resp, dname,
				      knot_response_add_rrset_additional, 0);
			}
		}

		assert(rrset != NULL);
		assert(rdata != NULL);
		rdata = knot_rrset_rdata_next(rrset, rdata);
	}
}

/*----------------------------------------------------------------------------*/
/*!
 * \brief Checks whether the given type requires additional processing.
 *
 * Only MX, NS and SRV types require additional processing.
 *
 * \param qtype Type to check.
 *
 * \retval <> 0 if additional processing is needed for \a qtype.
 * \retval 0 otherwise.
 */
static int ns_additional_needed(uint16_t qtype)
{
	return (qtype == KNOT_RRTYPE_MX ||
	        qtype == KNOT_RRTYPE_NS ||
		qtype == KNOT_RRTYPE_SRV);
}

/*----------------------------------------------------------------------------*/
/*!
 * \brief Adds whatever Additional RRSets are required for the response.
 *
 * For each RRSet in Answer and Authority sections this function checks if
 * additional processing is needed and if yes, it puts any Additional RRSets
 * available to the Additional section of the response.
 *
 * \param resp Response to process.
 */
static void ns_put_additional(knot_packet_t *resp)
{
	debug_knot_ns("ADDITIONAL SECTION PROCESSING\n");

	const knot_rrset_t *rrset = NULL;

	for (int i = 0; i < knot_packet_answer_rrset_count(resp); ++i) {
		rrset = knot_packet_answer_rrset(resp, i);
		assert(rrset != NULL);
		if (ns_additional_needed(knot_rrset_type(rrset))) {
			ns_put_additional_for_rrset(resp, rrset);
		}
	}

	for (int i = 0; i < knot_packet_authority_rrset_count(resp); ++i) {
		rrset = knot_packet_authority_rrset(resp, i);
		if (ns_additional_needed(knot_rrset_type(rrset))) {
			ns_put_additional_for_rrset(resp, rrset);
		}
	}
}

/*----------------------------------------------------------------------------*/
/*!
 * \brief Puts authority NS RRSet to the Auhority section of the response.
 *
 * \param zone Zone to take the authority NS RRSet from.
 * \param resp Response where to add the RRSet.
 */
static void ns_put_authority_ns(const knot_zone_contents_t *zone,
                                knot_packet_t *resp)
{
	const knot_rrset_t *ns_rrset = knot_node_rrset(
			knot_zone_contents_apex(zone), KNOT_RRTYPE_NS);

	if (ns_rrset != NULL) {
		knot_response_add_rrset_authority(resp, ns_rrset, 0, 1, 0);
		ns_add_rrsigs(ns_rrset, resp, knot_node_owner(
		              knot_zone_contents_apex(zone)),
	                      knot_response_add_rrset_authority, 1);
	}
}

/*----------------------------------------------------------------------------*/
/*!
 * \brief Puts SOA RRSet to the Auhority section of the response.
 *
 * \param zone Zone to take the SOA RRSet from.
 * \param resp Response where to add the RRSet.
 */
static void ns_put_authority_soa(const knot_zone_contents_t *zone,
                                 knot_packet_t *resp)
{
	const knot_rrset_t *soa_rrset = knot_node_rrset(
			knot_zone_contents_apex(zone), KNOT_RRTYPE_SOA);
	assert(soa_rrset != NULL);

	knot_response_add_rrset_authority(resp, soa_rrset, 0, 0, 0);
	ns_add_rrsigs(soa_rrset, resp,
	              knot_node_owner(knot_zone_contents_apex(zone)),
	              knot_response_add_rrset_authority, 1);
}

/*----------------------------------------------------------------------------*/
/*!
 * \brief Creates a 'next closer name' to the given domain name.
 *
 * For definition of 'next closer name', see RFC5155, Page 6.
 *
 * \param closest_encloser Closest encloser of \a name.
 * \param name Domain name to create the 'next closer' name to.
 *
 * \return 'Next closer name' to the given domain name or NULL if an error
 *         occured.
 */
static knot_dname_t *ns_next_closer(const knot_dname_t *closest_encloser,
                                      const knot_dname_t *name)
{
	int ce_labels = knot_dname_label_count(closest_encloser);
	int qname_labels = knot_dname_label_count(name);

	assert(ce_labels < qname_labels);

	// the common labels should match
	assert(knot_dname_matched_labels(closest_encloser, name)
	       == ce_labels);

	// chop some labels from the qname
	knot_dname_t *next_closer = knot_dname_deep_copy(name);
	if (next_closer == NULL) {
		return NULL;
	}

	for (int i = 0; i < (qname_labels - ce_labels - 1); ++i) {
		knot_dname_left_chop_no_copy(next_closer);
	}

	return next_closer;
}

/*----------------------------------------------------------------------------*/
/*!
 * \brief Adds NSEC3 RRSet (together with corresponding RRSIGs) from the given
 *        node into the response.
 *
 * \param node Node to get the NSEC3 RRSet from.
 * \param resp Response where to add the RRSets.
 */
static void ns_put_nsec3_from_node(const knot_node_t *node,
                                   knot_packet_t *resp)
{
	assert(DNSSEC_ENABLED
	       && knot_query_dnssec_requested(knot_packet_query(resp)));

	const knot_rrset_t *rrset = knot_node_rrset(node,
	                                                KNOT_RRTYPE_NSEC3);
	assert(rrset != NULL);

	int res = knot_response_add_rrset_authority(resp, rrset, 1, 1, 0);
	// add RRSIG for the RRSet
	if (res == 0 && (rrset = knot_rrset_rrsigs(rrset)) != NULL) {
		knot_response_add_rrset_authority(resp, rrset, 1, 0, 0);
	}
}

/*----------------------------------------------------------------------------*/
/*!
 * \brief Finds and adds NSEC3 covering the given domain name (and their
 *        associated RRSIGs) to the response.
 *
 * \param zone Zone used for answering.
 * \param name Domain name to cover.
 * \param resp Response where to add the RRSets.
 *
 * \retval KNOT_EOK
 * \retval NS_ERR_SERVFAIL if a runtime collision occured. The server should
 *                         respond with SERVFAIL in such case.
 */
static int ns_put_covering_nsec3(const knot_zone_contents_t *zone,
                                 const knot_dname_t *name,
                                 knot_packet_t *resp)
{
	const knot_node_t *prev, *node;
	/*! \todo Check version. */
	int match = knot_zone_contents_find_nsec3_for_name(zone, name,
	                                                     &node, &prev, 1);
	assert(match >= 0);
	node = knot_node_current(node);
	prev = knot_node_current(prev);

	if (match == KNOT_ZONE_NAME_FOUND){
		// run-time collision => SERVFAIL
		return NS_ERR_SERVFAIL;
	}
	
//	// check if the prev node is not old and if yes, take the new one
//	if (knot_node_is_old(prev)) {
//		prev = knot_node_new_node(prev);
//		assert(prev != NULL);
//	}

debug_knot_ns_exec(
	char *name = knot_dname_to_str(prev->owner);
	debug_knot_ns("Covering NSEC3 node: %s\n", name);
	free(name);
);

	ns_put_nsec3_from_node(prev, resp);

	return KNOT_EOK;
}

/*----------------------------------------------------------------------------*/
/*!
 * \brief Adds NSEC3s comprising the 'closest encloser proof' for the given
 *        (non-existent) domain name (and their associated RRSIGs) to the
 *        response.
 *
 * For definition of 'closest encloser proof', see RFC5155, section 7.2.1,
 * Page 18.
 *
 * \note This function does not check if DNSSEC is enabled, nor if it is
 *       requested by the query.
 *
 * \param zone Zone used for answering.
 * \param closest_encloser Closest encloser of \a qname in the zone.
 * \param qname Searched (non-existent) name.
 * \param resp Response where to add the NSEC3s.
 *
 * \retval KNOT_EOK
 * \retval NS_ERR_SERVFAIL
 */
static int ns_put_nsec3_closest_encloser_proof(
                                         const knot_zone_contents_t *zone,
                                         const knot_node_t **closest_encloser,
                                         const knot_dname_t *qname,
                                         knot_packet_t *resp)
{
	assert(zone != NULL);
	assert(closest_encloser != NULL);
	assert(*closest_encloser != NULL);
	assert(qname != NULL);
	assert(resp != NULL);

	if (knot_zone_contents_nsec3params(zone) == NULL) {
debug_knot_ns_exec(
		char *name = knot_dname_to_str(knot_node_owner(
				knot_zone_contents_apex(zone)));
		debug_knot_ns("No NSEC3PARAM found in zone %s.\n", name);
		free(name);
);
		return KNOT_EOK;
	}

debug_knot_ns_exec(
	char *name = knot_dname_to_str(knot_node_owner(*closest_encloser));
	debug_knot_ns("Closest encloser: %s\n", name);
	free(name);
);

	/*
	 * 1) NSEC3 that matches closest provable encloser.
	 */
	const knot_node_t *nsec3_node = NULL;
	const knot_dname_t *next_closer = NULL;
	while ((nsec3_node = knot_node_nsec3_node((*closest_encloser), 1))
	       == NULL) {
		next_closer = knot_node_owner((*closest_encloser));
		*closest_encloser = knot_node_parent(*closest_encloser, 1);
		assert(*closest_encloser != NULL);
	}

	assert(nsec3_node != NULL);

debug_knot_ns_exec(
	char *name = knot_dname_to_str(nsec3_node->owner);
	debug_knot_ns("NSEC3 node: %s\n", name);
	free(name);
	name = knot_dname_to_str((*closest_encloser)->owner);
	debug_knot_ns("Closest provable encloser: %s\n", name);
	free(name);
	if (next_closer != NULL) {
		name = knot_dname_to_str(next_closer);
		debug_knot_ns("Next closer name: %s\n", name);
		free(name);
	} else {
		debug_knot_ns("Next closer name: none\n");
	}
);

	ns_put_nsec3_from_node(nsec3_node, resp);

	/*
	 * 2) NSEC3 that covers the "next closer" name.
	 */
	int ret = 0;
	if (next_closer == NULL) {
		// create the "next closer" name by appending from qname
		next_closer = ns_next_closer(
			knot_node_owner(*closest_encloser), qname);

		if (next_closer == NULL) {
			return NS_ERR_SERVFAIL;
		}
debug_knot_ns_exec(
		char *name = knot_dname_to_str(next_closer);
		debug_knot_ns("Next closer name: %s\n", name);
		free(name);
);
		ret = ns_put_covering_nsec3(zone, next_closer, resp);

		// the cast is ugly, but no better way around it
		knot_dname_release((knot_dname_t *)next_closer);
	} else {
		ret = ns_put_covering_nsec3(zone, next_closer, resp);
	}

	return ret;
}

/*----------------------------------------------------------------------------*/
/*!
 * \brief Creates a name of a wildcard child of \a name.
 *
 * \param name Domain name to get the wildcard child name of.
 *
 * \return Wildcard child name or NULL if an error occured.
 */
static knot_dname_t *ns_wildcard_child_name(const knot_dname_t *name)
{
	assert(name != NULL);

	knot_dname_t *wildcard = knot_dname_new_from_str("*", 1, NULL);
	if (wildcard == NULL) {
		return NULL;
	}

	if (knot_dname_cat(wildcard, name) == NULL) {
		/* Directly discard dname. */
		knot_dname_free(&wildcard);
		return NULL;
	}

debug_knot_ns_exec(
	char *name = knot_dname_to_str(wildcard);
	debug_knot_ns("Wildcard: %s\n", name);
	free(name);
);
	return wildcard;
}

/*----------------------------------------------------------------------------*/
/*!
 * \brief Puts NSEC3s covering the non-existent wildcard child of a node
 *        (and their associated RRSIGs) into the response.
 *
 * \note This function does not check if DNSSEC is enabled, nor if it is
 *       requested by the query.
 *
 * \param zone Zone used for answering.
 * \param node Node whose non-existent wildcard child should be covered.
 * \param resp Response where to add the NSEC3s.
 *
 * \retval KNOT_EOK
 * \retval NS_ERR_SERVFAIL
 */
static int ns_put_nsec3_no_wildcard_child(const knot_zone_contents_t *zone,
                                          const knot_node_t *node,
                                          knot_packet_t *resp)
{
	assert(node != NULL);
	assert(resp != NULL);
	assert(node->owner != NULL);

	int ret = 0;
	knot_dname_t *wildcard = ns_wildcard_child_name(node->owner);
	if (wildcard == NULL) {
		ret = NS_ERR_SERVFAIL;
	} else {
		ret = ns_put_covering_nsec3(zone, wildcard, resp);

		/* Directly discard wildcard. */
		knot_dname_free(&wildcard);
	}

	return ret;
}
/*----------------------------------------------------------------------------*/
/*!
 * \brief Puts NSECs or NSEC3s for NODATA error (and their associated RRSIGs)
 *        to the response.
 *
 * \note This function first checks if DNSSEC is enabled and requested by the
 *       query.
 * \note Note that for each zone there are either NSEC or NSEC3 records used.
 *
 * \param node Node which generated the NODATA response (i.e. not containing
 *             RRSets of the requested type).
 * \param resp Response where to add the NSECs or NSEC3s.
 */
static void ns_put_nsec_nsec3_nodata(const knot_node_t *node,
                                     knot_packet_t *resp)
{
	if (!DNSSEC_ENABLED ||
	    !knot_query_dnssec_requested(knot_packet_query(resp))) {
		return;
	}

	const knot_node_t *nsec3_node = knot_node_nsec3_node(node, 1);
	const knot_rrset_t *rrset = NULL;
	if ((rrset = knot_node_rrset(node, KNOT_RRTYPE_NSEC)) != NULL
	    || (nsec3_node != NULL && (rrset =
	         knot_node_rrset(nsec3_node, KNOT_RRTYPE_NSEC3)) != NULL)) {
		knot_response_add_rrset_authority(resp, rrset, 1, 0, 0);
		// add RRSIG for the RRSet
		if ((rrset = knot_rrset_rrsigs(rrset)) != NULL) {
			knot_response_add_rrset_authority(resp, rrset, 1,
			                                     0, 0);
		}
	}
}

/*----------------------------------------------------------------------------*/
/*!
 * \brief Puts NSECs for NXDOMAIN error to the response.
 *
 * \note This function does not check if DNSSEC is enabled, nor if it is
 *       requested by the query.
 *
 * \param qname QNAME which generated the NXDOMAIN error (i.e. not found in the
 *              zone).
 * \param zone Zone used for answering.
 * \param previous Previous node to \a qname in the zone. May also be NULL. In
 *                 such case the function finds the previous node in the zone.
 * \param closest_encloser Closest encloser of \a qname. Must not be NULL.
 * \param resp Response where to put the NSECs.
 *
 * \retval KNOT_EOK
 * \retval NS_ERR_SERVFAIL
 */
static int ns_put_nsec_nxdomain(const knot_dname_t *qname,
                                const knot_zone_contents_t *zone,
                                const knot_node_t *previous,
                                const knot_node_t *closest_encloser,
                                knot_packet_t *resp)
{
	/*! \todo Change to zone contents. */
	const knot_rrset_t *rrset = NULL;

	// check if we have previous; if not, find one using the tree
	if (previous == NULL) {
		/*! \todo Check version. */
		previous = knot_zone_contents_find_previous(zone, qname);
		
		while (!knot_node_is_auth(previous)) {
			previous = knot_node_previous(previous, 1);
		}
		
		previous = knot_node_current(previous);
		assert(previous != NULL);
	}
	
	char *name = knot_dname_to_str(previous->owner);
	debug_knot_ns("Previous node: %s\n", name);
	free(name);

	// 1) NSEC proving that there is no node with the searched name
	rrset = knot_node_rrset(previous, KNOT_RRTYPE_NSEC);
	if (rrset == NULL) {
		// no NSEC records
		return NS_ERR_SERVFAIL;
	}

	knot_response_add_rrset_authority(resp, rrset, 1, 0, 0);
	rrset = knot_rrset_rrsigs(rrset);
	assert(rrset != NULL);
	knot_response_add_rrset_authority(resp, rrset, 1, 0, 0);

	// 2) NSEC proving that there is no wildcard covering the name
	// this is only different from 1) if the wildcard would be
	// before 'previous' in canonical order, i.e. we can
	// search for previous until we find name lesser than wildcard
	assert(closest_encloser != NULL);

	knot_dname_t *wildcard =
		ns_wildcard_child_name(closest_encloser->owner);
	if (wildcard == NULL) {
		return NS_ERR_SERVFAIL;
	}

	const knot_node_t *prev_new = previous;

	while (knot_dname_compare(knot_node_owner(prev_new),
				    wildcard) > 0) {
		debug_knot_ns("Previous node: %s\n",
		    knot_dname_to_str(knot_node_owner(prev_new)));
		assert(prev_new != knot_zone_contents_apex(zone));
		prev_new = knot_node_previous(prev_new, 1);
	}
	assert(knot_dname_compare(knot_node_owner(prev_new),
	                            wildcard) < 0);

	debug_knot_ns("Previous node: %s\n",
	    knot_dname_to_str(knot_node_owner(prev_new)));

	/* Directly discard dname. */
	knot_dname_free(&wildcard);

	if (prev_new != previous) {
		rrset = knot_node_rrset(prev_new, KNOT_RRTYPE_NSEC);
		assert(rrset != NULL);
		knot_response_add_rrset_authority(resp, rrset, 1, 0, 0);
		rrset = knot_rrset_rrsigs(rrset);
		assert(rrset != NULL);
		knot_response_add_rrset_authority(resp, rrset, 1, 0, 0);
	}

	return KNOT_EOK;
}

/*----------------------------------------------------------------------------*/
/*!
 * \brief Puts NSEC3s for NXDOMAIN error to the response.
 *
 * \note This function does not check if DNSSEC is enabled, nor if it is
 *       requested by the query.
 *
 * \param zone Zone used for answering.
 * \param closest_encloser Closest encloser of \a qname.
 * \param qname Domain name which generated the NXDOMAIN error (i.e. not found
 *              in the zone.
 * \param resp Response where to put the NSEC3s.
 *
 * \retval KNOT_EOK
 * \retval NS_ERR_SERVFAIL
 */
static int ns_put_nsec3_nxdomain(const knot_zone_contents_t *zone,
                                 const knot_node_t *closest_encloser,
                                 const knot_dname_t *qname,
                                 knot_packet_t *resp)
{
	/*! \todo Change to zone contents. */
	// 1) Closest encloser proof
	debug_knot_ns("Putting closest encloser proof.\n");
	int ret = ns_put_nsec3_closest_encloser_proof(zone, &closest_encloser,
	                                              qname, resp);
	// 2) NSEC3 covering non-existent wildcard
	if (ret == KNOT_EOK) {
		debug_knot_ns("Putting NSEC3 for no wildcard child of closest "
		              "encloser.\n");
		ret = ns_put_nsec3_no_wildcard_child(zone, closest_encloser,
		                                     resp);
	}

	return ret;
}

/*----------------------------------------------------------------------------*/
/*!
 * \brief Puts NSECs or NSEC3s for the NXDOMAIN error to the response.
 *
 * \note This function first checks if DNSSEC is enabled and requested by the
 *       query.
 * \note Note that for each zone there are either NSEC or NSEC3 records used.
 *
 * \param zone Zone used for answering.
 * \param previous Previous node to \a qname in the zone. May also be NULL. In
 *                 such case the function finds the previous node in the zone.
 * \param closest_encloser Closest encloser of \a qname. Must not be NULL.
 * \param qname QNAME which generated the NXDOMAIN error (i.e. not found in the
 *              zone).
 * \param resp Response where to put the NSECs.
 *
 * \retval KNOT_EOK
 * \retval NS_ERR_SERVFAIL
 */
static int ns_put_nsec_nsec3_nxdomain(const knot_zone_contents_t *zone,
                                      const knot_node_t *previous,
                                      const knot_node_t *closest_encloser,
                                      const knot_dname_t *qname,
                                      knot_packet_t *resp)
{
	int ret = 0;
	if (DNSSEC_ENABLED
	    && knot_query_dnssec_requested(knot_packet_query(resp))) {
		if (knot_zone_contents_nsec3_enabled(zone)) {
			ret = ns_put_nsec3_nxdomain(zone, closest_encloser,
			                            qname, resp);
		} else {
			ret = ns_put_nsec_nxdomain(qname, zone, previous,
		                                   closest_encloser, resp);
		}
	}
	return ret;
}

/*----------------------------------------------------------------------------*/
/*!
 * \brief Puts NSEC3s for wildcard answer into the response.
 *
 * \note This function does not check if DNSSEC is enabled, nor if it is
 *       requested by the query.
 *
 * \param zone Zone used for answering.
 * \param closest_encloser Closest encloser of \a qname in the zone. In this
 *                         case it is the parent of the source of synthesis.
 * \param qname Domain name covered by the wildcard used for answering the
 *              query.
 * \param resp Response to put the NSEC3s into.
 *
 * \retval KNOT_EOK
 * \retval NS_ERR_SERVFAIL
 */
static int ns_put_nsec3_wildcard(const knot_zone_contents_t *zone,
                                 const knot_node_t *closest_encloser,
                                 const knot_dname_t *qname,
                                 knot_packet_t *resp)
{
	assert(closest_encloser != NULL);
	assert(qname != NULL);
	assert(resp != NULL);
	assert(DNSSEC_ENABLED
	       && knot_query_dnssec_requested(knot_packet_query(resp)));

	/*
	 * NSEC3 that covers the "next closer" name.
	 */
	// create the "next closer" name by appending from qname
	debug_knot_ns("Finding next closer name for wildcard NSEC3.\n");
	knot_dname_t *next_closer =
		ns_next_closer(closest_encloser->owner, qname);

	if (next_closer == NULL) {
		return NS_ERR_SERVFAIL;
	}
debug_knot_ns_exec(
	char *name = knot_dname_to_str(next_closer);
	debug_knot_ns("Next closer name: %s\n", name);
	free(name);
);
	int ret = ns_put_covering_nsec3(zone, next_closer, resp);


	/* Duplicate from ns_next_close(), safe to discard. */
	knot_dname_release(next_closer);

	return ret;
}

/*----------------------------------------------------------------------------*/
/*!
 * \brief Puts NSECs for wildcard answer into the response.
 *
 * \note This function does not check if DNSSEC is enabled, nor if it is
 *       requested by the query.
 *
 * \param zone Zone used for answering.
 * \param qname Domain name covered by the wildcard used for answering the
 *              query.
 * \param previous Previous node of \a qname in canonical order.
 * \param resp Response to put the NSEC3s into.
 */
static void ns_put_nsec_wildcard(const knot_zone_contents_t *zone,
                                 const knot_dname_t *qname,
                                 const knot_node_t *previous,
                                 knot_packet_t *resp)
{
	assert(DNSSEC_ENABLED
	       && knot_query_dnssec_requested(knot_packet_query(resp)));

	// check if we have previous; if not, find one using the tree
	if (previous == NULL) {		
		previous = knot_zone_contents_find_previous(zone, qname);
		
		while (!knot_node_is_auth(previous)) {
			previous = knot_node_previous(previous, 1);
		}
		
		previous = knot_node_current(previous);
		assert(previous != NULL);
	}

	const knot_rrset_t *rrset =
		knot_node_rrset(previous, KNOT_RRTYPE_NSEC);
	if (rrset != NULL) {
		// NSEC proving that there is no node with the searched name
		knot_response_add_rrset_authority(resp, rrset, 1, 0, 0);
		rrset = knot_rrset_rrsigs(rrset);
		assert(rrset != NULL);
		knot_response_add_rrset_authority(resp, rrset, 1, 0, 0);
	}
}

/*----------------------------------------------------------------------------*/
/*!
 * \brief Puts NSECs or NSEC3s for wildcard NODATA answer into the response.
 *
 * \note This function first checks if DNSSEC is enabled and requested by the
 *       query.
 *
 * \param node Node used for answering.
 * \param closest_encloser Closest encloser of \a qname in the zone.
 * \param previous Previous node of \a qname in canonical order.
 * \param zone Zone used for answering.
 * \param qname Actual searched domain name.
 * \param resp Response where to put the NSECs and NSEC3s.
 *
 * \retval KNOT_EOK
 * \retval NS_ERR_SERVFAIL
 */
static int ns_put_nsec_nsec3_wildcard_nodata(const knot_node_t *node,
                                          const knot_node_t *closest_encloser,
                                          const knot_node_t *previous,
                                          const knot_zone_contents_t *zone,
                                          const knot_dname_t *qname,
                                          knot_packet_t *resp)
{
	int ret = KNOT_EOK;
	if (DNSSEC_ENABLED
	    && knot_query_dnssec_requested(knot_packet_query(resp))) {
		if (knot_zone_contents_nsec3_enabled(zone)) {
			ret = ns_put_nsec3_closest_encloser_proof(zone,
			                                      &closest_encloser,
			                                      qname, resp);

			const knot_node_t *nsec3_node;
			if (ret == 0
			    && (nsec3_node = knot_node_nsec3_node(node, 1))
			        != NULL) {
				ns_put_nsec3_from_node(nsec3_node, resp);
			}
		} else {
			ns_put_nsec_wildcard(zone, qname, previous, resp);
		}
	}
	return ret;
}

/*----------------------------------------------------------------------------*/
/*!
 * \brief Puts NSECs or NSEC3s for wildcard answer into the response.
 *
 * \note This function first checks if DNSSEC is enabled and requested by the
 *       query and if the node's owner is a wildcard.
 *
 * \param node Node used for answering.
 * \param closest_encloser Closest encloser of \a qname in the zone.
 * \param previous Previous node of \a qname in canonical order.
 * \param zone Zone used for answering.
 * \param qname Actual searched domain name.
 * \param resp Response where to put the NSECs and NSEC3s.
 *
 * \retval KNOT_EOK
 * \retval NS_ERR_SERVFAIL
 */
static int ns_put_nsec_nsec3_wildcard_answer(const knot_node_t *node,
                                          const knot_node_t *closest_encloser,
                                          const knot_node_t *previous,
                                          const knot_zone_contents_t *zone,
                                          const knot_dname_t *qname,
                                          knot_packet_t *resp)
{
	int r = KNOT_EOK;
	if (DNSSEC_ENABLED
	    && knot_query_dnssec_requested(knot_packet_query(resp))
	    && knot_dname_is_wildcard(knot_node_owner(node))) {
		if (knot_zone_contents_nsec3_enabled(zone)) {
			r = ns_put_nsec3_wildcard(zone, closest_encloser, qname,
			                          resp);
		} else {
			ns_put_nsec_wildcard(zone, qname, previous, resp);
		}
	}
	return r;
}

/*----------------------------------------------------------------------------*/
/*!
 * \brief Creates a referral response.
 *
 * This function puts the delegation NS RRSet to the Authority section of the
 * response, possibly adds DS and their associated RRSIGs (if DNSSEC is enabled
 * and requested by the query) and adds any available additional data (A and
 * AAAA RRSets for the names in the NS RRs) with their associated RRSIGs
 * to the Additional section.
 *
 * \param node Delegation point node.
 * \param zone Parent zone (the one from which the response is generated).
 * \param qname Searched name (which caused the referral).
 * \param resp Response.
 *
 * \retval KNOT_EOK
 * \retval NS_ERR_SERVFAIL
 */
static inline int ns_referral(const knot_node_t *node,
                              const knot_zone_contents_t *zone,
                              const knot_dname_t *qname,
                              knot_packet_t *resp)
{
	/*! \todo Change to zone contents. */
	debug_knot_ns("Referral response.\n");

	while (!knot_node_is_deleg_point(node)) {
		assert(knot_node_parent(node, 1) != NULL);
		node = knot_node_parent(node, 1);
	}

	const knot_rrset_t *rrset = knot_node_rrset(node, KNOT_RRTYPE_NS);
	assert(rrset != NULL);

	// TODO: wildcards??
	//ns_check_wildcard(name, resp, &rrset);

	knot_response_add_rrset_authority(resp, rrset, 1, 0, 0);
	ns_add_rrsigs(rrset, resp, node->owner,
	              knot_response_add_rrset_authority, 1);

	int ret = KNOT_EOK;
	// add DS records
	debug_knot_ns("DNSSEC requested: %d\n",
		 knot_query_dnssec_requested(knot_packet_query(resp)));
	debug_knot_ns("DS records: %p\n", knot_node_rrset(node, KNOT_RRTYPE_DS));
	if (DNSSEC_ENABLED
	    && knot_query_dnssec_requested(knot_packet_query(resp))) {
		rrset = knot_node_rrset(node, KNOT_RRTYPE_DS);
		if (rrset != NULL) {
			knot_response_add_rrset_authority(resp, rrset, 1, 0,
			                                    0);
			ns_add_rrsigs(rrset, resp, node->owner,
			              knot_response_add_rrset_authority, 1);
		} else {
			// no DS, add NSEC3 or NSEC
			// if NSEC3 enabled, search for NSEC3
			if (knot_zone_contents_nsec3_enabled(zone)) {
				const knot_node_t *nsec3_node =
					knot_node_nsec3_node(node, 1);
				debug_knot_ns("There is no DS, putting NSEC3s...\n");
				if (nsec3_node != NULL) {
					debug_knot_ns("Putting NSEC3s from the node.\n");
					ns_put_nsec3_from_node(nsec3_node, resp);
				} else {
					debug_knot_ns("Putting Opt-Out NSEC3s.\n");
					// no NSEC3 (probably Opt-Out)
					// TODO: check if the zone is Opt-Out
					ret = ns_put_nsec3_closest_encloser_proof(zone,
						&node, qname, resp);
				}
				/*! \todo What if there is no NSEC3? */
			} else {
				const knot_rrset_t *nsec = knot_node_rrset(
					node, KNOT_RRTYPE_NSEC);
				if (nsec) {
					/*! \todo Check return value? */
					knot_response_add_rrset_authority(
						resp, nsec, 1, 1, 0);
					if ((nsec = knot_rrset_rrsigs(nsec)) != NULL) {
						knot_response_add_rrset_authority(resp, nsec, 1,
										     1, 0);
					}
				}
				/*! \todo What if there is no NSEC? */
			}
		}
	}

	if (ret == KNOT_EOK) {
		ns_put_additional(resp);
		knot_response_set_rcode(resp, KNOT_RCODE_NOERROR);
	}
	return ret;
}

/*----------------------------------------------------------------------------*/

/*!
 * \brief Tries to answer the query from the given node.
 *
 * Tries to put RRSets of requested type (\a qtype) to the Answer section of the
 * response. If successful, it also adds authority NS RRSet to the Authority
 * section and it may add NSEC or NSEC3s in case of a wildcard answer (\a node
 * is a wildcard node). If not successful (there are no such RRSets), it adds
 * the SOA record to the Authority section and may add NSEC or NSEC3s according
 * to the type of the response (NXDOMAIN if \a node is an empty non-terminal,
 * NODATA if it is a regular node). It also adds any additional data that may
 * be required.
 *
 * \param node Node to answer from.
 * \param closest_encloser Closest encloser of \a qname in the zone.
 * \param previous Previous domain name of \a qname in canonical order.
 * \param zone Zone used for answering.
 * \param qname Searched domain name.
 * \param qtype Searched RR type.
 * \param resp Response.
 *
 * \retval KNOT_EOK
 * \retval NS_ERR_SERVFAIL
 */
static int ns_answer_from_node(const knot_node_t *node,
                               const knot_node_t *closest_encloser,
                               const knot_node_t *previous,
                               const knot_zone_contents_t *zone,
                               const knot_dname_t *qname, uint16_t qtype,
                               knot_packet_t *resp)
{
	/*! \todo Change to zone contents. */
	debug_knot_ns("Putting answers from found node to the response...\n");
	int answers = ns_put_answer(node, qname, qtype, resp);

	int ret = KNOT_EOK;
	if (answers == 0) {  // if NODATA response, put SOA
		if (knot_node_rrset_count(node) == 0
		    && !knot_zone_contents_nsec3_enabled(zone)) {
			// node is an empty non-terminal => NSEC for NXDOMAIN
			//assert(knot_node_rrset_count(closest_encloser) > 0);
			debug_knot_ns("Adding NSEC/NSEC3 for NXDOMAIN.\n");
			ret = ns_put_nsec_nsec3_nxdomain(zone,
				knot_node_previous(node, 1), closest_encloser,
				qname, resp);
		} else {
			debug_knot_ns("Adding NSEC/NSEC3 for NODATA.\n");
			ns_put_nsec_nsec3_nodata(node, resp);
			if (knot_dname_is_wildcard(node->owner)) {
				debug_knot_ns("Putting NSEC/NSEC3 for wildcard"
				              " NODATA\n");
				ret = ns_put_nsec_nsec3_wildcard_nodata(node,
					closest_encloser, previous, zone, qname,
					resp);
			}
		}
		ns_put_authority_soa(zone, resp);
	} else {  // else put authority NS
		// if wildcard answer, add NSEC / NSEC3
		debug_knot_ns("Adding NSEC/NSEC3 for wildcard answer.\n");
		ret = ns_put_nsec_nsec3_wildcard_answer(node, closest_encloser,
		                                  previous, zone, qname, resp);
		ns_put_authority_ns(zone, resp);
	}

	if (ret == KNOT_EOK) {
		ns_put_additional(resp);
	}
	return ret;
}

/*----------------------------------------------------------------------------*/

/*!
 * \brief Synthetizes a CNAME RR from a DNAME.
 *
 * \param dname_rrset DNAME RRSet to synthetize from (only the first RR is
 *                    used).
 * \param qname Name to be used as the owner name of the synthetized CNAME.
 *
 * \return Synthetized CNAME RRset (this is a newly created RRSet, remember to
 *         free it).
 */
static knot_rrset_t *ns_cname_from_dname(const knot_rrset_t *dname_rrset,
                                           const knot_dname_t *qname)
{
	debug_knot_ns("Synthetizing CNAME from DNAME...\n");

	// create new CNAME RRSet

	knot_dname_t *owner = knot_dname_deep_copy(qname);
	if (owner == NULL) {
		return NULL;
	}

	knot_rrset_t *cname_rrset = knot_rrset_new(
		owner, KNOT_RRTYPE_CNAME, KNOT_CLASS_IN, SYNTH_CNAME_TTL);

	/* Release owner, as it's retained in rrset. */
	knot_dname_release(owner);

	if (cname_rrset == NULL) {
		return NULL;
	}

	// replace last labels of qname with DNAME
	knot_dname_t *cname = knot_dname_replace_suffix(qname,
	      knot_dname_size(knot_rrset_owner(dname_rrset)),
	      knot_rdata_get_item(knot_rrset_rdata(dname_rrset), 0)->dname);
debug_knot_ns_exec(
	char *name = knot_dname_to_str(cname);
	debug_knot_ns("CNAME canonical name: %s.\n", name);
	free(name);
);
	knot_rdata_t *cname_rdata = knot_rdata_new();
	knot_rdata_item_t cname_rdata_item;
	cname_rdata_item.dname = cname;
	knot_rdata_set_items(cname_rdata, &cname_rdata_item, 1);

	knot_rrset_add_rdata(cname_rrset, cname_rdata);

	return cname_rrset;
}

/*----------------------------------------------------------------------------*/
/*!
 * \brief Checks if the name created by replacing the owner of \a dname_rrset
 *        in the \a qname by the DNAME's target would be longer than allowed.
 *
 * \param dname_rrset DNAME RRSet to be used for the check.
 * \param qname Name whose part is to be replaced.
 *
 * \retval <>0 if the created domain name would be too long.
 * \retval 0 otherwise.
 */
static int ns_dname_is_too_long(const knot_rrset_t *dname_rrset,
                                const knot_dname_t *qname)
{
	// TODO: add function for getting DNAME target
	if (knot_dname_label_count(qname)
	        - knot_dname_label_count(knot_rrset_owner(dname_rrset))
	        + knot_dname_label_count(knot_rdata_get_item(
	                             knot_rrset_rdata(dname_rrset), 0)->dname)
	        > KNOT_MAX_DNAME_LENGTH) {
		return 1;
	} else {
		return 0;
	}
}

/*----------------------------------------------------------------------------*/
/*!
 * \brief DNAME processing.
 *
 * This function adds the DNAME RRSet (and possibly its associated RRSIGs to the
 * Answer section of the response, synthetizes CNAME record from the DNAME and
 * adds it there too. It also stores the synthetized CNAME in the temporary
 * RRSets of the response.
 *
 * \param dname_rrset DNAME RRSet to use.
 * \param qname Searched name.
 * \param resp Response.
 */
static void ns_process_dname(const knot_rrset_t *dname_rrset,
                             const knot_dname_t *qname,
                             knot_packet_t *resp)
{
debug_knot_ns_exec(
	char *name = knot_dname_to_str(knot_rrset_owner(dname_rrset));
	debug_knot_ns("Processing DNAME for owner %s...\n", name);
	free(name);
);
	// TODO: check the number of RRs in the RRSet??

	// put the DNAME RRSet into the answer
	knot_response_add_rrset_answer(resp, dname_rrset, 1, 0, 0);
	ns_add_rrsigs(dname_rrset, resp, qname,
	              knot_response_add_rrset_answer, 1);

	if (ns_dname_is_too_long(dname_rrset, qname)) {
		knot_response_set_rcode(resp, KNOT_RCODE_YXDOMAIN);
		return;
	}

	// synthetize CNAME (no way to tell that client supports DNAME)
	knot_rrset_t *synth_cname = ns_cname_from_dname(dname_rrset, qname);
	// add the synthetized RRSet to the Answer
	knot_response_add_rrset_answer(resp, synth_cname, 1, 0, 0);

	// no RRSIGs for this RRSet

	// add the synthetized RRSet into list of temporary RRSets of response
	knot_packet_add_tmp_rrset(resp, synth_cname);

	// do not search for the name in new zone (out-of-bailiwick)
}

/*----------------------------------------------------------------------------*/
/*!
 * \brief Adds DNSKEY RRSet from the apex of a zone to the response.
 *
 * \param apex Zone apex node.
 * \param resp Response.
 */
static void ns_add_dnskey(const knot_node_t *apex, knot_packet_t *resp)
{
	const knot_rrset_t *rrset =
		knot_node_rrset(apex, KNOT_RRTYPE_DNSKEY);
	if (rrset != NULL) {
		knot_response_add_rrset_additional(resp, rrset, 0, 0, 0);
		ns_add_rrsigs(rrset, resp, apex->owner,
			      knot_response_add_rrset_additional, 0);
	}
}

/*----------------------------------------------------------------------------*/
/*!
 * \brief Answers the query from the given zone.
 *
 * This function performs the actual answering logic.
 *
 * \param zone Zone to use for answering.
 * \param qname QNAME from the query.
 * \param qtype QTYPE from the query.
 * \param resp Response to fill in.
 *
 * \retval KNOT_EOK
 * \retval NS_ERR_SERVFAIL
 *
 * \todo Describe the answering logic in detail.
 */
static int ns_answer_from_zone(const knot_zone_contents_t *zone,
                               const knot_dname_t *qname, uint16_t qtype,
                               knot_packet_t *resp)
{
	const knot_node_t *node = NULL, *closest_encloser = NULL,
	                    *previous = NULL;
	int cname = 0, auth_soa = 0, ret = 0, find_ret = 0;

search:
#ifdef USE_HASH_TABLE
	/*! \todo Check version. */
	find_ret = knot_zone_contents_find_dname_hash(zone, qname, &node,
	                                                &closest_encloser);
//	node = knot_node_current(node);
//	closest_encloser = knot_node_current(closest_encloser);
#else
	/*! \todo Check version. */
	find_ret = knot_zone_contents_find_dname(zone, qname, &node,
	                                          &closest_encloser, &previous);
	node = knot_node_current(node);
	closest_encloser = knot_node_current(closest_encloser);
	previous = knot_node_current(previous);
#endif
	if (find_ret == KNOT_EBADARG) {
		return NS_ERR_SERVFAIL;
	}

debug_knot_ns_exec(
	char *name;
	if (node) {
		name = knot_dname_to_str(node->owner);
		debug_knot_ns("zone_find_dname() returned node %s ", name);
		free(name);
	} else {
		debug_knot_ns("zone_find_dname() returned no node,");
	}

	if (closest_encloser != NULL) {
		name = knot_dname_to_str(closest_encloser->owner);
		debug_knot_ns(" closest encloser %s.\n", name);
		free(name);
	} else {
		debug_knot_ns(" closest encloser (nil).\n");
	}
	if (previous != NULL) {
		name = knot_dname_to_str(previous->owner);
		debug_knot_ns(" and previous node: %s.\n", name);
		free(name);
	} else {
		debug_knot_ns(" and previous node: (nil).\n");
	}
);
	if (find_ret == KNOT_EBADZONE) {
		// possible only if we followed cname
		assert(cname != 0);
		knot_response_set_rcode(resp, KNOT_RCODE_NOERROR);
		auth_soa = 1;
		knot_response_set_aa(resp);
		goto finalize;
	}

have_node:
	debug_knot_ns("Closest encloser is deleg. point? %s\n",
		 (knot_node_is_deleg_point(closest_encloser)) ? "yes" : "no");

	debug_knot_ns("Closest encloser is non authoritative? %s\n",
		 (knot_node_is_non_auth(closest_encloser)) ? "yes" : "no");

	if (knot_node_is_deleg_point(closest_encloser)
	    || knot_node_is_non_auth(closest_encloser)) {
		ret = ns_referral(closest_encloser, zone, qname, resp);
		goto finalize;
	}

	if (find_ret == KNOT_ZONE_NAME_NOT_FOUND) {
		// DNAME?
		const knot_rrset_t *dname_rrset = knot_node_rrset(
		                         closest_encloser, KNOT_RRTYPE_DNAME);
		if (dname_rrset != NULL) {
			ns_process_dname(dname_rrset, qname, resp);
			auth_soa = 1;
			knot_response_set_aa(resp);
			goto finalize;
		}
		// else check for a wildcard child
		const knot_node_t *wildcard_node =
			knot_node_wildcard_child(closest_encloser, 1);

		if (wildcard_node == NULL) {
			debug_knot_ns("No wildcard node. (cname: %d)\n",
				 cname);
			auth_soa = 1;
			if (cname == 0) {
				debug_knot_ns("Setting NXDOMAIN RCODE.\n");
				// return NXDOMAIN
				knot_response_set_rcode(resp,
					KNOT_RCODE_NXDOMAIN);
				if (ns_put_nsec_nsec3_nxdomain(zone, previous,
					closest_encloser, qname, resp) != 0) {
					return NS_ERR_SERVFAIL;
				}
			} else {
				knot_response_set_rcode(resp,
					KNOT_RCODE_NOERROR);
			}
			knot_response_set_aa(resp);
			goto finalize;
		}
		// else set the node from which to take the answers to wild.node
		node = wildcard_node;
	}

	// now we have the node for answering
	if (knot_node_is_deleg_point(node) || knot_node_is_non_auth(node)) {
		ret = ns_referral(node, zone, qname, resp);
		goto finalize;
	}

	if (knot_node_rrset(node, KNOT_RRTYPE_CNAME) != NULL) {
debug_knot_ns_exec(
		char *name = knot_dname_to_str(node->owner);
		debug_knot_ns("Node %s has CNAME record, resolving...\n",
		         name);
		free(name);
);
		const knot_dname_t *act_name = qname;
		ns_follow_cname(&node, &act_name, resp,
		                knot_response_add_rrset_answer, 1);
<<<<<<< HEAD
DEBUG_KNOT_NS(
		char *name = knot_dname_to_str(node->owner);
=======
debug_knot_ns_exec(
>>>>>>> 41bcacae
		char *name2 = knot_dname_to_str(act_name);
		debug_knot_ns("Canonical name: %s (%p), node found: %p\n",
			 name2, act_name, node);
		debug_knot_ns("The node's owner: %s (%p)\n", name, node->owner);
		free(name2);
);
		qname = act_name;
		cname = 1;

		// otherwise search for the new name
		if (node == NULL) {
			goto search;
		} else if (node->owner != act_name) {
			// the stored node is closest encloser
			find_ret = KNOT_ZONE_NAME_NOT_FOUND;
			closest_encloser = node;
			node = NULL;
			goto have_node;
		} // else do nothing, just continue
	}

	ret = ns_answer_from_node(node, closest_encloser, previous, zone, qname,
	                          qtype, resp);
	if (ret == NS_ERR_SERVFAIL) {
		// in this case we should drop the response and send an error
		// for now, just send the error code with a non-complete answer
//		knot_response_set_rcode(resp, KNOT_RCODE_SERVFAIL);
//		goto finalize;
		return ret;
	} else if (ret != KNOT_EOK) {
		/*! \todo Handle RCODE return values!!! */
		goto finalize;
	}
	knot_response_set_aa(resp);
	knot_response_set_rcode(resp, KNOT_RCODE_NOERROR);

	// this is the only case when the servers answers from
	// particular node, i.e. the only case when it may return SOA
	// or NS records in Answer section
	if (DNSSEC_ENABLED
	    && knot_query_dnssec_requested(knot_packet_query(resp))
	    && node == knot_zone_contents_apex(zone)
	    && (qtype == KNOT_RRTYPE_SOA || qtype == KNOT_RRTYPE_NS)) {
		ns_add_dnskey(node, resp);
	}

finalize:
	if (ret == KNOT_EOK && auth_soa) {
		ns_put_authority_soa(zone, resp);
	}

	return ret;
}

/*----------------------------------------------------------------------------*/
/*!
 * \brief Answers the query from the given zone database.
 *
 * First it searches for a zone to answer from. If there is none, it sets
 * RCODE REFUSED to the response and ends. Otherwise it tries to answer the
 * query using the found zone (see ns_answer_from_zone()).
 *
 * \param db Zone database to use for answering.
 * \param resp Response that holds the parsed query.
 *
 * \retval KNOT_EOK
 * \retval NS_ERR_SERVFAIL
 */
static int ns_answer(knot_zonedb_t *db, knot_packet_t *resp)
{
	const knot_dname_t *qname = knot_packet_qname(resp);
	assert(qname != NULL);

	uint16_t qtype = knot_packet_qtype(resp);
debug_knot_ns_exec(
	char *name_str = knot_dname_to_str(qname);
	debug_knot_ns("Trying to find zone for QNAME %s\n", name_str);
	free(name_str);
);
	// find zone in which to search for the name
	const knot_zone_t *zone =
		ns_get_zone_for_qname(db, qname, qtype);
	const knot_zone_contents_t *contents = knot_zone_contents(zone);

	// if no zone found, return REFUSED
	if (zone == NULL || contents == NULL) {
		debug_knot_ns("No zone found.\n");
		knot_response_set_rcode(resp, KNOT_RCODE_REFUSED);
		//knot_dname_free(&qname);
		return KNOT_EOK;
	}

debug_knot_ns_exec(
	char *name_str2 = knot_dname_to_str(zone->contents->apex->owner);
	debug_knot_ns("Found zone for QNAME %s\n", name_str2);
	free(name_str2);
);

	// take the zone contents and use only them for answering

	return ns_answer_from_zone(contents, qname, qtype, resp);

	//knot_dname_free(&qname);
}

/*----------------------------------------------------------------------------*/
/*!
 * \brief Converts the response to wire format.
 *
 * \param resp Response to convert.
 * \param wire Place for the wire format of the response.
 * \param wire_size In: space available for the wire format in bytes.
 *                  Out: actual size of the wire format in bytes.
 *
 * \retval KNOT_EOK
 * \retval NS_ERR_SERVFAIL
 */
static int ns_response_to_wire(knot_packet_t *resp, uint8_t *wire,
                               size_t *wire_size)
{
	uint8_t *rwire = NULL;
	size_t rsize = 0;
	int ret = 0;

	if ((ret = knot_packet_to_wire(resp, &rwire, &rsize))
	     != KNOT_EOK) {
		debug_knot_ns("Error converting response packet "
		                 "to wire format (error %d).\n", ret);
		return NS_ERR_SERVFAIL;
	}

	if (rsize > *wire_size) {
		debug_knot_ns("Reponse size (%zu) larger than allowed wire size "
		         "(%zu).\n", rsize, *wire_size);
		return NS_ERR_SERVFAIL;
	}

	if (rwire != wire) {
		debug_knot_ns("Wire format reallocated, copying to place for "
		              "wire.\n");
		memcpy(wire, rwire, rsize);
	} else {
		debug_knot_ns("Using the same space or wire format.\n");
	}
	
	*wire_size = rsize;
	//free(rwire);

	return KNOT_EOK;
}

/*----------------------------------------------------------------------------*/
/*!
 * \brief Creates a wire format of an error response from partially created
 *        response.
 *
 * \param resp Response to use.
 * \param wire Place for the wire format of the response.
 * \param wire_size In: space available for the wire format in bytes.
 *                  Out: actual size of the wire format in bytes.
 *
 * \retval KNOT_EOK
 * \retval NS_ERR_SERVFAIL
 */
static int ns_error_response_to_wire(knot_packet_t *resp, uint8_t *wire,
                                     size_t *wire_size)
{
	/* Do not call the packet conversion function
	 * wire format is assembled, but COUNTs in header are not set.
	 * This is ideal, we just truncate the packet after the question.
	 */
	debug_knot_ns("Creating error response.\n");
	
	size_t rsize = knot_packet_question_size(knot_packet_query(resp));
	debug_knot_ns("Error response (~ query) size: %zu\n", rsize);

	// take 'qsize' from the current wireformat of the response
	// it is already assembled - Header and Question section are copied
	const uint8_t *rwire = knot_packet_wireformat(resp);
	if (rsize > *wire_size) {
		debug_knot_ns("Reponse size (%zu) larger than allowed wire size"
		         " (%zu).\n", rsize, *wire_size);
		return NS_ERR_SERVFAIL;
	}

	assert(rwire != wire);
	memcpy(wire, rwire, rsize);

	*wire_size = rsize;

	return KNOT_EOK;
}

/*----------------------------------------------------------------------------*/

typedef struct ns_axfr_params {
	knot_ns_xfr_t *xfr;
	int ret;
} ns_axfr_params_t;

/*----------------------------------------------------------------------------*/

static int ns_axfr_send_and_clear(knot_ns_xfr_t *xfr)
{
	assert(xfr != NULL);
	assert(xfr->query != NULL);
	assert(xfr->response != NULL);
	assert(xfr->wire != NULL);
	assert(xfr->send != NULL);

	// Transform the packet into wire format
	debug_knot_ns("Converting response to wire format..\n");
	size_t real_size = xfr->wire_size;
	if (ns_response_to_wire(xfr->response, xfr->wire, &real_size) != 0) {
		return NS_ERR_SERVFAIL;
//		// send back SERVFAIL (as this is our problem)
//		ns_error_response(nameserver,
//				  knot_wire_get_id(query_wire),
//				  KNOT_RCODE_SERVFAIL, response_wire,
//				  rsize);
	}

	// Send the response
	debug_knot_ns("Sending response (size %zu)..\n", real_size);
	//debug_knot_ns_hex((const char *)xfr->wire, real_size);
	int res = xfr->send(xfr->session, &xfr->addr, xfr->wire, real_size);
	if (res < 0) {
		debug_knot_ns("Send returned %d\n", res);
		return res;
	} else if (res != real_size) {
		debug_knot_ns("AXFR did not send right amount of bytes."
		                   " Transfer size: %zu, sent: %d\n",
		                   real_size, res);
	}

	// Clean the response structure
	debug_knot_ns("Clearing response structure..\n");
	knot_response_clear(xfr->response, 0);

	debug_knot_ns("Response structure after clearing:\n");
	knot_packet_dump(xfr->response);

	return KNOT_EOK;
}

/*----------------------------------------------------------------------------*/

static void ns_axfr_from_node(knot_node_t *node, void *data)
{
	assert(node != NULL);
	assert(data != NULL);

	ns_axfr_params_t *params = (ns_axfr_params_t *)data;

	if (params->ret != KNOT_EOK) {
		// just skip (will be called on next node with the same params
		debug_knot_ns("Params contain error: %s, skipping node...\n",
		              knot_strerror(params->ret));
		return;
	}

	debug_knot_ns("Params OK, answering AXFR from node %p.\n", node);
debug_knot_ns_exec(
	char *name = knot_dname_to_str(knot_node_owner(node));
	debug_knot_ns("Node ownerr: %s\n", name);
	free(name);
);

	if (knot_node_rrset_count(node) == 0) {
		return;
	}

	const knot_rrset_t **rrsets = knot_node_rrsets(node);
	if (rrsets == NULL) {
		params->ret = KNOT_ENOMEM;
		return;
	}

	int i = 0;
	int ret = 0;
	const knot_rrset_t *rrset = NULL;
	while (i < knot_node_rrset_count(node)) {
		assert(rrsets[i] != NULL);
		rrset = rrsets[i];
rrset:
		debug_knot_ns("  Type: %s\n",
		     knot_rrtype_to_string(knot_rrset_type(rrset)));

		// do not add SOA
		if (knot_rrset_type(rrset) == KNOT_RRTYPE_SOA) {
			++i;
			continue;
		}

		ret = knot_response_add_rrset_answer(params->xfr->response,
		                                       rrset, 0, 0, 1);

		if (ret == KNOT_ESPACE) {
			// TODO: send the packet and clean the structure
			debug_knot_ns("Packet full, sending..\n");
			ret = ns_axfr_send_and_clear(params->xfr);
			if (ret != KNOT_EOK) {
				// some wierd problem, we should end
				params->ret = KNOT_ERROR;
				break;
			}
			// otherwise try once more with the same RRSet
			goto rrset;
		} else if (ret != KNOT_EOK) {
			// some wierd problem, we should end
			params->ret = KNOT_ERROR;
			break;
		}

		// we can send the RRSets in any order, so add the RRSIGs now
		rrset = knot_rrset_rrsigs(rrset);
rrsigs:
		if (rrset == NULL) {
			++i;
			continue;
		}

		ret = knot_response_add_rrset_answer(params->xfr->response,
		                                        rrset, 0, 0, 1);

		if (ret == KNOT_ESPACE) {
			// TODO: send the packet and clean the structure
			debug_knot_ns("Packet full, sending..\n");
			ret = ns_axfr_send_and_clear(params->xfr);
			if (ret != KNOT_EOK) {
				// some wierd problem, we should end
				params->ret = KNOT_ERROR;
				break;
			}
			// otherwise try once more with the same RRSet
			goto rrsigs;
		} else if (ret != KNOT_EOK) {
			// some wierd problem, we should end
			params->ret = KNOT_ERROR;
			break;
		}

		// this way only whole RRSets are always sent
		// we guess it will not create too much overhead

		++i;
	}
	if (rrsets != NULL) {
		free(rrsets);
	}

	/*! \todo maybe distinguish some error codes. */
	//params->ret = (ret == 0) ? KNOT_EOK : KNOT_ERROR;
}

/*----------------------------------------------------------------------------*/

static int ns_axfr_from_zone(knot_zone_contents_t *zone, knot_ns_xfr_t *xfr)
{
	assert(xfr != NULL);
	assert(xfr->query != NULL);
	assert(xfr->response != NULL);
	assert(xfr->wire != NULL);
	assert(xfr->send != NULL);

	ns_axfr_params_t params;
	memset(&params, 0, sizeof(ns_axfr_params_t));
	params.xfr = xfr;
	params.ret = KNOT_EOK;

	/*
	 * First SOA
	 */

	// retrieve SOA - must be send as first and last RR
	const knot_rrset_t *soa_rrset = knot_node_rrset(
		knot_zone_contents_apex(zone), KNOT_RRTYPE_SOA);
	if (soa_rrset == NULL) {
		// some really serious error
		return KNOT_ERROR;
	}

	int ret;

	// add SOA RR to the response
	ret = knot_response_add_rrset_answer(xfr->response, soa_rrset, 0, 0,
	                                        1);
	if (ret != KNOT_EOK) {
		// something is really wrong
		return KNOT_ERROR;
	}

	// add the SOA's RRSIG
	const knot_rrset_t *rrset = knot_rrset_rrsigs(soa_rrset);
	if (rrset != NULL
	    && (ret = knot_response_add_rrset_answer(xfr->response, rrset,
	                                              0, 0, 1)) != KNOT_EOK) {
		// something is really wrong, these should definitely fit in
		return KNOT_ERROR;
	}

	knot_zone_contents_tree_apply_inorder(zone, ns_axfr_from_node,
	                                        &params);

	if (params.ret != KNOT_EOK) {
		return KNOT_ERROR;	// maybe do something with the code
	}

	knot_zone_contents_nsec3_apply_inorder(zone, ns_axfr_from_node,
	                                         &params);

	if (params.ret != KNOT_EOK) {
		return KNOT_ERROR;	// maybe do something with the code
	}

	/*
	 * Last SOA
	 */

	// try to add the SOA to the response again (last RR)
	ret = knot_response_add_rrset_answer(xfr->response, soa_rrset, 0, 0,
	                                        1);
	if (ret == KNOT_ESPACE) {
		// if there is not enough space, send the response and
		// add the SOA record to a new packet
		debug_knot_ns("Packet full, sending..\n");
		ret = ns_axfr_send_and_clear(xfr);
		if (ret != KNOT_EOK) {
			return ret;
		}

		ret = knot_response_add_rrset_answer(xfr->response,
		                                        soa_rrset, 0, 0, 1);
		if (ret != KNOT_EOK) {
			return KNOT_ERROR;
		}

	} else if (ret != KNOT_EOK) {
		// something is really wrong
		return KNOT_ERROR;
	}

	debug_knot_ns("Sending packet...\n");
	return ns_axfr_send_and_clear(xfr);
}

/*----------------------------------------------------------------------------*/

static int ns_ixfr_put_rrset(knot_ns_xfr_t *xfr, const knot_rrset_t *rrset)
{
	int res = knot_response_add_rrset_answer(xfr->response, rrset,
	                                            0, 0, 0);
	if (res == KNOT_ESPACE) {
		knot_response_set_rcode(xfr->response, KNOT_RCODE_NOERROR);
		/*! \todo Probably rename the function. */
		ns_axfr_send_and_clear(xfr);

		res = knot_response_add_rrset_answer(xfr->response,
		                                        rrset, 0, 0, 0);
	}

	if (res != KNOT_EOK) {
		debug_knot_ns("Error putting origin SOA to IXFR reply: %s\n",
			 knot_strerror(res));
		/*! \todo Probably send back AXFR instead. */
		knot_response_set_rcode(xfr->response,
		                           KNOT_RCODE_SERVFAIL);
		/*! \todo Probably rename the function. */
		ns_axfr_send_and_clear(xfr);
		//socket_close(xfr->session);  /*! \todo Remove for UDP.*/
		return KNOT_ERROR;
	}

	return KNOT_EOK;
}

/*----------------------------------------------------------------------------*/

static int ns_ixfr_put_changeset(knot_ns_xfr_t *xfr, const knot_changeset_t *chgset)
{
	// 1) put origin SOA
	int res = ns_ixfr_put_rrset(xfr, chgset->soa_from);
	if (res != KNOT_EOK) {
		return res;
	}

	// 2) put remove RRSets
	for (int i = 0; i < chgset->remove_count; ++i) {
		res = ns_ixfr_put_rrset(xfr, chgset->remove[i]);
		if (res != KNOT_EOK) {
			return res;
		}
	}

	// 1) put target SOA
	res = ns_ixfr_put_rrset(xfr, chgset->soa_to);
	if (res != KNOT_EOK) {
		return res;
	}

	// 2) put remove RRSets
	for (int i = 0; i < chgset->add_count; ++i) {
		res = ns_ixfr_put_rrset(xfr, chgset->add[i]);
		if (res != KNOT_EOK) {
			return res;
		}
	}

	return KNOT_EOK;
}

/*----------------------------------------------------------------------------*/

static int ns_ixfr_from_zone(knot_ns_xfr_t *xfr)
{
	assert(xfr != NULL);
	assert(xfr->zone != NULL);
	assert(xfr->query != NULL);
	assert(xfr->response != NULL);
	assert(knot_packet_additional_rrset_count(xfr->query) > 0);
	assert(xfr->data != NULL);

	/*! \todo REMOVE start */
//	const knot_rrset_t *zone_soa =
//		knot_node_rrset(knot_zone_contents_apex(
//		                       knot_zone_contents(xfr->zone)),
//		                  KNOT_RRTYPE_SOA);
//	// retrieve origin (xfr) serial and target (zone) serial
//	uint32_t zone_serial = knot_rdata_soa_serial(
//	                             knot_rrset_rdata(zone_soa));
//	uint32_t xfr_serial = knot_rdata_soa_serial(knot_rrset_rdata(
//			knot_packet_authority_rrset(xfr->query, 0)));

//	// 3) load changesets from journal
//	knot_changesets_t *chgsets = (knot_changesets_t *)
//	                               calloc(1, sizeof(knot_changesets_t));
//	int res = xfr_load_changesets(xfr->zone, chgsets, xfr_serial, 
//	                              zone_serial);
//	if (res != KNOT_EOK) {
//		debug_knot_ns("IXFR query cannot be answered: %s.\n",
//		         knot_strerror(res));
//		/*! \todo Probably send back AXFR instead. */
//		knot_response_set_rcode(xfr->response, KNOT_RCODE_SERVFAIL);
//		/*! \todo Probably rename the function. */
//		ns_axfr_send_and_clear(xfr);
//		//socket_close(xfr->session);  /*! \todo Remove for UDP. */
//		return 1;
//	}
	
	/*! \todo REMOVE end */
	
	knot_changesets_t *chgsets = (knot_changesets_t *)xfr->data;
	knot_zone_contents_t* contents = knot_zone_get_contents(xfr->zone);
	assert(contents);
	const knot_rrset_t *zone_soa =
		knot_node_rrset(knot_zone_contents_apex(contents),
				KNOT_RRTYPE_SOA);

	// 4) put the zone SOA as the first Answer RR
	int res = knot_response_add_rrset_answer(xfr->response, zone_soa, 0, 
	                                            0, 0);
	if (res != KNOT_EOK) {
		debug_knot_ns("IXFR query cannot be answered: %s.\n",
			 knot_strerror(res));
		knot_response_set_rcode(xfr->response,
		                           KNOT_RCODE_SERVFAIL);
		/*! \todo Probably rename the function. */
		ns_axfr_send_and_clear(xfr);
//		socket_close(xfr->session);  /*! \todo Remove for UDP.*/
		return 1;
	}

	// 5) put the changesets into the response while they fit in
	for (int i = 0; i < chgsets->count; ++i) {
		res = ns_ixfr_put_changeset(xfr, &chgsets->sets[i]);
		if (res != KNOT_EOK) {
			// answer is sent, socket is closed
			return KNOT_EOK;
		}
	}

	res = ns_ixfr_put_rrset(xfr, zone_soa);

	if (res == KNOT_EOK) {
		/*! \todo Probably rename the function. */
		ns_axfr_send_and_clear(xfr);
		//socket_close(xfr->session);  /*! \todo Remove for UDP.*/
		return 1;
	}

	return KNOT_EOK;
}

/*----------------------------------------------------------------------------*/

static int ns_ixfr(knot_ns_xfr_t *xfr)
{
	assert(xfr != NULL);
	assert(xfr->query != NULL);
	assert(xfr->response != NULL);
	assert(knot_packet_qtype(xfr->response) == KNOT_RRTYPE_IXFR);

	// check if there is the required authority record
	if ((knot_packet_authority_rrset_count(xfr->query) <= 0)) {
		// malformed packet
		debug_knot_ns("IXFR query does not contain authority record.\n");
		knot_response_set_rcode(xfr->response, KNOT_RCODE_FORMERR);
		/*! \todo Probably rename the function. */
		ns_axfr_send_and_clear(xfr);
		//socket_close(xfr->session);
		return 1;
	}

	const knot_rrset_t *soa = knot_packet_authority_rrset(xfr->query,
	                                                          0);
	const knot_dname_t *qname = knot_packet_qname(xfr->response);

	// check if XFR QNAME and SOA correspond
	if (knot_packet_qtype(xfr->query) != KNOT_RRTYPE_SOA
	    || knot_rrset_type(soa) != KNOT_RRTYPE_SOA
	    || knot_dname_compare(qname, knot_rrset_owner(soa)) != 0) {
		// malformed packet
		debug_knot_ns("IXFR query is malformed.\n");
		knot_response_set_rcode(xfr->response, KNOT_RCODE_FORMERR);
		/*! \todo Probably rename the function. */
		ns_axfr_send_and_clear(xfr);
		//socket_close(xfr->session);  /*! \todo Remove for UDP. */
		return 1;
	}

	return ns_ixfr_from_zone(xfr);
}

/*----------------------------------------------------------------------------*/

static int knot_ns_prepare_response(knot_nameserver_t *nameserver,
                                    knot_packet_t *query, knot_packet_t **resp,
                                    size_t max_size)
{
	assert(max_size >= 500);
	
	// initialize response packet structure
	*resp = knot_packet_new(KNOT_PACKET_PREALLOC_RESPONSE);
	if (*resp == NULL) {
		debug_knot_ns("Failed to create packet structure.\n");
		return KNOT_ENOMEM;
	}

	int ret = knot_packet_set_max_size(*resp, max_size);
	//(*resp)->wireformat = response_wire;;
	//(*resp)->max_size = max_size;

	if (ret != KNOT_EOK) {
		debug_knot_ns("Failed to init response structure.\n");
		knot_packet_free(resp);
		return ret;
	}

	ret = knot_response_init_from_query(*resp, query);

	if (ret != KNOT_EOK) {
		debug_knot_ns("Failed to init response structure.\n");
		knot_packet_free(resp);
		return ret;
	}

	return KNOT_EOK;
}

/*----------------------------------------------------------------------------*/
/* Public functions                                                           */
/*----------------------------------------------------------------------------*/

knot_nameserver_t *knot_ns_create()
{
	knot_nameserver_t *ns = malloc(sizeof(knot_nameserver_t));
	if (ns == NULL) {
		ERR_ALLOC_FAILED;
		return NULL;
	}
	ns->data = 0;

	// Create zone database structure
	debug_knot_ns("Creating Zone Database structure...\n");
	ns->zone_db = knot_zonedb_new();
	if (ns->zone_db == NULL) {
		ERR_ALLOC_FAILED;
		free(ns);
		return NULL;
	}

	// prepare empty response with SERVFAIL error
	knot_packet_t *err = knot_packet_new(KNOT_PACKET_PREALLOC_NONE);
	if (err == NULL) {
		ERR_ALLOC_FAILED;
		free(ns);
		return NULL;
	}

	debug_knot_ns("Created default empty response...\n");

	int rc = knot_packet_set_max_size(err, KNOT_WIRE_HEADER_SIZE);
	if (rc != KNOT_EOK) {
		debug_knot_ns("Error creating default error response: %s.\n",
		                 knot_strerror(rc));
		free(ns);
		knot_packet_free(&err);
		return NULL;
	}

	rc = knot_response_init(err);
	if (rc != KNOT_EOK) {
		debug_knot_ns("Error initializing default error response:"
		                 " %s.\n", knot_strerror(rc));
		free(ns);
		knot_packet_free(&err);
		return NULL;
	}

	knot_response_set_rcode(err, KNOT_RCODE_SERVFAIL);
	ns->err_resp_size = 0;

	debug_knot_ns("Converting default empty response to wire format...\n");

	uint8_t *error_wire = NULL;

	if (knot_packet_to_wire(err, &error_wire, &ns->err_resp_size) != 0) {
		debug_knot_ns("Error while converting "
		                 "default error response to "
		                 "wire format \n");
		knot_packet_free(&err);
		free(ns);
		return NULL;
	}

	ns->err_response = (uint8_t *)malloc(ns->err_resp_size);
	if (ns->err_response == NULL) {
		debug_knot_ns("Error while converting default "
		                 "error response to wire format \n");
		knot_packet_free(&err);
		free(ns);
		return NULL;
	}

	memcpy(ns->err_response, error_wire, ns->err_resp_size);

	debug_knot_ns("Done..\n");

	knot_packet_free(&err);

	if (EDNS_ENABLED) {
		ns->opt_rr = knot_edns_new();
		if (ns->opt_rr == NULL) {
			debug_knot_ns("Error while preparing OPT RR of the"
			                 " server.\n");
			knot_packet_free(&err);
			free(ns);
			return NULL;
		}
		knot_edns_set_version(ns->opt_rr, EDNS_VERSION);
		knot_edns_set_payload(ns->opt_rr, MAX_UDP_PAYLOAD_EDNS);
	} else {
		ns->opt_rr = NULL;
	}

	knot_packet_free(&err);

	return ns;
}

/*----------------------------------------------------------------------------*/

int knot_ns_parse_packet(const uint8_t *query_wire, size_t qsize,
                    knot_packet_t *packet, knot_packet_type_t *type)
{
	if (packet == NULL || query_wire == NULL || type == NULL) {
		debug_knot_ns("Missing parameter to query parsing.\n");
		return KNOT_EBADARG;
	}

	debug_knot_ns("ns_parse_packet() called with query size %zu.\n", qsize);
	//debug_knot_ns_hex((char *)query_wire, qsize);

	if (qsize < 2) {
		return KNOT_EMALF;
	}

	// 1) create empty response
	debug_knot_ns("Parsing packet...\n");
	//parsed = knot_response_new_empty(NULL);

	int ret = 0;

	if ((ret = knot_packet_parse_from_wire(packet, query_wire,
	                                         qsize, 1)) != 0) {
		debug_knot_ns("Error while parsing packet, "
		                "libknot error '%s'.\n", knot_strerror(ret));
//		knot_response_free(&parsed);
		return KNOT_RCODE_FORMERR;
	}

	// 3) determine the query type
	switch (knot_packet_opcode(packet))  {
	case KNOT_OPCODE_QUERY:
		switch (knot_packet_qtype(packet)) {
		case KNOT_RRTYPE_AXFR:
			*type = (knot_packet_is_query(packet))
			         ? KNOT_QUERY_AXFR : KNOT_RESPONSE_AXFR;
			break;
		case KNOT_RRTYPE_IXFR:
			*type = (knot_packet_is_query(packet))
			         ? KNOT_QUERY_IXFR : KNOT_RESPONSE_IXFR;
			break;
		default:
			*type = (knot_packet_is_query(packet))
			         ? KNOT_QUERY_NORMAL : KNOT_RESPONSE_NORMAL;
		}

		break;
	case KNOT_OPCODE_NOTIFY:
		*type = (knot_packet_is_query(packet))
		         ? KNOT_QUERY_NOTIFY : KNOT_RESPONSE_NOTIFY;
		break;
	case KNOT_OPCODE_UPDATE:
		assert(knot_packet_is_query(packet));
		*type = KNOT_QUERY_UPDATE;
		break;
	default:
		return KNOT_RCODE_NOTIMPL;
	}

//	knot_packet_free(&packet);

	return KNOT_EOK;
}

/*----------------------------------------------------------------------------*/

void knot_ns_error_response(knot_nameserver_t *nameserver, uint16_t query_id,
                       uint8_t rcode, uint8_t *response_wire, size_t *rsize)
{
	//debug_knot_ns("Error response: \n");
	//debug_knot_ns_hex((const char *)nameserver->err_response,
	//             nameserver->err_resp_size);

	memcpy(response_wire, nameserver->err_response,
	       nameserver->err_resp_size);
	// copy ID of the query
	knot_wire_set_id(response_wire, query_id);
	// set the RCODE
	knot_wire_set_rcode(response_wire, rcode);
	*rsize = nameserver->err_resp_size;
}

/*----------------------------------------------------------------------------*/

void knot_ns_error_response_full(knot_nameserver_t *nameserver,
                                 knot_packet_t *response, uint8_t rcode,
                                 uint8_t *response_wire, size_t *rsize)
{
	knot_response_set_rcode(response, rcode);

	if (ns_error_response_to_wire(response, response_wire, rsize) != 0) {
		knot_ns_error_response(nameserver, knot_packet_id(
		                       knot_packet_query(response)),
		                       KNOT_RCODE_SERVFAIL, response_wire,
		                       rsize);
	}
}

/*----------------------------------------------------------------------------*/

int knot_ns_answer_normal(knot_nameserver_t *nameserver, knot_packet_t *query,
                          uint8_t *response_wire, size_t *rsize)
{
	debug_knot_ns("ns_answer_normal()\n");

	// first, parse the rest of the packet
	assert(knot_packet_is_query(query));
	debug_knot_ns("Query - parsed: %zu, total wire size: %zu\n",
	              knot_packet_parsed(query), knot_packet_size(query));
	int ret;

	ret = knot_packet_parse_rest(query);
	if (ret != KNOT_EOK) {
		debug_knot_ns("Failed to parse rest of the query: "
				   "%s.\n", knot_strerror(ret));
		knot_ns_error_response(nameserver, knot_packet_id(query),
				       (ret == KNOT_EMALF)
					  ? KNOT_RCODE_FORMERR
					  : KNOT_RCODE_SERVFAIL, response_wire,
		                       rsize);
		return KNOT_EOK;
	}
	
	size_t resp_max_size = 0;
	
	assert(*rsize >= MAX_UDP_PAYLOAD);

	knot_packet_dump(query);
	
	if (knot_query_edns_supported(query)) {
		if (knot_edns_get_payload(&query->opt_rr) <
		    knot_edns_get_payload(nameserver->opt_rr)) {
			resp_max_size = knot_edns_get_payload(&query->opt_rr);
		} else {
			resp_max_size = knot_edns_get_payload(
						nameserver->opt_rr);
		}
	}
	
	if (resp_max_size < MAX_UDP_PAYLOAD) {
		resp_max_size = MAX_UDP_PAYLOAD;
	}
	
	knot_packet_t *response;
	ret = knot_ns_prepare_response(nameserver, query, &response, 
	                               resp_max_size);
	if (ret != KNOT_EOK) {
		knot_ns_error_response(nameserver, knot_packet_id(query),
		                       KNOT_RCODE_SERVFAIL, response_wire,
		                       rsize);
		return KNOT_EOK;
	}

	debug_knot_ns("Query - parsed: %zu, total wire size: %zu\n", 
	              query->parsed, query->size);
	debug_knot_ns("Opt RR: version: %d, payload: %d\n", 
	              query->opt_rr.version, query->opt_rr.payload);

	// get the answer for the query
	rcu_read_lock();
	knot_zonedb_t *zonedb = rcu_dereference(nameserver->zone_db);

	debug_knot_ns("EDNS supported in query: %d\n",
	         knot_query_edns_supported(query));

	// set the OPT RR to the response
	if (knot_query_edns_supported(query)) {
		/*! \todo API. */
//		if (knot_edns_get_payload(&query->opt_rr) > MAX_UDP_PAYLOAD) {
//			ret = knot_packet_set_max_size(response, 
//				knot_edns_get_payload(&query->opt_rr));
//		} else {
//			ret = knot_packet_set_max_size(response, 
//			                               MAX_UDP_PAYLOAD);
//		}
		
//		if (ret != KNOT_EOK) {
//			debug_knot_ns("Failed to set max size.\n");
//			knot_ns_error_response_full(nameserver, response,
//			                            KNOT_RCODE_SERVFAIL,
//			                            response_wire, rsize);
//			return KNOT_EOK;
//		}
		
		ret = knot_response_add_opt(response, nameserver->opt_rr, 1);
		if (ret != KNOT_EOK) {
			debug_knot_ns("Failed to set OPT RR to the response"
			                  ": %s\n",knot_strerror(ret));
		} else {
			// copy the DO bit from the query
			if (knot_query_dnssec_requested(query)) {
				/*! \todo API for this. */
				knot_edns_set_do(&response->opt_rr);
			}
		}
	}/* else {
		debug_knot_ns("Setting max size to %u.\n", MAX_UDP_PAYLOAD);
		ret = knot_packet_set_max_size(response, MAX_UDP_PAYLOAD);
		if (ret != KNOT_EOK) {
			debug_knot_ns("Failed to set max size to %u\n",
			              MAX_UDP_PAYLOAD);
			knot_ns_error_response_full(nameserver, response,
			                            KNOT_RCODE_SERVFAIL,
			                            response_wire, rsize);
			return KNOT_EOK;
		}
	}*/
	
	debug_knot_ns("Response max size: %zu\n", response->max_size);

	ret = ns_answer(zonedb, response);
	if (ret != 0) {
		// now only one type of error (SERVFAIL), later maybe more
		knot_ns_error_response_full(nameserver, response,
		                            KNOT_RCODE_SERVFAIL,
		                            response_wire, rsize);
	} else {
		debug_knot_ns("Created response packet.\n");
		//knot_response_dump(resp);
		knot_packet_dump(response);

		// 4) Transform the packet into wire format
		if (ns_response_to_wire(response, response_wire, rsize) != 0) {
			// send back SERVFAIL (as this is our problem)
			knot_ns_error_response_full(nameserver, response,
			                            KNOT_RCODE_SERVFAIL,
			                            response_wire, rsize);
		}
	}

	rcu_read_unlock();
	knot_packet_free(&response);

	debug_knot_ns("Returning response with wire size %zu\n", *rsize);
	//debug_knot_ns_hex((char *)response_wire, *rsize);

	return KNOT_EOK;
}

/*----------------------------------------------------------------------------*/

int knot_ns_init_xfr(knot_nameserver_t *nameserver, knot_ns_xfr_t *xfr)
{
	debug_knot_ns("knot_ns_init_xfr()\n");

	if (nameserver == NULL || xfr == NULL) {
		return KNOT_EBADARG;
	}

	// no need to parse rest of the packet
	/*! \todo Parse rest of packet because of EDNS. */

	// initialize response packet structure
	knot_packet_t *response = knot_packet_new(
	                               KNOT_PACKET_PREALLOC_RESPONSE);
	if (response == NULL) {
		debug_knot_ns("Failed to create packet structure.\n");
		/*! \todo xfr->wire is not NULL, will fail on assert! */
		knot_ns_error_response(nameserver, xfr->query->header.id,
				  KNOT_RCODE_SERVFAIL, xfr->wire,
				  &xfr->wire_size);
		int res = xfr->send(xfr->session, &xfr->addr, xfr->wire, 
		                    xfr->wire_size);
		knot_packet_free(&response);
		return res;
	}

	//int ret = knot_packet_set_max_size(response, xfr->wire_size);
	response->wireformat = xfr->wire;
	response->max_size = xfr->wire_size;

//	if (ret != KNOT_EOK) {
//		debug_knot_ns("Failed to init response structure.\n");
//		/*! \todo xfr->wire is not NULL, will fail on assert! */
//		knot_ns_error_response(nameserver, xfr->query->header.id,
//		                         KNOT_RCODE_SERVFAIL, xfr->wire,
//		                         &xfr->wire_size);
//		int res = xfr->send(xfr->session, &xfr->addr, xfr->wire, 
//		                    xfr->wire_size);
//		knot_packet_free(&response);
//		return res;
//	}

	int ret = knot_response_init_from_query(response, xfr->query);

	if (ret != KNOT_EOK) {
		debug_knot_ns("Failed to init response structure.\n");
		/*! \todo xfr->wire is not NULL, will fail on assert! */
		knot_ns_error_response(nameserver, xfr->query->header.id,
		                         KNOT_RCODE_SERVFAIL, xfr->wire,
		                         &xfr->wire_size);
		int res = xfr->send(xfr->session, &xfr->addr, xfr->wire, 
		                    xfr->wire_size);
		knot_packet_free(&response);
		return res;
	}

	xfr->response = response;
	
	knot_zonedb_t *zonedb = rcu_dereference(nameserver->zone_db);
	
	const knot_dname_t *qname = knot_packet_qname(xfr->response);

	assert(knot_packet_qtype(xfr->response) == KNOT_RRTYPE_AXFR ||
	       knot_packet_qtype(xfr->response) == KNOT_RRTYPE_IXFR);

debug_knot_ns_exec(
	char *name_str = knot_dname_to_str(qname);
	debug_knot_ns("Trying to find zone with name %s\n", name_str);
	free(name_str);
);
	// find zone in which to search for the name
	knot_zone_t *zone = knot_zonedb_find_zone(zonedb, qname);

	// if no zone found, return NotAuth
	if (zone == NULL) {
		debug_knot_ns("No zone found.\n");
		knot_response_set_rcode(xfr->response, KNOT_RCODE_NOTAUTH);
		ns_axfr_send_and_clear(xfr);
		return KNOT_ENOZONE;
	}

debug_knot_ns_exec(
	char *name_str2 = knot_dname_to_str(zone->contents->apex->owner);
	debug_knot_ns("Found zone for QNAME %s\n", name_str2);
	free(name_str2);
);
	xfr->zone = zone;
	
	return KNOT_EOK;
}

/*----------------------------------------------------------------------------*/

int knot_ns_xfr_send_error(knot_ns_xfr_t *xfr, knot_rcode_t rcode)
{
	knot_response_set_rcode(xfr->response, rcode);
	/*! \todo Probably rename the function. */
	return ns_axfr_send_and_clear(xfr);
}

/*----------------------------------------------------------------------------*/

int knot_ns_answer_axfr(knot_nameserver_t *nameserver, knot_ns_xfr_t *xfr)
{
	if (xfr == NULL || nameserver == NULL || xfr->zone == NULL) {
		return KNOT_EBADARG;
	}
	
	rcu_read_lock();
	
	// take the contents and answer from them
	int ret = 0;
	knot_zone_contents_t *contents = knot_zone_get_contents(xfr->zone);
	if (!contents) {
		debug_knot_ns("AXFR failed on stub zone\n");
		knot_ns_error_response(nameserver, xfr->query->header.id,
					 KNOT_RCODE_REFUSED, xfr->wire,
					 &xfr->wire_size);
		ret = xfr->send(xfr->session, &xfr->addr, xfr->wire,
				xfr->wire_size);
		rcu_read_unlock();
		knot_packet_free(&xfr->response);
		return KNOT_EOK;
	}

	ret = ns_axfr_from_zone(contents, xfr);

	/*! \todo Somehow distinguish when it makes sense to send the SERVFAIL
	 *        and when it does not. E.g. if there was problem in sending
	 *        packet, it will probably fail when sending the SERVFAIL also.
	 */
	if (ret < 0) {
		debug_knot_ns("AXFR failed, sending SERVFAIL.\n");
		// now only one type of error (SERVFAIL), later maybe more
		/*! \todo xfr->wire is not NULL, will fail on assert! */
		knot_ns_error_response(nameserver, xfr->query->header.id,
		                         KNOT_RCODE_SERVFAIL, xfr->wire,
		                         &xfr->wire_size);
		ret = xfr->send(xfr->session, &xfr->addr, xfr->wire, 
		                xfr->wire_size);
	} else if (ret > 0) {
		ret = KNOT_ERROR;
	}

	rcu_read_unlock();

	knot_packet_free(&xfr->response);

	return KNOT_EOK;
}

/*----------------------------------------------------------------------------*/

int knot_ns_answer_ixfr(knot_nameserver_t *nameserver, knot_ns_xfr_t *xfr)
{
	if (nameserver == NULL || xfr == NULL || xfr->zone == NULL
	    || xfr->response == NULL) {
		return KNOT_EBADARG;
	}
	
	// parse rest of the packet (we need the Authority record)
	int ret = knot_packet_parse_rest(xfr->query);
	if (ret != KNOT_EOK) {
		debug_knot_ns("Failed to parse rest of the packet.\n");

		/*! \todo Extract this to some function. */
		knot_response_set_rcode(xfr->response, KNOT_RCODE_FORMERR);
		uint8_t *wire = NULL;
		size_t size = 0;
		ret = knot_packet_to_wire(xfr->response, &wire, &size);
		if (ret != KNOT_EOK) {
			knot_ns_error_response(nameserver, 
			                         xfr->query->header.id,
			                         KNOT_RCODE_FORMERR, wire, 
			                         &size);
		}

		ret = xfr->send(xfr->session, &xfr->addr, wire, size);

		knot_packet_free(&xfr->response);
		return ret;
	}
	
	ret = ns_ixfr(xfr);

	/*! \todo Somehow distinguish when it makes sense to send the SERVFAIL
	 *        and when it does not. E.g. if there was problem in sending
	 *        packet, it will probably fail when sending the SERVFAIL also.
	 */
	if (ret < 0) {
		debug_knot_ns("IXFR failed, sending SERVFAIL.\n");
		// now only one type of error (SERVFAIL), later maybe more

		/*! \todo Extract this to some function. */
		knot_response_set_rcode(xfr->response, KNOT_RCODE_SERVFAIL);
		uint8_t *wire = NULL;
		size_t size = 0;
		ret = knot_packet_to_wire(xfr->response, &wire, &size);
		if (ret != KNOT_EOK) {
			knot_ns_error_response(nameserver, 
			                         xfr->query->header.id,
			                         KNOT_RCODE_SERVFAIL, wire, 
			                         &size);
		}

		ret = xfr->send(xfr->session, &xfr->addr, wire, size);
	} else if (ret > 0) {
		ret = KNOT_ERROR;
	}

	knot_packet_free(&xfr->response);

	return ret;
}

/*----------------------------------------------------------------------------*/

int knot_ns_process_axfrin(knot_nameserver_t *nameserver, knot_ns_xfr_t *xfr)
{
	/*! \todo Implement me.
	 *  - xfr contains partially-built zone or NULL (xfr->data)
	 *  - incoming packet is in xfr->wire
	 *  - incoming packet size is in xfr->wire_size
	 *  - signalize caller, that transfer is finished/error (ret. code?)
	 */
	debug_knot_ns("ns_process_axfrin: incoming packet, wire size: %zu\n",
	              xfr->wire_size);

	int ret = xfrin_process_axfr_packet(xfr->wire, xfr->wire_size,
	                             (xfrin_constructed_zone_t **)(&xfr->data));

	if (ret > 0) { // transfer finished
		debug_knot_ns("ns_process_axfrin: AXFR finished, zone created.\n");
		/*
		 * Adjust zone so that node count is set properly and nodes are
		 * marked authoritative / delegation point.
		 */
		xfrin_constructed_zone_t *constr_zone = 
				(xfrin_constructed_zone_t *)xfr->data;
		knot_zone_contents_t *zone = constr_zone->contents;
		assert(zone != NULL);

		debug_knot_ns("ns_process_axfrin: adjusting zone.\n");
		knot_zone_contents_adjust(zone, 0);

		/* Create and fill hash table */
		debug_knot_ns("ns_process_axfrin: filling hash table.\n");
		int rc = knot_zone_contents_create_and_fill_hash_table(zone);
		if (rc != KNOT_EOK) {
			return KNOT_ERROR;	// TODO: change error code
		}
		
		// save the zone contents to the xfr->data
		xfr->data = zone;
		
		// free the structure used for processing XFR
		assert(constr_zone->rrsigs == NULL);
		free(constr_zone);

		//knot_zone_contents_dump(zone, 0);
	}
	
	return ret;
}

/*----------------------------------------------------------------------------*/

int knot_ns_switch_zone(knot_nameserver_t *nameserver, 
                          knot_ns_xfr_t *xfr)
{
	if (xfr == NULL || nameserver == NULL || xfr->data == NULL) {
		return KNOT_EBADARG;
	}
	
	knot_zone_contents_t *zone = (knot_zone_contents_t *)xfr->data;
	
	debug_knot_ns("Replacing zone by new one: %p\n", zone);

	// find the zone in the zone db
	knot_zone_t *z = knot_zonedb_find_zone(nameserver->zone_db,
			knot_node_owner(knot_zone_contents_apex(zone)));
	if (z == NULL) {
		char *name = knot_dname_to_str(knot_node_owner(
				knot_zone_contents_apex(zone)));
		debug_knot_ns("Failed to replace zone %s, old zone "
		                   "not found\n", name);
		free(name);
	} else {
		zone->zone = z;
	}

	knot_zone_contents_t *old = rcu_xchg_pointer(&z->contents, zone);

//	knot_zone_t *old = knot_zonedb_replace_zone(nameserver->zone_db,
//	                                                zone);
	debug_knot_ns("Old zone: %p\n", old);
//	if (old == NULL) {
//		char *name = knot_dname_to_str(
//				knot_node_owner(knot_zone_apex(zone)));
//		debug_knot_ns("Failed to replace zone %s\n", name);
//		free(name);
//	}

	// wait for readers to finish
	debug_knot_ns("Waiting for readers to finish...\n");
	synchronize_rcu();
	// destroy the old zone
	debug_knot_ns("Freeing old zone: %p\n", old);
	knot_zone_contents_deep_free(&old);

debug_knot_ns_exec(
	debug_knot_ns("Zone db contents: (zone count: %zu)\n", 
	              nameserver->zone_db->zone_count);

	const knot_zone_t **zones = knot_zonedb_zones(nameserver->zone_db);
	for (int i = 0; i < knot_zonedb_zone_count
	     (nameserver->zone_db); i++) {
		debug_knot_ns("%d. zone: %p", i, zones[i]);
		char *name = knot_dname_to_str(zones[i]->name);
		debug_knot_ns("    zone name: %s\n", name);
		free(name);
	}
);

	return KNOT_EOK;
}

/*----------------------------------------------------------------------------*/

int knot_ns_apply_ixfr_changes(knot_zone_t *zone, knot_changesets_t *chgsets)
{
	/*! \todo Apply changes to the zone when they are parsed. */
	return KNOT_EOK;
}

/*----------------------------------------------------------------------------*/

int knot_ns_process_ixfrin(knot_nameserver_t *nameserver, 
                             knot_ns_xfr_t *xfr)
{
	/*! \todo Implement me.
	 *  - xfr contains partially-built IXFR journal entry or NULL
	 *    (xfr->data)
	 *  - incoming packet is in xfr->wire
	 *  - incoming packet size is in xfr->wire_size
	 *  - signalize caller, that transfer is finished/error (ret. code?)
	 */
	debug_knot_ns("ns_process_ixfrin: incoming packet\n");

	int ret = xfrin_process_ixfr_packet(xfr->wire, xfr->wire_size,
	                                   (knot_changesets_t **)(&xfr->data));
	
	/*! \todo Save zone into the XFR structure. */

	if (ret > 0) { // transfer finished
		debug_knot_ns("ns_process_ixfrin: IXFR finished\n");

		knot_changesets_t *chgsets = (knot_changesets_t *)xfr->data;
		if (chgsets == NULL || chgsets->count == 0) {
			// nothing to be done??
			debug_knot_ns("No changesets created for incoming IXFR!\n");
			return ret;
		}

		// find zone associated with the changesets
		knot_zone_t *zone = knot_zonedb_find_zone(
		                 nameserver->zone_db,
		                 knot_rrset_owner(chgsets->sets[0].soa_from));
		if (zone == NULL) {
			debug_knot_ns("No zone found for incoming IXFR!\n");
			knot_free_changesets(
				(knot_changesets_t **)(&xfr->data));
			return KNOT_ENOZONE;  /*! \todo Other error code? */
		}
		
		xfr->zone = zone;

//		ret = xfrin_store_changesets(zone, chgsets);
//		if (ret != KNOT_EOK) {
//			debug_knot_ns("Failed to save changesets to journal.\n");
//			xfrin_free_changesets(
//				(knot_changesets_t **)(&xfr->data));
//			return ret;
//		}

//		ret = knot_ns_apply_ixfr_changes(zone, chgsets);
//		if (ret != KNOT_EOK) {
//			debug_knot_ns("Failed to apply changes to the zone.");
//			// left the changes to be applied later..?
//			// they are already stored
//		}

//		// we may free the changesets, they are stored and maybe applied
//		xfrin_free_changesets((knot_changesets_t **)(&xfr->data));
	}
	return ret;
}

/*----------------------------------------------------------------------------*/

int knot_ns_process_update(knot_nameserver_t *nameserver, knot_packet_t *query,
                           uint8_t *response_wire, size_t *rsize,
                           knot_zone_t **zone, knot_changeset_t **changeset)
{
	// 1) Parse the rest of the packet
	assert(knot_packet_is_query(query));

	knot_packet_t *response;
	assert(*rsize >= MAX_UDP_PAYLOAD);
	int ret = knot_ns_prepare_response(nameserver, query, &response,
	                                   MAX_UDP_PAYLOAD);
	if (ret != KNOT_EOK) {
		knot_ns_error_response(nameserver, knot_packet_id(query),
		                       KNOT_RCODE_SERVFAIL, response_wire,
		                       rsize);
		return KNOT_EOK;
	}

	assert(response != NULL);

	debug_knot_ns("Query - parsed: %zu, total wire size: %zu\n",
	              query->parsed, query->size);

	if (knot_packet_parsed(query) < knot_packet_size(query)) {
		ret = knot_packet_parse_rest(query);
		if (ret != KNOT_EOK) {
			debug_knot_ns("Failed to parse rest of the query: "
			              "%s.\n", knot_strerror(ret));
			knot_ns_error_response_full(nameserver, response,
			                            (ret == KNOT_EMALF)
			                               ? KNOT_RCODE_FORMERR
			                               : KNOT_RCODE_SERVFAIL,
			                            response_wire, rsize);
			knot_packet_free(&response);
			return KNOT_EOK;
		}
	}

	debug_knot_ns("Query - parsed: %zu, total wire size: %zu\n",
	              knot_packet_parsed(query), knot_packet_size(query));

	/*! \todo API for EDNS values. */
	debug_knot_ns("Opt RR: version: %d, payload: %d\n",
	              query->opt_rr.version, query->opt_rr.payload);

	// 2) Find zone for the query
	// we do not check if there is only one entry in the Question section
	// because the packet structure does not allow it
	/*! \todo Check number of Question entries while parsing. */
	if (knot_packet_qtype(query) != KNOT_RRTYPE_SOA) {
		debug_knot_ns("Question is not of type SOA.\n");
		knot_ns_error_response_full(nameserver, response,
		                            KNOT_RCODE_FORMERR,
		                            response_wire, rsize);
		knot_packet_free(&response);
		return KNOT_EOK;
	}

	*zone = knot_zonedb_find_zone(nameserver->zone_db,
	                            knot_packet_qname(query));
	if (*zone == NULL) {
		debug_knot_ns("Zone not found for the update.\n");
		knot_ns_error_response_full(nameserver, response,
		                            KNOT_RCODE_NOTAUTH,
		                            response_wire, rsize);
		knot_packet_free(&response);
		return KNOT_EOK;
	}

	uint8_t rcode = 0;
	// 3) Check zone
	ret = knot_ddns_check_zone(*zone, query, &rcode);
	if (ret == KNOT_EBADZONE) {
		// zone is slave, forward the request
		/*! \todo Implement forwarding. */
		return KNOT_EBADZONE;
	} else if (ret != KNOT_EOK) {
		debug_knot_ns("Failed to check zone for update: "
		              "%s.\n", knot_strerror(ret));
		knot_ns_error_response_full(nameserver, response, rcode,
		                            response_wire, rsize);
		knot_packet_free(&response);
		return KNOT_EOK;
	}

	// 4) Convert prerequisities
	knot_ddns_prereq_t *prereqs = NULL;
	ret = knot_ddns_process_prereqs(query, &prereqs, &rcode);
	if (ret != KNOT_EOK) {
		debug_knot_ns("Failed to check zone for update: "
		              "%s.\n", knot_strerror(ret));
		knot_ns_error_response_full(nameserver, response, rcode,
		                            response_wire, rsize);
		knot_packet_free(&response);
		return KNOT_EOK;
	}

	assert(prereqs != NULL);

	// 5) Check prerequisities
	/*! \todo Somehow ensure the zone will not be changed until the update
	 *        is finished.
	 */
	ret = knot_ddns_check_prereqs(knot_zone_contents(*zone), &prereqs,
	                              &rcode);
	if (ret != KNOT_EOK) {
		debug_knot_ns("Failed to check zone for update: "
		              "%s.\n", knot_strerror(ret));
		knot_ns_error_response_full(nameserver, response, rcode,
		                            response_wire, rsize);
		knot_ddns_prereqs_free(&prereqs);
		knot_packet_free(&response);
		return KNOT_EOK;
	}

	// 6) Convert update to changeset
	ret = knot_ddns_process_update(query, changeset, &rcode);
	if (ret != KNOT_EOK) {
		debug_knot_ns("Failed to check zone for update: "
		              "%s.\n", knot_strerror(ret));
		knot_ns_error_response_full(nameserver, response, rcode,
		                            response_wire, rsize);
		knot_ddns_prereqs_free(&prereqs);
		knot_packet_free(&response);
		return KNOT_EOK;
	}

	assert(changeset != NULL);

	// 7) Create response
	debug_knot_ns("Update converted successfuly.\n");

	/*! \todo No response yet. Distinguish somehow in the caller.
	 *        Maybe only this case will be EOK, other cases some error.
	 */

	knot_packet_free(&response);
	return KNOT_EOK;
}

/*----------------------------------------------------------------------------*/

int knot_ns_create_forward_query(const knot_packet_t *query,
                                 uint8_t *query_wire, size_t *size)
{
	// just copy the wireformat of the query and set a new random ID to it
	if (knot_packet_size(query) > *size) {
		return KNOT_ESPACE;
	}

	memcpy(query_wire, knot_packet_wireformat(query),
	       knot_packet_size(query));
	*size = knot_packet_size(query);

	knot_wire_set_id(query_wire, knot_random_id());

	return KNOT_EOK;
}

/*----------------------------------------------------------------------------*/

int knot_ns_process_forward_response(const knot_packet_t *response,
                                     uint16_t original_id,
                                     uint8_t *response_wire, size_t *size)
{
	// just copy the wireformat of the response and set the original ID

	if (knot_packet_size(response) > *size) {
		return KNOT_ESPACE;
	}

	memcpy(response_wire, knot_packet_wireformat(response),
	       knot_packet_size(response));
	*size = knot_packet_size(response);

	knot_wire_set_id(response_wire, original_id);

	return KNOT_EOK;
}

/*----------------------------------------------------------------------------*/

void *knot_ns_data(knot_nameserver_t *nameserver)
{
	return nameserver->data;
}

/*----------------------------------------------------------------------------*/

void *knot_ns_get_data(knot_nameserver_t *nameserver)
{
	return nameserver->data;
}

/*----------------------------------------------------------------------------*/

void knot_ns_set_data(knot_nameserver_t *nameserver, void *data)
{
	nameserver->data = data;
}

/*----------------------------------------------------------------------------*/

void knot_ns_destroy(knot_nameserver_t **nameserver)
{
	synchronize_rcu();

	free((*nameserver)->err_response);
	if ((*nameserver)->opt_rr != NULL) {
		knot_edns_free(&(*nameserver)->opt_rr);
	}

	// destroy the zone db
	knot_zonedb_deep_free(&(*nameserver)->zone_db);

	free(*nameserver);
	*nameserver = NULL;
}<|MERGE_RESOLUTION|>--- conflicted
+++ resolved
@@ -1759,12 +1759,8 @@
 		const knot_dname_t *act_name = qname;
 		ns_follow_cname(&node, &act_name, resp,
 		                knot_response_add_rrset_answer, 1);
-<<<<<<< HEAD
-DEBUG_KNOT_NS(
+debug_knot_ns_exec(
 		char *name = knot_dname_to_str(node->owner);
-=======
-debug_knot_ns_exec(
->>>>>>> 41bcacae
 		char *name2 = knot_dname_to_str(act_name);
 		debug_knot_ns("Canonical name: %s (%p), node found: %p\n",
 			 name2, act_name, node);
