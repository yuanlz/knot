/*!
 * \file changesets.h
 *
 * \author Lubos Slovak <lubos.slovak@nic.cz>, Jan Kadlec <jan.kadlec@nic.cz>
 *
 * \brief Structure for representing IXFR/DDNS changeset and its API.
 *
 * \addtogroup xfr
 * @{
 */
/*  Copyright (C) 2013 CZ.NIC, z.s.p.o. <knot-dns@labs.nic.cz>

    This program is free software: you can redistribute it and/or modify
    it under the terms of the GNU General Public License as published by
    the Free Software Foundation, either version 3 of the License, or
    (at your option) any later version.

    This program is distributed in the hope that it will be useful,
    but WITHOUT ANY WARRANTY; without even the implied warranty of
    MERCHANTABILITY or FITNESS FOR A PARTICULAR PURPOSE.  See the
    GNU General Public License for more details.

    You should have received a copy of the GNU General Public License
    along with this program.  If not, see <http://www.gnu.org/licenses/>.
 */

#ifndef _KNOT_CHANGESETS_H_
#define _KNOT_CHANGESETS_H_

#include "libknot/rrset.h"
#include "knot/zone/node.h"
#include "common/lists.h"
#include "common/mempattern.h"

/*----------------------------------------------------------------------------*/

<<<<<<< HEAD
/*! \brief One changeset received from wire, with parsed RRs. */
=======
/*! \brief One zone change, from 'soa_from' to 'soa_to'. */
>>>>>>> 19e5cfda
typedef struct changeset {
	node_t n; /*!< List node. */
	mm_ctx_t mem_ctx; /*!< Memory context */
	knot_rrset_t *soa_from; /*!< Start SOA. */
	list_t remove; /*!< List of RRs to remove. */
	knot_rrset_t *soa_to; /*!< Destination SOA. */
	list_t add; /*!< List of RRs to add. */
	uint8_t *data; /*!< Serialized changeset. */
	size_t size; /*!< Size of serialized changeset. */
<<<<<<< HEAD
	uint32_t serial_from; /*!< SOA start serial. */
	uint32_t serial_to; /*!< SOA destination serial. */
=======
>>>>>>> 19e5cfda
	list_t old_data; /*!< Old data, to be freed after succesfull update. */
	list_t new_data; /*!< New data, to be freed after failed update. */
} changeset_t;

/*----------------------------------------------------------------------------*/

/*! \brief Wrapper for BIRD lists. Storing: RRSet. */
typedef struct knot_rr_ln {
	node_t n; /*!< List node. */
	knot_rrset_t *rr; /*!< Actual usable data. */
} knot_rr_ln_t;

/*----------------------------------------------------------------------------*/

/*!
 * \brief List of changesets that should be applied/sent as a bulk.
 */
typedef struct {
	mm_ctx_t mmc_chs; /*!< Memory context for creating changesets */
	mm_ctx_t mmc_rr; /*!< Memory context for creating RRs in changesets */
	list_t sets; /*!< List of changesets. */
	size_t count; /*!< Changeset count. */
	knot_rrset_t *first_soa; /*!< First received SOA. */
<<<<<<< HEAD
	uint32_t flags; /*!< DDNS / IXFR flags. */
=======
>>>>>>> 19e5cfda
} changesets_t;

/*----------------------------------------------------------------------------*/

typedef enum {
<<<<<<< HEAD
	CHANGESET_ADD,
	CHANGESET_REMOVE
=======
	CHANGESET_ADD, /*!< Put RR into 'add' section. */
	CHANGESET_REMOVE /*!< Put RR into 'remove' section. */
>>>>>>> 19e5cfda
} changeset_part_t;

/*----------------------------------------------------------------------------*/

/*!
 * \brief Creates changesets structure. The created structure has to be freed
 *        using 'knot_changesets_free()' function.
 *
 * \param count Create 'count' changesets (0 for empty).
 *
 * \retval Created structure on success.
 * \retval NULL on failure.
 */
changesets_t *changesets_create(unsigned count);
<<<<<<< HEAD

/*! \brief Reinitialize changesets structure. */
int changesets_clear(changesets_t *changesets, mm_ctx_t *rr_mm);
=======
>>>>>>> 19e5cfda

/*!
 * \brief Creates new changeset structure and returns it to caller.
 *        The structure is also connected to a list of changesets.
 *
 * \param ch Changesets structure to create a new changeset in.
 *
 * \retval Created structure on success.
 * \retval NULL on failure.
 */
<<<<<<< HEAD
changeset_t *changesets_create_changeset(changesets_t *ch);
=======
changeset_t *changesets_create_changeset(changesets_t *chs);
>>>>>>> 19e5cfda

/*!
 * \brief Gets last changesets from from structure's list.
 *
 * \param ch Changesets structure to get a last changeset from.
 *
 * \retval Last changeset on success.
 * \retval NULL on failure.
 */
<<<<<<< HEAD
changeset_t *changesets_get_last(const changesets_t *ch);

/*! \brief Return true if changesets are empty. */
=======
changeset_t *changesets_get_last(const changesets_t *chs);

/*!
 * \brief Checks whether the changesets are empty.
 *
 * Changesets are considered empty if there is no changeset or all changesets
 * are empty.
 *
 * \param chs Changesets to check.
 *
 * \return True If there is at least one non-empty changeset. False otherwise.
 */
>>>>>>> 19e5cfda
bool changesets_empty(const changesets_t *chs);

/*!
 * \brief Add RRSet to changeset. RRSet is either inserted to 'add' or to
 *        'remove' list. Will *not* try to merge with previous RRSets.
 *
 * \param chgs Changeset to add RRSet into.
 * \param rrset RRSet to be added.
 * \param part Add to 'add' or 'remove'?
 *
 * \retval KNOT_EOK on success.
 * \retval Error code on failure.
 */
<<<<<<< HEAD
int changeset_add_rrset(changeset_t *chgs,
                        knot_rrset_t *rrset, changeset_part_t part);

/*!
 * \brief Adds a source/destination SOA RRSet to changeset.
 *
 * \param changeset Changeset to store SOA to.
 * \param soa SOA RRSet to be stored to changeset.
 * \param part To which part we store SOA (from = REMOVE, add = TO)
 */
void changeset_add_soa(changeset_t *changeset, knot_rrset_t *soa,
                       changeset_part_t part);
=======
int changeset_add_rrset(changeset_t *ch, knot_rrset_t *rrset,
                        changeset_part_t part);
>>>>>>> 19e5cfda

/*!
 * \brief Checks whether changeset is empty.
 *
 * Changeset is considered empty if it has no RRs in REMOVE and ADD sections and
 * final SOA (soa_to) is not set.
 *
 * \param changeset Changeset to be checked.
 *
 * \retval true if changeset is empty.
 * \retval false if changeset is not empty.
 */
<<<<<<< HEAD
bool changeset_is_empty(const changeset_t *changeset);
=======
bool changeset_is_empty(const changeset_t *ch);
>>>>>>> 19e5cfda

/*!
 * \brief Get number of changes (additions and removals) in the changeset.
 *
 * \param changeset Changeset to be checked.
 *
 * \return Number of changes in the changeset.
 */
<<<<<<< HEAD
size_t changeset_size(const changeset_t *changeset);
=======
size_t changeset_size(const changeset_t *ch);
>>>>>>> 19e5cfda

/*!
 * \brief Apply given function to all RRSets in one part of the changeset.
 *
 * If the applied function fails, the application aborts and this function
 * returns the return value of the applied function.
 *
 * \param changeset Changeset to apply the function to.
 * \param part Part of changeset to apply the function to.
 * \param func Function to apply to RRSets in the changeset. It is required that
 *             the function returns KNOT_EOK on success.
 * \param data Data to pass to the applied function.
 *
 * \retval KNOT_EOK if OK
 * \retval KNOT_EINVAL if \a changeset or \a func is NULL.
 * \retval Other error code if the applied function failed.
 */
<<<<<<< HEAD
int changeset_apply(changeset_t *changeset,
                    changeset_part_t part,
=======
int changeset_apply(changeset_t *ch, changeset_part_t part,
>>>>>>> 19e5cfda
                    int (*func)(knot_rrset_t *, void *), void *data);

/*!
 * \brief Frees the 'changesets' structure, including all its internal data.
 *
 * \param changesets  Double pointer to changesets structure to be freed.
 * \param mm          Memory context used to allocate RRSets.
 */
<<<<<<< HEAD
void changesets_free(changesets_t **changesets, mm_ctx_t *rr_mm);
=======
void changesets_free(changesets_t **chs, mm_ctx_t *rr_mm);
>>>>>>> 19e5cfda

/*!
 * \brief Merges two changesets together, second changeset's lists are kept.
 *
 * Beginning SOA is used from the first changeset, ending SOA from the second.
 * Ending SOA from first changeset is deleted. SOAs in the second changeset are
 * left untouched.
 *
 * \param ch1 Changeset to merge into
 * \param ch2 Changeset to merge
 *
 * \retval KNOT_EOK on success.
 * \retval Error code on failure.
 */
int changeset_merge(changeset_t *ch1, changeset_t *ch2);

#endif /* _KNOT_CHANGESETS_H_ */

/*! @} */<|MERGE_RESOLUTION|>--- conflicted
+++ resolved
@@ -34,11 +34,7 @@
 
 /*----------------------------------------------------------------------------*/
 
-<<<<<<< HEAD
-/*! \brief One changeset received from wire, with parsed RRs. */
-=======
 /*! \brief One zone change, from 'soa_from' to 'soa_to'. */
->>>>>>> 19e5cfda
 typedef struct changeset {
 	node_t n; /*!< List node. */
 	mm_ctx_t mem_ctx; /*!< Memory context */
@@ -48,11 +44,6 @@
 	list_t add; /*!< List of RRs to add. */
 	uint8_t *data; /*!< Serialized changeset. */
 	size_t size; /*!< Size of serialized changeset. */
-<<<<<<< HEAD
-	uint32_t serial_from; /*!< SOA start serial. */
-	uint32_t serial_to; /*!< SOA destination serial. */
-=======
->>>>>>> 19e5cfda
 	list_t old_data; /*!< Old data, to be freed after succesfull update. */
 	list_t new_data; /*!< New data, to be freed after failed update. */
 } changeset_t;
@@ -76,22 +67,13 @@
 	list_t sets; /*!< List of changesets. */
 	size_t count; /*!< Changeset count. */
 	knot_rrset_t *first_soa; /*!< First received SOA. */
-<<<<<<< HEAD
-	uint32_t flags; /*!< DDNS / IXFR flags. */
-=======
->>>>>>> 19e5cfda
 } changesets_t;
 
 /*----------------------------------------------------------------------------*/
 
 typedef enum {
-<<<<<<< HEAD
-	CHANGESET_ADD,
-	CHANGESET_REMOVE
-=======
 	CHANGESET_ADD, /*!< Put RR into 'add' section. */
 	CHANGESET_REMOVE /*!< Put RR into 'remove' section. */
->>>>>>> 19e5cfda
 } changeset_part_t;
 
 /*----------------------------------------------------------------------------*/
@@ -106,12 +88,6 @@
  * \retval NULL on failure.
  */
 changesets_t *changesets_create(unsigned count);
-<<<<<<< HEAD
-
-/*! \brief Reinitialize changesets structure. */
-int changesets_clear(changesets_t *changesets, mm_ctx_t *rr_mm);
-=======
->>>>>>> 19e5cfda
 
 /*!
  * \brief Creates new changeset structure and returns it to caller.
@@ -122,11 +98,7 @@
  * \retval Created structure on success.
  * \retval NULL on failure.
  */
-<<<<<<< HEAD
-changeset_t *changesets_create_changeset(changesets_t *ch);
-=======
 changeset_t *changesets_create_changeset(changesets_t *chs);
->>>>>>> 19e5cfda
 
 /*!
  * \brief Gets last changesets from from structure's list.
@@ -136,11 +108,6 @@
  * \retval Last changeset on success.
  * \retval NULL on failure.
  */
-<<<<<<< HEAD
-changeset_t *changesets_get_last(const changesets_t *ch);
-
-/*! \brief Return true if changesets are empty. */
-=======
 changeset_t *changesets_get_last(const changesets_t *chs);
 
 /*!
@@ -153,7 +120,6 @@
  *
  * \return True If there is at least one non-empty changeset. False otherwise.
  */
->>>>>>> 19e5cfda
 bool changesets_empty(const changesets_t *chs);
 
 /*!
@@ -167,23 +133,8 @@
  * \retval KNOT_EOK on success.
  * \retval Error code on failure.
  */
-<<<<<<< HEAD
-int changeset_add_rrset(changeset_t *chgs,
-                        knot_rrset_t *rrset, changeset_part_t part);
-
-/*!
- * \brief Adds a source/destination SOA RRSet to changeset.
- *
- * \param changeset Changeset to store SOA to.
- * \param soa SOA RRSet to be stored to changeset.
- * \param part To which part we store SOA (from = REMOVE, add = TO)
- */
-void changeset_add_soa(changeset_t *changeset, knot_rrset_t *soa,
-                       changeset_part_t part);
-=======
 int changeset_add_rrset(changeset_t *ch, knot_rrset_t *rrset,
                         changeset_part_t part);
->>>>>>> 19e5cfda
 
 /*!
  * \brief Checks whether changeset is empty.
@@ -196,11 +147,7 @@
  * \retval true if changeset is empty.
  * \retval false if changeset is not empty.
  */
-<<<<<<< HEAD
-bool changeset_is_empty(const changeset_t *changeset);
-=======
 bool changeset_is_empty(const changeset_t *ch);
->>>>>>> 19e5cfda
 
 /*!
  * \brief Get number of changes (additions and removals) in the changeset.
@@ -209,11 +156,7 @@
  *
  * \return Number of changes in the changeset.
  */
-<<<<<<< HEAD
-size_t changeset_size(const changeset_t *changeset);
-=======
 size_t changeset_size(const changeset_t *ch);
->>>>>>> 19e5cfda
 
 /*!
  * \brief Apply given function to all RRSets in one part of the changeset.
@@ -231,12 +174,7 @@
  * \retval KNOT_EINVAL if \a changeset or \a func is NULL.
  * \retval Other error code if the applied function failed.
  */
-<<<<<<< HEAD
-int changeset_apply(changeset_t *changeset,
-                    changeset_part_t part,
-=======
 int changeset_apply(changeset_t *ch, changeset_part_t part,
->>>>>>> 19e5cfda
                     int (*func)(knot_rrset_t *, void *), void *data);
 
 /*!
@@ -245,11 +183,7 @@
  * \param changesets  Double pointer to changesets structure to be freed.
  * \param mm          Memory context used to allocate RRSets.
  */
-<<<<<<< HEAD
-void changesets_free(changesets_t **changesets, mm_ctx_t *rr_mm);
-=======
 void changesets_free(changesets_t **chs, mm_ctx_t *rr_mm);
->>>>>>> 19e5cfda
 
 /*!
  * \brief Merges two changesets together, second changeset's lists are kept.
