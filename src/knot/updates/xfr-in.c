/*  Copyright (C) 2011 CZ.NIC, z.s.p.o. <knot-dns@labs.nic.cz>

    This program is free software: you can redistribute it and/or modify
    it under the terms of the GNU General Public License as published by
    the Free Software Foundation, either version 3 of the License, or
    (at your option) any later version.

    This program is distributed in the hope that it will be useful,
    but WITHOUT ANY WARRANTY; without even the implied warranty of
    MERCHANTABILITY or FITNESS FOR A PARTICULAR PURPOSE.  See the
    GNU General Public License for more details.

    You should have received a copy of the GNU General Public License
    along with this program.  If not, see <http://www.gnu.org/licenses/>.
 */

#include <config.h>
#include <assert.h>
#include <urcu.h>

#include "knot/server/journal.h"

#include "knot/updates/xfr-in.h"

#include "libknot/packet/wire.h"
#include "common/debug.h"
#include "libknot/packet/pkt.h"
#include "libknot/dname.h"
#include "knot/zone/zone.h"
#include "knot/zone/zone-load.h"
#include "knot/dnssec/zone-nsec.h"
#include "knot/dnssec/zone-sign.h"
#include "libknot/dnssec/random.h"
#include "libknot/common.h"
#include "knot/updates/changesets.h"
#include "libknot/tsig.h"
#include "libknot/tsig-op.h"
#include "knot/zone/semantic-check.h"
#include "common/lists.h"
#include "common/descriptor.h"
#include "libknot/rdata.h"
#include "libknot/util/utils.h"

#define KNOT_NS_TSIG_FREQ 100

static int knot_ns_tsig_required(int packet_nr)
{
	/*! \bug This can overflow to negative numbers. Proper solution is to
	 *       count exactly at one place for each incoming/outgoing packet
	 *       with packet_nr = (packet_nr + 1) % FREQ and require TSIG on 0.
	 */
	dbg_ns_verb("ns_tsig_required(%d): %d\n", packet_nr,
	            (packet_nr % KNOT_NS_TSIG_FREQ == 0));
	return (packet_nr % KNOT_NS_TSIG_FREQ == 0);
}

/*----------------------------------------------------------------------------*/
/* API functions                                                              */
/*----------------------------------------------------------------------------*/

int xfrin_transfer_needed(const knot_zone_contents_t *zone,
                          knot_pkt_t *soa_response)
{
	/*
	 * Retrieve the local Serial
	 */
	const knot_rrset_t *soa_rrset =
		knot_node_rrset(knot_zone_contents_apex(zone),
				KNOT_RRTYPE_SOA);
	if (soa_rrset == NULL) {
		char *name = knot_dname_to_str(knot_node_owner(
				knot_zone_contents_apex(zone)));
		dbg_xfrin("SOA RRSet missing in the zone %s!\n", name);
		free(name);
		return KNOT_ERROR;
	}

	int64_t local_serial = knot_rdata_soa_serial(soa_rrset);
	if (local_serial < 0) {
dbg_xfrin_exec(
		char *name = knot_dname_to_str(knot_rrset_owner(soa_rrset));
		dbg_xfrin("Malformed data in SOA of zone %s\n", name);
		free(name);
);
		return KNOT_EMALF;  // maybe some other error
	}

	/*
	 * Retrieve the remote Serial
	 */
	// the SOA should be the first (and only) RRSet in the response

	const knot_pktsection_t *answer = knot_pkt_section(soa_response, KNOT_ANSWER);
	if (answer->count < 1 || knot_rrset_type(answer->rr[0]) != KNOT_RRTYPE_SOA) {
		return KNOT_EMALF;
	}

	int64_t remote_serial = knot_rdata_soa_serial(answer->rr[0]);
	if (remote_serial < 0) {
		return KNOT_EMALF;	// maybe some other error
	}

	return (knot_serial_compare(local_serial, remote_serial) < 0);
}

/*----------------------------------------------------------------------------*/

int xfrin_create_soa_query(const zone_t *zone, knot_pkt_t *pkt)
{
	return knot_pkt_put_question(pkt, zone->name, KNOT_CLASS_IN, KNOT_RRTYPE_SOA);
}

/*----------------------------------------------------------------------------*/

int xfrin_create_axfr_query(const zone_t *zone, knot_pkt_t *pkt)
{
	return knot_pkt_put_question(pkt, zone->name, KNOT_CLASS_IN, KNOT_RRTYPE_AXFR);
}

/*----------------------------------------------------------------------------*/

int xfrin_create_ixfr_query(const zone_t *zone, knot_pkt_t *pkt)
{
	if (zone->contents == NULL) {
		return KNOT_EINVAL;
	}

	int ret = knot_pkt_put_question(pkt, zone->name, KNOT_CLASS_IN, KNOT_RRTYPE_IXFR);
	if (ret != KNOT_EOK) {
		return ret;
	}

	/* Add SOA RR to authority section for IXFR. */
	knot_node_t *apex = zone->contents->apex;
	const knot_rrset_t *soa = knot_node_rrset(apex, KNOT_RRTYPE_SOA);
	knot_pkt_begin(pkt, KNOT_AUTHORITY);
	return knot_pkt_put(pkt, COMPR_HINT_QNAME, soa, NULL, 0);
}

/*----------------------------------------------------------------------------*/

static int xfrin_check_tsig(knot_pkt_t *packet, knot_ns_xfr_t *xfr,
                            int tsig_req)
{
	assert(packet != NULL);
	assert(xfr != NULL);

	dbg_xfrin_verb("xfrin_check_tsig(): packet nr: %d, required: %d\n",
		       xfr->packet_nr, tsig_req);

	/*
	 * If we are expecting it (i.e. xfr->prev_digest_size > 0)
	 *   a) it should be there (first, last or each 100th packet) and it
	 *      is not
	 *        Then we should discard the changes and close the connection.
	 *   b) it should be there and it is or it may not be there (other
	 *      packets) and it is
	 *        We validate the TSIG and reset packet number counting and
	 *        data aggregation.
	 *
	 * If we are not expecting it (i.e. xfr->prev_digest_size <= 0) and
	 * it is there => it should probably be considered an error
	 */

	int ret = KNOT_EOK;
	if (xfr->tsig_key) {
		// just append the wireformat to the TSIG data
		uint8_t *wire_buf = xfr->tsig_data + xfr->tsig_data_size;
		memcpy(wire_buf, packet->wire, packet->size);
		xfr->tsig_data_size += packet->size;
	}

	if (xfr->tsig_key) {
		if (tsig_req && packet->tsig_rr == NULL) {
			// TSIG missing!!
			return KNOT_ENOTSIG;
		} else if (packet->tsig_rr != NULL) {
			// TSIG there, either required or not, process
			if (xfr->packet_nr == 0) {
				ret = knot_tsig_client_check(packet->tsig_rr,
					xfr->tsig_data, xfr->tsig_data_size,
					xfr->digest, xfr->digest_size,
					xfr->tsig_key,
					xfr->tsig_prev_time_signed);
			} else {
				ret = knot_tsig_client_check_next(packet->tsig_rr,
					xfr->tsig_data, xfr->tsig_data_size,
					xfr->digest, xfr->digest_size,
					xfr->tsig_key,
					xfr->tsig_prev_time_signed);
			}

			if (ret != KNOT_EOK) {
				/* No need to check TSIG error
				 * here, propagate and check elsewhere.*/
				return ret;
			}

			// and reset the data storage
			//xfr->packet_nr = 1;
			xfr->tsig_data_size = 0;

			// Extract the digest from the TSIG RDATA and store it.
			if (xfr->digest_max_size < tsig_rdata_mac_length(packet->tsig_rr)) {
				return KNOT_ESPACE;
			}
			memcpy(xfr->digest, tsig_rdata_mac(packet->tsig_rr),
			       tsig_rdata_mac_length(packet->tsig_rr));
			xfr->digest_size = tsig_rdata_mac_length(packet->tsig_rr);

			// Extract the time signed from the TSIG and store it
			// We may rewrite the tsig_req_time_signed field
			xfr->tsig_prev_time_signed =
					tsig_rdata_time_signed(packet->tsig_rr);

		}
	} else if (packet->tsig_rr != NULL) {
		// TSIG where it should not be
		return KNOT_EMALF;
	}

	return KNOT_EOK;
}

/*----------------------------------------------------------------------------*/

static int xfrin_parse(knot_pkt_t **dst, uint8_t *wire, size_t wire_size)
{
	assert(dst != NULL);

	int ret = KNOT_EOK;
	knot_pkt_t *pkt = knot_pkt_new(wire, wire_size, NULL);
	if (pkt == NULL) {
		knot_pkt_free(&pkt);
		return KNOT_ENOMEM;
	}

	/* This is important, don't merge RRs together. The SOAs are ordered
	 * in a special way for a reason. */
	ret = knot_pkt_parse(pkt, KNOT_PF_NO_MERGE);
	if (ret != KNOT_EOK) {
		knot_pkt_free(&pkt);
		return ret;
	}

	// check if the response is OK
	if (knot_wire_get_rcode(pkt->wire) != KNOT_RCODE_NOERROR) {
		knot_pkt_free(&pkt);
		return KNOT_EXFRREFUSED;
	}

	// check if the TC bit is set (it must not be)
	if (knot_wire_get_tc(pkt->wire)) {
		knot_pkt_free(&pkt);
		return KNOT_EMALF;
	}

	*dst = pkt;
	return KNOT_EOK;
}

static int xfrin_take_rr(const knot_pktsection_t *answer, knot_rrset_t **rr, uint16_t *cur)
{
	int ret = KNOT_EOK;
	if (*cur < answer->count) {
		/*! \note For now, the RRSets are allocated using malloc(),
		 *        clearing the KNOT_PF_FREE flags takes their ownership.
		 */
		*rr = (knot_rrset_t *)answer->rr[*cur];
		answer->rrinfo[*cur].flags &= ~KNOT_PF_FREE;
		*cur += 1;
	} else {
		*rr = NULL;
		ret = KNOT_EOK;
	}

	return ret;
}

/*----------------------------------------------------------------------------*/

int xfrin_process_axfr_packet(knot_ns_xfr_t *xfr, knot_zone_contents_t **zone)
{
	if (xfr->wire == NULL) {
		return KNOT_EINVAL;
	}

	knot_pkt_t *packet = NULL;
	int ret = xfrin_parse(&packet, xfr->wire, xfr->wire_size);
	if (ret != KNOT_EOK ) {
		return ret;
	}

	uint16_t rr_id = 0;
	knot_rrset_t *rr = NULL;
	const knot_pktsection_t *answer = knot_pkt_section(packet, KNOT_ANSWER);

	ret = xfrin_take_rr(answer, &rr, &rr_id);
	if (*zone == NULL) {
		// Transfer start, init zone
		if (rr->type != KNOT_RRTYPE_SOA) {
			return KNOT_EMALF;
		}
<<<<<<< HEAD
		*zone = create_zone_from_dname(rr->owner, xfr->zone);
		if (*zone == NULL) {
			knot_pkt_free(&packet);
=======

		// create the zone

		*constr = (xfrin_constructed_zone_t *)malloc(
				sizeof(xfrin_constructed_zone_t));
		if (*constr == NULL) {
			dbg_xfrin("Failed to create new constr. zone.\n");
			knot_pkt_free(&packet);
			knot_node_free(&node);
			knot_rrset_deep_free(&rr, 1);
			return KNOT_ENOMEM;
		}

		memset(*constr, 0, sizeof(xfrin_constructed_zone_t));

		dbg_xfrin_verb("Creating new zone contents.\n");
		(*constr)->contents = knot_zone_contents_new(rr->owner);
		if ((*constr)->contents== NULL) {
			dbg_xfrin("Failed to create new zone.\n");
			knot_pkt_free(&packet);
			knot_rrset_deep_free(&rr, 1);
			/*! \todo Cleanup. */
>>>>>>> 1e75046f
			return KNOT_ENOMEM;
		} else {
			/* \note Node is already owned by zone contents. */
			node = (*constr)->contents->apex;
		}
<<<<<<< HEAD
		xfr->packet_nr = 0;
=======

		in_zone = 1;
		zone = (*constr)->contents;
		assert(zone->apex == node);
		// add the RRSet to the node
		ret = knot_zone_contents_add_rrset(zone, rr, &node,
		                                   KNOT_RRSET_DUPL_MERGE);
		if (ret < 0) {
			dbg_xfrin("Failed to add RRSet to zone node: %s.\n",
				  knot_strerror(ret));
			knot_pkt_free(&packet);
			knot_rrset_deep_free(&rr, 1);
			/*! \todo Cleanup. */
			return KNOT_ERROR;
		} else if (ret > 0) {
			dbg_xfrin("Merged SOA RRSet.\n");
			// merged, free the RRSet
			knot_rrset_deep_free(&rr, 1);
		}

		if (!semantic_check_passed(zone, node)) {
			xfrin_log_error(xfr->zone->name,
			                knot_node_rrset(node, rr->type),
			                KNOT_EMALF);
			knot_pkt_free(&packet);
			return KNOT_EMALF;
		}

		// take next RR
		ret = xfrin_take_rr(answer, &rr, &rr_id);
>>>>>>> 1e75046f
	} else {
		++xfr->packet_nr;
	}

	// Init zone loader
	zone_loader_t zl = {.z = *zone, .lookup_tree = NULL,
	                    .last_node = NULL, .ret = KNOT_EOK };


	while (ret == KNOT_EOK && rr) {
		if (rr->type == KNOT_RRTYPE_SOA &&
		    knot_node_rrset(zl.z->apex, KNOT_RRTYPE_SOA)) {
			// Last SOA, last message, check TSIG.
			ret = xfrin_check_tsig(packet, xfr, 1);
			knot_pkt_free(&packet);
			knot_rrset_deep_free(&rr, true, NULL);
			if (ret != KNOT_EOK) {
				return ret;
			}
			return 1; // Signal that transfer finished.
		} else {
			ret = zone_loader_step(&zl, rr);
			if (ret != KNOT_EOK) {
				knot_pkt_free(&packet);
				knot_rrset_deep_free(&rr, true, NULL);
				return ret;
			}
			ret = xfrin_take_rr(answer, &rr, &rr_id);
		}
	}

	assert(rr == NULL);
	// Check possible TSIG at the end of DNS message.
	ret = xfrin_check_tsig(packet, xfr,
	                       knot_ns_tsig_required(xfr->packet_nr));
	knot_pkt_free(&packet);
	return ret; // ret == KNOT_EOK means processing continues.
}

/*----------------------------------------------------------------------------*/

int xfrin_process_ixfr_packet(knot_ns_xfr_t *xfr)
{
	knot_changesets_t **chs = (knot_changesets_t **)(&xfr->data);
	if (xfr->wire == NULL || chs == NULL) {
		dbg_xfrin("Wrong parameters supplied.\n");
		return KNOT_EINVAL;
	}

	knot_pkt_t *packet = NULL;
	int ret = xfrin_parse(&packet, xfr->wire, xfr->wire_size);
	if (ret != KNOT_EOK ) {
		return ret;
	}

	uint16_t rr_id = 0;
	knot_rrset_t *rr = NULL;
	const knot_pktsection_t *answer = knot_pkt_section(packet, KNOT_ANSWER);
	ret = xfrin_take_rr(answer, &rr, &rr_id);
	if (ret != KNOT_EOK) {
		knot_pkt_free(&packet);
		return KNOT_EXFRREFUSED; /* Empty, try again with AXFR */
	}

	// state of the transfer
	// -1 .. a SOA is expected to create a new changeset
	int state = 0;

	/*! \todo Replace with RRSet duplicate checking. */
//	xfrin_insert_rrset_dnames_to_table(rr, xfr->lookup_tree);

	if (*chs == NULL) {
		dbg_xfrin_verb("Changesets empty, creating new.\n");

		ret = knot_changesets_init(chs);
		if (ret != KNOT_EOK) {
			knot_rrset_deep_free(&rr, 1, NULL);
			knot_pkt_free(&packet);
			return ret;
		}

		// the first RR must be a SOA
		if (knot_rrset_type(rr) != KNOT_RRTYPE_SOA) {
			dbg_xfrin("First RR is not a SOA RR!\n");
			knot_rrset_deep_free(&rr, 1, NULL);
			ret = KNOT_EMALF;
			goto cleanup;
		}

		// just store the first SOA for later use
		(*chs)->first_soa = rr;
		state = -1;

		dbg_xfrin_verb("First SOA of IXFR saved, state set to -1.\n");

		// take next RR
		ret = xfrin_take_rr(answer, &rr, &rr_id);

		/*
		 * If there is no other records in the response than the SOA, it
		 * means one of these three cases:
		 *
		 * 1) The server does not have newer zone than ours.
		 *    This is indicated by serial equal to the one of our zone.
		 * 2) The server wants to send the transfer but is unable to fit
		 *    it in the packet. This is indicated by serial different
		 *    (newer) from the one of our zone, but applies only for
		 *    IXFR/UDP.
		 * 3) The master is weird and sends only SOA in the first packet
		 *    of a fallback to AXFR answer (PowerDNS does this).
		 *
		 * The serials must be compared in other parts of the server, so
		 * just indicate that the answer contains only one SOA.
		 */
		if (rr == NULL) {
			dbg_xfrin("Response containing only SOA,\n");
			knot_pkt_free(&packet);
			return XFRIN_RES_SOA_ONLY;
		} else if (knot_rrset_type(rr) != KNOT_RRTYPE_SOA) {
			knot_rrset_deep_free(&rr, 1, NULL);
			knot_pkt_free(&packet);
			dbg_xfrin("Fallback to AXFR.\n");
			ret = XFRIN_RES_FALLBACK;
			return ret;
		}
	} else {
		if ((*chs)->first_soa == NULL) {
			dbg_xfrin("Changesets don't contain SOA first!\n");
			knot_rrset_deep_free(&rr, 1, NULL);
			ret = KNOT_EINVAL;
			goto cleanup;
		}
		dbg_xfrin_detail("Changesets present.\n");
	}

	/*
	 * Process the next RR. Different requirements are in place in
	 * different cases:
	 *
	 * 1) Last changeset has both soa_from and soa_to.
	 *    a) The next RR is a SOA.
	 *      i) The next RR is equal to the first_soa saved in changesets.
	 *         This denotes the end of the transfer. It may be dropped and
	 *         the end should be signalised by returning positive value.
	 *
	 *      ii) The next RR is some other SOA.
	 *          This means a start of new changeset - create it and add it
	 *          to the list.
	 *
	 *    b) The next RR is not a SOA.
	 *       Put the RR into the ADD part of the last changeset as this is
	 *       not finished yet. Continue while SOA is not encountered. Then
	 *       jump to 1-a.
	 *
	 * 2) Last changeset has only the soa_from and does not have soa_to.
	 *    a) The next RR is a SOA.
	 *       This means start of the ADD section. Put the SOA to the
	 *       changeset. Continue adding RRs to the ADD section while SOA
	 *       is not encountered. This is identical to 1-b.
	 *
	 *    b) The next RR is not a SOA.
	 *       This means the REMOVE part is not finished yet. Add the RR to
	 *       the REMOVE part. Continue adding next RRs until a SOA is
	 *       encountered. Then jump to 2-a.
	 */

	// first, find out in what state we are
	/*! \todo It would be more elegant to store the state in the
	 *        changesets structure, or in some place persistent between
	 *        calls to this function.
	 */
	knot_changeset_t *chset = knot_changesets_get_last(*chs);
	if (state != -1) {
	dbg_xfrin_detail("State is not -1, deciding...\n");
		// there should be at least one started changeset right now
		if (EMPTY_LIST((*chs)->sets)) {
			knot_rrset_deep_free(&rr, 1, NULL);
			ret = KNOT_EMALF;
			goto cleanup;
		}

		// a changeset should be created only when there is a SOA
		assert(chset->soa_from != NULL);

		if (chset->soa_to == NULL) {
			state = KNOT_CHANGESET_REMOVE;
		} else {
			state = KNOT_CHANGESET_ADD;
		}
	}

	dbg_xfrin_detail("State before the loop: %d\n", state);

	/*! \todo This may be implemented with much less IFs! */

	while (ret == KNOT_EOK && rr != NULL) {
dbg_xfrin_exec_verb(
		dbg_xfrin_detail("Next loop, state: %d\n", state);
		char *name = knot_dname_to_str(knot_rrset_owner(rr));
		dbg_xfrin_detail("Actual RR: %s, type %u.\n", name,
				 knot_rrset_type(rr));
		free(name);
);
		if (!knot_dname_is_sub(rr->owner, xfr->zone->name) &&
		    !knot_dname_is_equal(rr->owner, xfr->zone->name)) {
			// out-of-zone domain
			knot_rrset_deep_free(&rr, 1, NULL);
			// take next RR
			ret = xfrin_take_rr(answer, &rr, &rr_id);
			continue;
		}

		switch (state) {
		case -1:
			// a SOA is expected
			// this may be either a start of a changeset or the
			// last SOA (in case the transfer was empty, but that
			// is quite weird in fact
			if (knot_rrset_type(rr) != KNOT_RRTYPE_SOA) {
				dbg_xfrin("First RR is not a SOA RR!\n");
				dbg_xfrin_verb("RR type: %u\n",
					       knot_rrset_type(rr));
				knot_rrset_deep_free(&rr, 1, NULL);
				ret = KNOT_EMALF;
				goto cleanup;
			}

			if (knot_rdata_soa_serial(rr)
			    == knot_rdata_soa_serial((*chs)->first_soa)) {

				/*! \note [TSIG] Check TSIG, we're at the end of
				 *               transfer.
				 */
				ret = xfrin_check_tsig(packet, xfr, 1);

				// last SOA, discard and end
				knot_rrset_deep_free(&rr, 1, NULL);
				knot_pkt_free(&packet);

				/*! \note [TSIG] If TSIG validates, consider
				 *        transfer complete. */
				if (ret == KNOT_EOK) {
					ret = XFRIN_RES_COMPLETE;
				}

				return ret;
			} else {
				// normal SOA, start new changeset
				/* Check changesets for maximum count (so they fit into journal). */
				if ((*chs)->count + 1 > JOURNAL_NCOUNT)
					ret = KNOT_ESPACE;

				if (ret != KNOT_EOK) {
					knot_rrset_deep_free(&rr, 1, NULL);
					goto cleanup;
				}

				chset = knot_changesets_create_changeset(*chs);
				if (chset == NULL) {
					knot_rrset_deep_free(&rr, 1, NULL);
					goto cleanup;
				}
				knot_changeset_add_soa(chset, rr, KNOT_CHANGESET_REMOVE);

				// change state to REMOVE
				state = KNOT_CHANGESET_REMOVE;
			}
			break;
		case KNOT_CHANGESET_REMOVE:
			// if the next RR is SOA, store it and change state to
			// ADD
			if (knot_rrset_type(rr) == KNOT_RRTYPE_SOA) {
				// we should not be here if soa_from is not set
				assert(chset->soa_from != NULL);

				knot_changeset_add_soa(chset, rr, KNOT_CHANGESET_ADD);

				state = KNOT_CHANGESET_ADD;
			} else {
				// just add the RR to the REMOVE part and
				// continue
				ret = knot_changeset_add_rr(chset, rr,
				                            KNOT_CHANGESET_REMOVE);
				if (ret != KNOT_EOK) {
					knot_rrset_deep_free(&rr, 1, NULL);
					goto cleanup;
				}
			}
			break;
		case KNOT_CHANGESET_ADD:
			// if the next RR is SOA change to state -1 and do not
			// parse next RR
			if (knot_rrset_type(rr) == KNOT_RRTYPE_SOA) {
				log_zone_info("%s Serial %u -> %u.\n",
					      xfr->msg,
					      knot_rdata_soa_serial(chset->soa_from),
					      knot_rdata_soa_serial(chset->soa_to));
				state = -1;
				continue;
			} else {

				// just add the RR to the ADD part and continue
				ret = knot_changeset_add_rr(chset, rr,
				                            KNOT_CHANGESET_ADD);
				if (ret != KNOT_EOK) {
					knot_rrset_deep_free(&rr, 1, NULL);
					goto cleanup;
				}
			}
			break;
		}

		// take next RR
		ret = xfrin_take_rr(answer, &rr, &rr_id);
	}

	/*! \note Check TSIG, we're at the end of packet. It may not be
	 *        required.
	 */
	ret = xfrin_check_tsig(packet, xfr,
			       knot_ns_tsig_required(xfr->packet_nr));
	dbg_xfrin_verb("xfrin_check_tsig() returned %d\n", ret);
	++xfr->packet_nr;

	/*! \note [TSIG] Cleanup and propagate error if TSIG validation fails.*/
	if (ret != KNOT_EOK) {
		goto cleanup;
	}

	// here no RRs remain in the packet but the transfer is not finished
	// yet, return EOK
	knot_pkt_free(&packet);
	return KNOT_EOK;

cleanup:
	/* We should go here only if some error occured. */
	assert(ret < 0);

	dbg_xfrin_detail("Cleanup after processing IXFR/IN packet.\n");
	knot_changesets_free(chs);
	knot_pkt_free(&packet);
	xfr->data = 0;
	return ret;
}

/*----------------------------------------------------------------------------*/
/* Applying changesets to zone                                                */
/*----------------------------------------------------------------------------*/

void xfrin_zone_contents_free(knot_zone_contents_t **contents)
{
	/*! \todo This should be all in some API!! */

	// free the zone tree with nodes
	dbg_zone("Destroying zone tree.\n");
	knot_zone_tree_deep_free(&(*contents)->nodes);
	dbg_zone("Destroying NSEC3 zone tree.\n");
	knot_zone_tree_deep_free(&(*contents)->nsec3_nodes);

	knot_nsec3_params_free(&(*contents)->nsec3_params);

	free(*contents);
	*contents = NULL;
}

/*----------------------------------------------------------------------------*/

int xfrin_copy_old_rrset(knot_rrset_t *old, knot_rrset_t **copy,
                         knot_changes_t *changes, int save_new)
{
	dbg_xfrin_detail("Copying old RRSet: %p\n", old);
	// create new RRSet by copying the old one
	int ret = knot_rrset_deep_copy(old, copy, NULL);
	if (ret != KNOT_EOK) {
		dbg_xfrin("Failed to create RRSet copy.\n");
		return KNOT_ENOMEM;
	}

	// add the RRSet to the list of new RRSets
	if (save_new) {
		ret = knot_changes_add_rrset(changes, *copy, KNOT_CHANGES_NEW);
		if (ret != KNOT_EOK) {
			knot_rrset_deep_free(copy, 1, NULL);
			return ret;
		}
	}

	ret = knot_changes_add_rrset(changes, old, KNOT_CHANGES_OLD);
	if (ret != KNOT_EOK) {
		return ret;
	}

	return KNOT_EOK;
}

/*----------------------------------------------------------------------------*/

int xfrin_copy_rrset(knot_node_t *node, uint16_t type,
                     knot_rrset_t **rrset, knot_changes_t *changes,
                     int save_new)
{
dbg_xfrin_exec_detail(
	char *name = knot_dname_to_str(knot_node_owner(node));
	dbg_xfrin_detail("Removing RRSet of type %u from node %s (%p)\n",
			 type, name, node);
	free(name);
);
	knot_rrset_t *old = knot_node_remove_rrset(node, type);

	dbg_xfrin_detail("Removed RRSet: %p\n", old);
	dbg_xfrin_detail("Other RRSet of the same type in the node: %p\n",
			 knot_node_rrset(node, type));

	if (old == NULL) {
		dbg_xfrin_verb("RRSet not found for RR to be removed.\n");
		return 1;
	}

	int ret = xfrin_copy_old_rrset(old, rrset, changes, save_new);
	if (ret != KNOT_EOK) {
		return ret;
	}

	dbg_xfrin_detail("Copied old rrset %p to new %p.\n", old, *rrset);

	// replace the RRSet in the node copy by the new one
	ret = knot_node_add_rrset_replace(node, *rrset);
	if (ret != KNOT_EOK) {
		knot_rrset_deep_free(rrset, 1, NULL);
		dbg_xfrin("Failed to add RRSet copy to node\n");
		return KNOT_ERROR;
	}

	return KNOT_EOK;
}

/*----------------------------------------------------------------------------*/

static int xfrin_apply_remove_normal(knot_changes_t *changes,
                                     const knot_rrset_t *remove,
                                     knot_node_t *node,
                                     knot_rrset_t **rrset)
{
	assert(changes != NULL);
	assert(remove != NULL);
	assert(node != NULL);
	assert(rrset != NULL);

	int ret;

	dbg_xfrin_detail("Removing RRSet: \n");
	knot_rrset_dump(remove);

	// now we have the copy of the node, so lets get the right RRSet
	// check if we do not already have it
	if (*rrset
	    && knot_dname_cmp(knot_rrset_owner(*rrset),
				  knot_node_owner(node)) == 0
	    && knot_rrset_type(*rrset) == knot_rrset_type(remove)) {
		/*! \todo Does some other case even occur? */
		dbg_xfrin_verb("Using RRSet from previous loop.\n");
	} else {
		/*!
		 * \todo This may happen also with already
		 *       copied RRSet. In that case it would be
		 *       an unnecesary overhead but will
		 *       probably not cause problems. TEST!!
		 */
		ret = xfrin_copy_rrset(node,
			knot_rrset_type(remove), rrset, changes, 1);
		if (ret != KNOT_EOK) {
			return ret;
		}
		dbg_xfrin_detail("Copied RRSet:\n");
		knot_rrset_dump(*rrset);
	}

	if (*rrset == NULL) {
		dbg_xfrin_verb("RRSet not found for RR to be removed.\n");
		return 1;
	}

dbg_xfrin_exec_detail(
	char *name = knot_dname_to_str(knot_rrset_owner(*rrset));
	dbg_xfrin_detail("Updating RRSet with owner %s, type %u\n", name,
			 knot_rrset_type(*rrset));
	free(name);
);

	// remove the specified RRs from the RRSet (de facto difference of sets)
	knot_rrset_t *rr_remove = NULL;
	ret = knot_rrset_remove_rr_using_rrset(*rrset, remove, &rr_remove);
	if (ret != KNOT_EOK) {
		dbg_xfrin("xfr: remove_normal: Could not remove RR (%s).\n",
			  knot_strerror(ret));
		return ret;
	}
	/*!< \todo either one of these checks should be enough. */
	if (knot_rrset_rdata_rr_count(rr_remove) == 0) {
		/* No RDATA, no need to deep free. */
		knot_rrset_free(&rr_remove);
		dbg_xfrin_verb("Failed to remove RDATA from RRSet\n");
		// In this case, the RDATA was not found in the RRSet
		return 1;
	}

	if (rr_remove->rdata_count != 0) {
		ret = knot_changes_add_rrset(changes, rr_remove, KNOT_CHANGES_OLD);
		if (ret != KNOT_EOK) {
			knot_rrset_free(&rr_remove);
			return ret;
		}
	} else {
		/* Discard empty RRSet. */
		knot_rrset_free(&rr_remove);
	}

	// if the RRSet is empty, remove from node and add to old RRSets
	if (knot_rrset_rdata_rr_count(*rrset) == 0) {
		knot_rrset_t *tmp = knot_node_remove_rrset(node,
						     knot_rrset_type(*rrset));
		dbg_xfrin_detail("Removed whole RRSet (%p). Node rr count=%d\n",
				 tmp, knot_node_rrset_count(node));

		// add the removed RRSet to list of old RRSets

		assert(tmp == *rrset);
		ret = knot_changes_add_rrset(changes, *rrset, KNOT_CHANGES_OLD);
		if (ret != KNOT_EOK) {
			dbg_xfrin("Failed to add empty RRSet to the "
				  "list of old RRSets.");
			// delete the RRSet right away
			knot_rrset_free(rrset);
			return ret;
		}
	}

	return KNOT_EOK;
}

/*----------------------------------------------------------------------------*/

static knot_node_t *xfrin_add_new_node(knot_zone_contents_t *contents,
                                       knot_rrset_t *rrset, int is_nsec3)
{
	knot_node_t *node = knot_node_new(knot_rrset_get_owner(rrset),
					  NULL, 0);
	if (node == NULL) {
		dbg_xfrin("Failed to create a new node.\n");
		return NULL;
	}

	int ret = 0;

	// insert the node into zone structures and create parents if
	// necessary
	if (is_nsec3) {
		ret = knot_zone_contents_add_nsec3_node(contents, node, 1, 0);
	} else {
		ret = knot_zone_contents_add_node(contents, node, 1, 0);
	}
	if (ret != KNOT_EOK) {
		dbg_xfrin("Failed to add new node to zone contents.\n");
		knot_node_free(&node);
		return NULL;
	}

	return node;
}

/*----------------------------------------------------------------------------*/

int xfrin_replace_rrset_in_node(knot_node_t *node,
                                       knot_rrset_t *rrset_new,
                                       knot_changes_t *changes,
                                       knot_zone_contents_t *contents)
{
	if (node == NULL || rrset_new == NULL || changes == NULL
	    || contents == NULL) {
		return KNOT_EINVAL;
	}

	uint16_t type = knot_rrset_type(rrset_new);
	// remove RRSet of the proper type from the node
	dbg_xfrin_verb("Removing RRSet of type: %u.\n", type);
	knot_rrset_t *rrset_old = knot_node_remove_rrset(node, type);
	assert(rrset_old != NULL);

	// save also the RDATA, because RDATA are not deleted with the RRSet
	// save the new RRSet to the new RRSet, so that it is deleted if the
	// apply fails
	int ret = knot_changes_add_rrset(changes, rrset_old, KNOT_CHANGES_OLD);
	if (ret != KNOT_EOK) {
		return ret;
	}

	// insert the new RRSet to the node
	dbg_xfrin_verb("Adding new RRSet.\n");
	ret = knot_zone_contents_add_rrset(contents, rrset_new, &node,
	                                   KNOT_RRSET_DUPL_SKIP);

	if (ret < 0) {
		dbg_xfrin("Failed to add RRSet to node.\n");
		return KNOT_ERROR;
	}
	assert(ret == 0);

	ret = knot_changes_add_rrset(changes, rrset_new, KNOT_CHANGES_NEW);
	if (ret != KNOT_EOK) {
		return ret;
	}

	return KNOT_EOK;
}

/*----------------------------------------------------------------------------*/

static int xfrin_apply_add_normal(knot_changes_t *changes,
                                  knot_rrset_t *add,
                                  knot_node_t *node,
                                  knot_rrset_t **rrset,
                                  knot_zone_contents_t *contents)
{
	assert(changes != NULL);
	assert(add != NULL);
	assert(node != NULL);
	assert(rrset != NULL);
	assert(contents != NULL);

	int ret;

dbg_xfrin_exec_detail(
	dbg_xfrin_detail("applying rrset:\n");
	knot_rrset_dump(add);
);

	int copied = 0;
	/*! \note Reusing RRSet from previous function caused it not to be
	 *        removed from the node.
	 *        Maybe modification of the code would allow reusing the RRSet
	 *        as in apply_add_rrsigs() - the RRSet should not be copied
	 *        in such case.
	 */
	if (*rrset
	    && knot_dname_cmp(knot_rrset_owner(*rrset),
				  knot_node_owner(node)) == 0
	    && knot_rrset_type(*rrset) == knot_rrset_type(add)) {
		dbg_xfrin_verb("Using RRSet from previous iteration.\n");
	} else {
		dbg_xfrin_detail("Removing rrset!\n");
		*rrset = knot_node_remove_rrset(node, knot_rrset_type(add));

		knot_rrset_t *old = *rrset;

		if (*rrset != NULL) {
			ret = xfrin_copy_old_rrset(old, rrset, changes, 1);
			if (ret != KNOT_EOK) {
				return ret;
			}

			dbg_xfrin_detail("Copied RRSet: %p\n", *rrset);
			dbg_xfrin_detail("Copied RRSet:\n");
			knot_rrset_dump(*rrset);
			copied = 1;
		}
	}

dbg_xfrin_exec_detail(
	dbg_xfrin_detail("Removed RRSet: \n");
	knot_rrset_dump(*rrset);
);

	if (*rrset == NULL) {
dbg_xfrin_exec_detail(
		char *name = knot_dname_to_str(add->owner);
		dbg_xfrin_detail("RRSet to be added not found in zone.\n");
		dbg_xfrin_detail("owner: %s type: %u\n", name, add->type);
		free(name);
);
		// add the RRSet from the changeset to the node
		/*!
		 * \note The new zone must be adjusted nevertheless, so it
		 *       doesn't matter whether there are some extra dnames to
		 *       be added to the table or not.
		 */
		ret = knot_zone_contents_add_rrset(contents, add, &node,
						   KNOT_RRSET_DUPL_SKIP);

		if (ret < 0) {
			dbg_xfrin("Failed to add RRSet to node.\n");
			return ret;
		}

		assert(ret == 0);

		return 1; // return 1 to indicate the add RRSet was used
	}

dbg_xfrin_exec_detail(
	char *name = knot_dname_to_str(knot_rrset_owner(*rrset));
	dbg_xfrin_detail("Found RRSet with owner %s, type %u\n", name,
			 knot_rrset_type(*rrset));
	free(name);
);

	// merge the changeset RRSet to the copy
	/* What if the update fails?
	 * The changesets will be destroyed - that will destroy 'add',
	 * and the copied RRSet will be destroyed because it is in the new
	 * rrsets list.
	 *
	 * If the update is successfull, the old RRSet will be destroyed,
	 * but the one from the changeset will be not!!
	 *
	 * TODO: add the 'add' rrset to list of old RRSets?
	 */

	dbg_xfrin_detail("Merging RRSets with owners: %s, %s types: %u, %u\n",
			 (*rrset)->owner, add->owner,
			 (*rrset)->type,
			 add->type);
	dbg_xfrin_detail("RDATA in RRSet1: %p, RDATA in RRSet2: %p\n",
			 (*rrset)->rdata, add->rdata);

	/* In case the RRSet is empty (and only remained there because of the
	 * RRSIGs) it may happen that the TTL may be different than that of
	 * the new RRs. Update the TTL according to the first RR.
	 */

	if (knot_rrset_rdata_rr_count(*rrset) == 0
	    && knot_rrset_ttl(*rrset) != knot_rrset_ttl(add)) {
		knot_rrset_set_ttl(*rrset, knot_rrset_ttl(add));
	}

	int merged, deleted_rrs;
	ret = knot_rrset_merge_sort(*rrset, add, &merged, &deleted_rrs,
	                            NULL);
	if (ret < 0) {
		dbg_xfrin("Failed to merge changeset RRSet.\n");
		return ret;
	}
	dbg_xfrin_detail("Merge returned: %d\n", ret);
	knot_rrset_dump(*rrset);

	if (copied) {
		ret = knot_node_add_rrset_no_merge(node, *rrset);

		if (ret < 0) {
			dbg_xfrin("Failed to add merged RRSet to the node.\n");
			return ret;
		}
	}

	// return 2 so that the add RRSet is removed from
	// the changeset (and thus not deleted)
	// and put to list of new RRSets (is this ok?)
	// and deleted
	return 2;
}

/*----------------------------------------------------------------------------*/

void xfrin_cleanup_successful_update(knot_changes_t *changes)
{
	if (changes == NULL) {
		return;
	}
	// Free old RRSets
	knot_rr_ln_t *rr_node = NULL;
	WALK_LIST(rr_node, changes->old_rrsets) {
		knot_rrset_t *rrset = rr_node->rr;
		knot_rrset_deep_free(&rrset, 1, NULL);
	}
}

/*----------------------------------------------------------------------------*/
/* New changeset applying                                                     */
/*----------------------------------------------------------------------------*/

static int xfrin_switch_nodes_in_node(knot_node_t **node, void *data)
{
	UNUSED(data);

	assert(node && *node);
	assert(knot_node_new_node(*node) == NULL);

	knot_node_update_refs(*node);

	return KNOT_EOK;
}

/*----------------------------------------------------------------------------*/

static int xfrin_switch_nodes(knot_zone_contents_t *contents_copy)
{
	assert(contents_copy != NULL);

	// Traverse the trees and for each node check every reference
	// stored in that node. The node itself should be new.
	int ret = knot_zone_tree_apply(contents_copy->nodes,
	                               xfrin_switch_nodes_in_node, NULL);
	if (ret == KNOT_EOK) {
		ret = knot_zone_tree_apply(contents_copy->nsec3_nodes,
		                           xfrin_switch_nodes_in_node, NULL);
	}

	return ret;
}

/*----------------------------------------------------------------------------*/

static void xfrin_zone_contents_free2(knot_zone_contents_t **contents)
{
	/*! \todo This should be all in some API!! */

	// free the zone tree, but only the structure
	// (nodes are already destroyed)
	dbg_zone("Destroying zone tree.\n");
	knot_zone_tree_deep_free(&(*contents)->nodes);
	dbg_zone("Destroying NSEC3 zone tree.\n");
	knot_zone_tree_deep_free(&(*contents)->nsec3_nodes);

	knot_nsec3_params_free(&(*contents)->nsec3_params);

	free(*contents);
	*contents = NULL;
}

/*----------------------------------------------------------------------------*/

static int xfrin_cleanup_old_nodes(knot_node_t **node, void *data)
{
	UNUSED(data);
	assert(node && *node);

	knot_node_set_new_node(*node, NULL);

	return KNOT_EOK;
}

/*----------------------------------------------------------------------------*/

static void xfrin_cleanup_failed_update(knot_zone_contents_t *old_contents,
                                        knot_zone_contents_t **new_contents)
{
	if (old_contents == NULL && new_contents == NULL) {
		return;
	}

	if (*new_contents != NULL) {
		// destroy the shallow copy of zone
		xfrin_zone_contents_free2(new_contents);
	}

	if (old_contents != NULL) {
		// cleanup old zone tree - reset pointers to new node to NULL
		knot_zone_tree_apply(old_contents->nodes, xfrin_cleanup_old_nodes,
				     NULL);

		knot_zone_tree_apply(old_contents->nsec3_nodes, xfrin_cleanup_old_nodes,
				     NULL);
	}
}

/*----------------------------------------------------------------------------*/

void xfrin_rollback_update(knot_zone_contents_t *old_contents,
                           knot_zone_contents_t **new_contents,
                           knot_changes_t *changes)
{
	if (changes == NULL) {
		return;
	}

	dbg_xfrin("Rolling back changeset application.\n");
	knot_rr_ln_t *rr_node = NULL;
	WALK_LIST(rr_node, changes->new_rrsets) {
		knot_rrset_t *rrset = rr_node->rr;
		knot_rrset_deep_free(&rrset, 1, NULL);
	}

	xfrin_cleanup_failed_update(old_contents, new_contents);
}

/*----------------------------------------------------------------------------*/

static int xfrin_apply_remove(knot_zone_contents_t *contents,
                              knot_changeset_t *chset,
                              knot_changes_t *changes)
{
	/*
	 * Iterate over removed RRSets, and remove them from the new nodes
	 * in 'contents'. By default, the RRSet should be copied so that
	 * RDATA may be removed from it.
	 */
	int ret = 0;
	knot_node_t *last_node = NULL;
	knot_rrset_t *rrset = NULL;
	int is_nsec3 = 0;

	knot_rr_ln_t *rr_node = NULL;
	WALK_LIST(rr_node, chset->remove) {
		knot_rrset_t *rr = rr_node->rr;
		assert(rr); // No malformed changesets should get here
dbg_xfrin_exec_verb(
		char *name = knot_dname_to_str(
			knot_rrset_owner(rr));
		dbg_xfrin_verb("Removing RRSet: %s, type %u\n", name,
			       knot_rrset_type(rr));
		free(name);
);
dbg_xfrin_exec_detail(
		knot_rrset_dump(rr);
);

		is_nsec3 = 0;

		// check if the RRSet belongs to the NSEC3 tree
		if ((knot_rrset_type(rr) == KNOT_RRTYPE_NSEC3)
		    || (knot_rrset_type(rr) == KNOT_RRTYPE_RRSIG
			&& knot_rdata_rrsig_type_covered(rr, 0)
			    == KNOT_RRTYPE_NSEC3))
		{
			dbg_xfrin_verb("Removed RRSet belongs to NSEC3 tree.\n");
			is_nsec3 = 1;
		}

		// check if the old node is not the one we should use
		dbg_xfrin_verb("Node:%p Owner: %p Node owner: %p\n",
			       last_node, knot_rrset_owner(rr),
			       knot_node_owner(last_node));
		if (!last_node || knot_rrset_owner(rr)
			     != knot_node_owner(last_node)) {
			if (is_nsec3) {
				last_node = knot_zone_contents_get_nsec3_node(
					    contents,
					    knot_rrset_owner(rr));
			} else {
				last_node = knot_zone_contents_get_node(contents,
					    knot_rrset_owner(rr));
			}
			if (last_node == NULL) {
				dbg_xfrin_verb("Node not found for RR to be "
					       "removed!\n");
				continue;
			}
		}

		assert(last_node != NULL);

		// The CLASS should not be ANY, we do not accept such chgsets
		dbg_xfrin_verb("RRSet class to be removed=%u\n",
			       knot_rrset_class(rr));
		// this should work also for UPDATE
		ret = xfrin_apply_remove_normal(changes, rr, last_node,
		                                &rrset);

		dbg_xfrin_detail("xfrin_apply_remove() ret = %d\n", ret);

		if (ret > 0) {
			continue;
		} else if (ret != KNOT_EOK) {
			return ret;
		}
	}

	return KNOT_EOK;
}

/*----------------------------------------------------------------------------*/

static int xfrin_apply_add(knot_zone_contents_t *contents,
                           knot_changeset_t *chset,
                           knot_changes_t *changes)
{
	int ret = KNOT_EOK;
	knot_node_t *last_node = NULL;
	knot_rrset_t *rrset = NULL;
	int is_nsec3 = 0;

	knot_rr_ln_t *rr_node = NULL;
	node_t *tmp_node;
	WALK_LIST_DELSAFE(rr_node, tmp_node, chset->add) {
		knot_rrset_t *rr = rr_node->rr;
		assert(rr); // No malformed changesets should get here
dbg_xfrin_exec_verb(
		char *name = knot_dname_to_str(
			knot_rrset_owner(rr));
		dbg_xfrin_verb("Adding RRSet: %s, type: %u\n", name,
			       knot_rrset_type(rr));
		free(name);
);
dbg_xfrin_exec_detail(
		knot_rrset_dump(rr);
);

		is_nsec3 = 0;

		// check if the RRSet belongs to the NSEC3 tree
		if ((knot_rrset_type(rr) == KNOT_RRTYPE_NSEC3)
		    || (knot_rrset_type(rr) == KNOT_RRTYPE_RRSIG
			&& knot_rdata_rrsig_type_covered(rr, 0)
			    == KNOT_RRTYPE_NSEC3))
		{
			dbg_xfrin_detail("This is NSEC3-related RRSet.\n");
			is_nsec3 = 1;
		}

		// check if the old node is not the one we should use
		if (!last_node || knot_rrset_owner(rr)
			     != knot_node_owner(last_node)) {
			dbg_xfrin_detail("Searching for node...\n");
			if (is_nsec3) {
				last_node = knot_zone_contents_get_nsec3_node(
				            contents,
				            knot_rrset_owner(rr));
			} else {
				last_node = knot_zone_contents_get_node(contents,
				            knot_rrset_owner(rr));
			}
			if (last_node == NULL) {
				// create new node, connect it properly to the
				// zone nodes
				dbg_xfrin_detail("Node not found. Creating new."
						 "\n");
				last_node = xfrin_add_new_node(contents,
							  rr,
							  is_nsec3);
				if (last_node == NULL) {
					dbg_xfrin("Failed to create new node "
						  "in zone.\n");
					return KNOT_ERROR;
				}
			}
		}

		ret = xfrin_apply_add_normal(changes, rr, last_node,
		                             &rrset, contents);
		assert(ret <= 3);

		// Not correct anymore, add_normal() returns KNOT_EOK if the
		// changeset RR should be removed
		//assert(ret != KNOT_EOK);

		dbg_xfrin_detail("xfrin_apply_..() returned %d, rrset: %p\n",
				 ret, rrset);

		if (ret > 0) {
			if (ret == 1) {
				// the ADD RRSet was used, i.e. it should be
				// removed from the changeset and saved in the
				// list of new RRSets
				ret = knot_changes_add_rrset(changes, rr,
				                             KNOT_CHANGES_NEW);
				if (ret != KNOT_EOK) {
					dbg_xfrin("Failed to add old RRSet to "
						  "list.\n");
					return ret;
				}

				rem_node((node_t *)rr_node);
			} else if (ret == 2) {
				// the copy of the RRSet was used, but it was
				// already stored in the new RRSets list
				// just delete the add RRSet, but without RDATA
				// DNAMES as these were merged to the copied RRSet
				knot_rrset_deep_free(&rr, 1, NULL);
				rem_node((node_t *)rr_node);
			} else if (ret == 3) {
				// the RRSet was used and both RRSet and RDATA
				// were properly stored. Just clear the place
				// in the changeset
				rem_node((node_t *)rr_node);
			} else {
				assert(0);
			}

		} else if (ret != KNOT_EOK) {
			return ret;
		}
	}

	return KNOT_EOK;
}

/*----------------------------------------------------------------------------*/

static int xfrin_apply_replace_soa(knot_zone_contents_t *contents,
                                   knot_changes_t *changes,
                                   knot_changeset_t *chset)
{
	dbg_xfrin("Replacing SOA record.\n");
	knot_node_t *node = knot_zone_contents_get_apex(contents);
	assert(node != NULL);

	assert(node != NULL);

	int ret = xfrin_replace_rrset_in_node(node, chset->soa_to, changes,
					      contents);
	if (ret == KNOT_EOK) {
		// remove the SOA from the changeset, so it will not be deleted
		// after successful apply
		chset->soa_to = NULL;
	}

	return ret;
}

/*----------------------------------------------------------------------------*/

static int xfrin_apply_changeset(knot_zone_contents_t *contents,
                                 knot_changes_t *changes,
                                 knot_changeset_t *chset)
{
	/*
	 * Applies one changeset to the zone. Checks if the changeset may be
	 * applied (i.e. the origin SOA (soa_from) has the same serial as
	 * SOA in the zone apex.
	 */

	dbg_xfrin("APPLYING CHANGESET: from serial %u to serial %u\n",
		  chset->serial_from, chset->serial_to);

	// check if serial matches
	const knot_rrset_t *soa = knot_node_rrset(contents->apex,
	                                          KNOT_RRTYPE_SOA);
	if (soa == NULL || knot_rdata_soa_serial(soa)
			   != chset->serial_from) {
		dbg_xfrin("SOA serials do not match!!\n");
		return KNOT_ERROR;
	}

	int ret = xfrin_apply_remove(contents, chset, changes);
	if (ret != KNOT_EOK) {
		return ret;
	}

	ret = xfrin_apply_add(contents, chset, changes);
	if (ret != KNOT_EOK) {
		return ret;
	}

	return xfrin_apply_replace_soa(contents, changes, chset);
}

/*----------------------------------------------------------------------------*/

/*! \brief Wrapper for BIRD lists. Storing: Node. */
typedef struct knot_node_ln {
	node_t n; /*!< List node. */
	knot_node_t *node; /*!< Actual usable data. */
} knot_node_ln_t;

static int add_node_to_list(knot_node_t *node, list_t *l)
{
	assert(node && l);
	knot_node_ln_t *data = malloc(sizeof(knot_node_ln_t));
	if (data == NULL) {
		return KNOT_ENOMEM;
	}
	data->node = node;
	add_head(l, (node_t *)data);
	return KNOT_EOK;
}

static int xfrin_mark_empty(knot_node_t **node_p, void *data)
{
	assert(node_p && *node_p);
	knot_node_t *node = *node_p;
	list_t *l = (list_t *)data;
	assert(data);
	if (node->rrset_count == 0 && node->children == 0 &&
	    !knot_node_is_empty(node)) {
		/*!
		 * Mark this node and all parent nodes that have 0 RRSets and
		 * no children for removal.
		 */
		int ret = add_node_to_list(node, l);
		if (ret != KNOT_EOK) {
			return ret;
		}
		knot_node_set_empty(node);
		if (node->parent) {
			if (node->parent->wildcard_child == node) {
				node->parent->wildcard_child = NULL;
			}
			node->parent->children--;
			// Recurse using the parent node
			return xfrin_mark_empty(&node->parent, data);
		}
	}

	return KNOT_EOK;
}

/*----------------------------------------------------------------------------*/

static int xfrin_remove_empty_nodes(knot_zone_contents_t *z)
{
	dbg_xfrin("Removing empty nodes from zone.\n");

	list_t l;
	init_list(&l);
	// walk through the zone and select nodes to be removed
	int ret = knot_zone_tree_apply(z->nodes,
	                               xfrin_mark_empty, &l);
	if (ret != KNOT_EOK) {
		return ret;
	}

	node_t *n = NULL;
	node_t *nxt = NULL;
	WALK_LIST_DELSAFE(n, nxt, l) {
		knot_node_ln_t *list_node = (knot_node_ln_t *)n;
		ret = knot_zone_contents_remove_node(z, list_node->node->owner);
		if (ret != KNOT_EOK) {
			return ret;
		}
		knot_node_free(&list_node->node);
		free(n);
	}

	init_list(&l);
	// Do the same with NSEC3 nodes.
	ret = knot_zone_tree_apply(z->nsec3_nodes,
	                           xfrin_mark_empty, &l);
	if (ret != KNOT_EOK) {
		return ret;
	}

	WALK_LIST_DELSAFE(n, nxt, l) {
		knot_node_ln_t *list_node = (knot_node_ln_t *)n;
		ret = knot_zone_contents_remove_nsec3_node(z, list_node->node->owner);
		if (ret != KNOT_EOK) {
			return ret;
		}
		knot_node_free(&list_node->node);
		free(n);
	}

	return KNOT_EOK;
}

/*----------------------------------------------------------------------------*/

static int adjust_nsec3_changes(knot_zone_contents_t *contents,
                                hattrie_t *changes)
{
	if (contents->nsec3_nodes == NULL) {
		return KNOT_EOK;
	}
	hattrie_iter_t *itt = hattrie_iter_begin(changes, false);
	if (itt == NULL) {
		return KNOT_ENOMEM;
	}
	while (!hattrie_iter_finished(itt)) {
		signed_info_t *val = (signed_info_t *)(*hattrie_iter_val(itt));
		const knot_dname_t *dname = val->dname;
		assert(dname);
		const knot_dname_t *hash = val->hashed_dname;
		if (hash) {
			knot_node_t *nsec3_node =
				knot_zone_contents_get_nsec3_node(contents, hash);
			if (nsec3_node) {
				knot_node_t *normal_node =
					knot_zone_contents_get_node(contents,
					                            dname);
				if (normal_node) {
					normal_node->nsec3_node = nsec3_node;
				}
			}
		}
		hattrie_iter_next(itt);
	}

	hattrie_iter_free(itt);
	return KNOT_EOK;
}

/*----------------------------------------------------------------------------*/

int xfrin_prepare_zone_copy(knot_zone_contents_t *old_contents,
                            knot_zone_contents_t **new_contents)
{
	if (old_contents == NULL || new_contents == NULL) {
		return KNOT_EINVAL;
	}

	dbg_xfrin("Preparing zone copy...\n");

	/*
	 * Ensure that the zone generation is set to 0.
	 */
	if (!knot_zone_contents_gen_is_old(old_contents)) {
		// this would mean that a previous update was not completed
		// abort
		dbg_zone("Trying to apply changesets to zone that is "
				  "being updated. Aborting.\n");
		return KNOT_EAGAIN;
	}

	/*
	 * Create a shallow copy of the zone, so that the structures may be
	 * updated.
	 *
	 * This will create new zone contents structures (normal nodes' tree,
	 * NSEC3 tree, hash table, domain name table), and copy all nodes.
	 * The data in the nodes (RRSets) remain the same though.
	 */
	knot_zone_contents_t *contents_copy = NULL;

	dbg_xfrin("Copying zone contents.\n");
	int ret = knot_zone_contents_shallow_copy(old_contents, &contents_copy);
	if (ret != KNOT_EOK) {
		dbg_xfrin("Failed to create shallow copy of zone: %s\n",
			  knot_strerror(ret));
		return ret;
	}

	assert(knot_zone_contents_apex(contents_copy) != NULL);

	/*
	 * Fix references to new nodes. Some references in new nodes may point
	 * to old nodes. Hash table contains only old nodes.
	 */
	dbg_xfrin("Switching ptrs pointing to old nodes to the new nodes.\n");
	ret = xfrin_switch_nodes(contents_copy);
	if (ret != KNOT_EOK) {
		dbg_xfrin("Failed to switch pointers in nodes.\n");
		knot_zone_contents_free(&contents_copy);
		return ret;
	}
	assert(knot_zone_contents_apex(contents_copy) != NULL);

	*new_contents = contents_copy;

	return KNOT_EOK;
}

/*----------------------------------------------------------------------------*/

int xfrin_finalize_updated_zone(knot_zone_contents_t *contents_copy,
                                bool set_nsec3_names,
                                const hattrie_t *sorted_changes)
{
	if (contents_copy == NULL) {
		return KNOT_EINVAL;
	}

	/*
	 * Finalize the new zone contents:
	 * - delete empty nodes
	 * - parse NSEC3PARAM
	 * - do adjusting of nodes and RDATA
	 * - ???
	 * - PROFIT
	 */

	/*
	 * Select and remove empty nodes from zone trees. Do not free them right
	 * away as they may be referenced by some domain names.
	 */
	int ret = xfrin_remove_empty_nodes(contents_copy);
	if (ret != KNOT_EOK) {
		dbg_xfrin("Failed to remove empty nodes: %s\n",
			  knot_strerror(ret));
		return ret;
	}

	dbg_xfrin("Adjusting zone contents.\n");
	if (set_nsec3_names) {
		if (sorted_changes) {
			ret = knot_zone_contents_adjust_pointers(contents_copy);
			ret = adjust_nsec3_changes(contents_copy,
			                           (void *)sorted_changes);
		} else {
			ret = knot_zone_contents_adjust_full(contents_copy,
			                                     NULL, NULL);
		}
	} else {
		ret = knot_zone_contents_adjust_pointers(contents_copy);
	}
	if (ret != KNOT_EOK) {
		dbg_xfrin("Failed to finalize zone contents: %s\n",
			  knot_strerror(ret));
		return ret;
	}

	assert(knot_zone_contents_apex(contents_copy) != NULL);

	return KNOT_EOK;
}

/*----------------------------------------------------------------------------*/

/* Post-DDNS application, no need to shallow copy. */
int xfrin_apply_changesets_dnssec(knot_zone_contents_t *z_old,
                                  knot_zone_contents_t *z_new,
                                  knot_changesets_t *sec_chsets,
                                  knot_changesets_t *chsets,
                                  const hattrie_t *sorted_changes)
{
	if (z_old == NULL || z_new == NULL ||
	    sec_chsets == NULL || chsets == NULL) {
		return KNOT_EINVAL;
	}

	/* Set generation to old. Zone should be long locked at this point. */
	knot_zone_contents_set_gen_old(z_new);

	/* Apply changes. */
	knot_changeset_t *set = NULL;
	WALK_LIST(set, sec_chsets->sets) {
		int ret = xfrin_apply_changeset(z_new,
		                                sec_chsets->changes, set);
		if (ret != KNOT_EOK) {
			xfrin_rollback_update(z_old, &z_new, chsets->changes);
			dbg_xfrin("Failed to apply changesets to zone: "
			          "%s\n", knot_strerror(ret));
			return ret;
		}
	}

	const bool handle_nsec3 = true;
	int ret = xfrin_finalize_updated_zone(z_new, handle_nsec3,
	                                      sorted_changes);
	if (ret != KNOT_EOK) {
		dbg_xfrin("Failed to finalize updated zone: %s\n",
		          knot_strerror(ret));
		xfrin_rollback_update(z_old, &z_new, chsets->changes);
		return ret;
	}

	return ret;
}

/*----------------------------------------------------------------------------*/

int xfrin_apply_changesets(zone_t *zone,
                           knot_changesets_t *chsets,
                           knot_zone_contents_t **new_contents)
{
	if (zone == NULL || chsets == NULL || EMPTY_LIST(chsets->sets)
	    || new_contents == NULL) {
		return KNOT_EINVAL;
	}

	knot_zone_contents_t *old_contents = zone->contents;
	if (!old_contents) {
		dbg_xfrin("Cannot apply changesets to empty zone.\n");
		return KNOT_EINVAL;
	}

	dbg_xfrin("Applying changesets to zone...\n");

	dbg_xfrin_verb("Creating shallow copy of the zone...\n");
	knot_zone_contents_t *contents_copy = NULL;
	int ret = xfrin_prepare_zone_copy(old_contents, &contents_copy);
	if (ret != KNOT_EOK) {
		dbg_xfrin("Failed to prepare zone copy: %s\n",
			  knot_strerror(ret));
		return ret;
	}

	/*
	 * Apply the changesets.
	 */
	dbg_xfrin("Applying changesets.\n");
	dbg_xfrin_verb("Old contents apex: %p, new apex: %p\n",
		       old_contents->apex, contents_copy->apex);
	knot_changeset_t *set = NULL;
	WALK_LIST(set, chsets->sets) {
		ret = xfrin_apply_changeset(contents_copy, chsets->changes, set);
		if (ret != KNOT_EOK) {
			xfrin_rollback_update(old_contents,
					       &contents_copy, chsets->changes);
			dbg_xfrin("Failed to apply changesets to zone: "
				  "%s\n", knot_strerror(ret));
			return ret;
		}
	}
	assert(knot_zone_contents_apex(contents_copy) != NULL);

	/*!
	 * \todo Test failure of IXFR.
	 */

	dbg_xfrin_verb("Finalizing updated zone...\n");
	ret = xfrin_finalize_updated_zone(contents_copy, true, NULL);
	if (ret != KNOT_EOK) {
		dbg_xfrin("Failed to finalize updated zone: %s\n",
			  knot_strerror(ret));
		xfrin_rollback_update(old_contents, &contents_copy, chsets->changes);
		return ret;
	}

	*new_contents = contents_copy;

	return KNOT_EOK;
}

/*----------------------------------------------------------------------------*/

int xfrin_switch_zone(zone_t *zone,
                      knot_zone_contents_t *new_contents,
                      int transfer_type)
{
	if (zone == NULL || new_contents == NULL) {
		return KNOT_EINVAL;
	}

	dbg_xfrin("Switching zone contents.\n");
	dbg_xfrin_verb("Old contents: %p, apex: %p, new apex: %p\n",
		       zone->contents, (zone->contents)
		       ? zone->contents->apex : NULL, new_contents->apex);

	knot_zone_contents_t *old =
		zone_switch_contents(zone, new_contents);

	dbg_xfrin_verb("Old contents: %p, apex: %p, new apex: %p\n",
		       old, (old) ? old->apex : NULL, new_contents->apex);

	// set generation to old, so that the flags may be used in next transfer
	// and we do not search for new nodes anymore
	knot_zone_contents_set_gen_old(new_contents);

	// wait for readers to finish
	dbg_xfrin_verb("Waiting for readers to finish...\n");
	synchronize_rcu();

	// destroy the old zone
	dbg_xfrin_verb("Freeing old zone: %p\n", old);

	if (transfer_type == XFR_TYPE_AIN) {
		knot_zone_contents_deep_free(&old);
	} else {
		assert(old != NULL);
		xfrin_zone_contents_free(&old);
	}

	return KNOT_EOK;
}<|MERGE_RESOLUTION|>--- conflicted
+++ resolved
@@ -22,6 +22,7 @@
 
 #include "knot/updates/xfr-in.h"
 
+#include "knot/nameserver/name-server.h"
 #include "libknot/packet/wire.h"
 #include "common/debug.h"
 #include "libknot/packet/pkt.h"
@@ -134,7 +135,7 @@
 	knot_node_t *apex = zone->contents->apex;
 	const knot_rrset_t *soa = knot_node_rrset(apex, KNOT_RRTYPE_SOA);
 	knot_pkt_begin(pkt, KNOT_AUTHORITY);
-	return knot_pkt_put(pkt, COMPR_HINT_QNAME, soa, NULL, 0);
+	return knot_pkt_put(pkt, COMPR_HINT_QNAME, soa, 0);
 }
 
 /*----------------------------------------------------------------------------*/
@@ -301,73 +302,12 @@
 		if (rr->type != KNOT_RRTYPE_SOA) {
 			return KNOT_EMALF;
 		}
-<<<<<<< HEAD
 		*zone = create_zone_from_dname(rr->owner, xfr->zone);
 		if (*zone == NULL) {
 			knot_pkt_free(&packet);
-=======
-
-		// create the zone
-
-		*constr = (xfrin_constructed_zone_t *)malloc(
-				sizeof(xfrin_constructed_zone_t));
-		if (*constr == NULL) {
-			dbg_xfrin("Failed to create new constr. zone.\n");
-			knot_pkt_free(&packet);
-			knot_node_free(&node);
-			knot_rrset_deep_free(&rr, 1);
 			return KNOT_ENOMEM;
 		}
-
-		memset(*constr, 0, sizeof(xfrin_constructed_zone_t));
-
-		dbg_xfrin_verb("Creating new zone contents.\n");
-		(*constr)->contents = knot_zone_contents_new(rr->owner);
-		if ((*constr)->contents== NULL) {
-			dbg_xfrin("Failed to create new zone.\n");
-			knot_pkt_free(&packet);
-			knot_rrset_deep_free(&rr, 1);
-			/*! \todo Cleanup. */
->>>>>>> 1e75046f
-			return KNOT_ENOMEM;
-		} else {
-			/* \note Node is already owned by zone contents. */
-			node = (*constr)->contents->apex;
-		}
-<<<<<<< HEAD
 		xfr->packet_nr = 0;
-=======
-
-		in_zone = 1;
-		zone = (*constr)->contents;
-		assert(zone->apex == node);
-		// add the RRSet to the node
-		ret = knot_zone_contents_add_rrset(zone, rr, &node,
-		                                   KNOT_RRSET_DUPL_MERGE);
-		if (ret < 0) {
-			dbg_xfrin("Failed to add RRSet to zone node: %s.\n",
-				  knot_strerror(ret));
-			knot_pkt_free(&packet);
-			knot_rrset_deep_free(&rr, 1);
-			/*! \todo Cleanup. */
-			return KNOT_ERROR;
-		} else if (ret > 0) {
-			dbg_xfrin("Merged SOA RRSet.\n");
-			// merged, free the RRSet
-			knot_rrset_deep_free(&rr, 1);
-		}
-
-		if (!semantic_check_passed(zone, node)) {
-			xfrin_log_error(xfr->zone->name,
-			                knot_node_rrset(node, rr->type),
-			                KNOT_EMALF);
-			knot_pkt_free(&packet);
-			return KNOT_EMALF;
-		}
-
-		// take next RR
-		ret = xfrin_take_rr(answer, &rr, &rr_id);
->>>>>>> 1e75046f
 	} else {
 		++xfr->packet_nr;
 	}
@@ -413,7 +353,7 @@
 {
 	knot_changesets_t **chs = (knot_changesets_t **)(&xfr->data);
 	if (xfr->wire == NULL || chs == NULL) {
-		dbg_xfrin("Wrong parameters supplied.\n");
+		dbg_xfrin("Wrong parameters supported.\n");
 		return KNOT_EINVAL;
 	}
 
@@ -541,7 +481,7 @@
 	 */
 	knot_changeset_t *chset = knot_changesets_get_last(*chs);
 	if (state != -1) {
-	dbg_xfrin_detail("State is not -1, deciding...\n");
+		dbg_xfrin_detail("State is not -1, deciding...\n");
 		// there should be at least one started changeset right now
 		if (EMPTY_LIST((*chs)->sets)) {
 			knot_rrset_deep_free(&rr, 1, NULL);
