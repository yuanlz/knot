/*  Copyright (C) 2016 CZ.NIC, z.s.p.o. <knot-dns@labs.nic.cz>

    This program is free software: you can redistribute it and/or modify
    it under the terms of the GNU General Public License as published by
    the Free Software Foundation, either version 3 of the License, or
    (at your option) any later version.

    This program is distributed in the hope that it will be useful,
    but WITHOUT ANY WARRANTY; without even the implied warranty of
    MERCHANTABILITY or FITNESS FOR A PARTICULAR PURPOSE.  See the
    GNU General Public License for more details.

    You should have received a copy of the GNU General Public License
    along with this program.  If not, see <http://www.gnu.org/licenses/>.
 */

#include <urcu.h>

#include "contrib/mempattern.h"
#include "contrib/sockaddr.h"
#include "knot/common/log.h"
#include "knot/conf/conf.h"
#include "knot/nameserver/axfr.h"
#include "knot/nameserver/internet.h"
#include "knot/nameserver/log.h"
#include "knot/nameserver/xfr.h"
#include "knot/zone/zonefile.h"
#include "libknot/libknot.h"

#define ZONE_NAME(qdata) knot_pkt_qname((qdata)->query)
#define REMOTE(qdata) (struct sockaddr *)(qdata)->param->remote

#define AXFROUT_LOG(priority, qdata, fmt...) \
	ns_log(priority, ZONE_NAME(qdata), LOG_OPERATION_AXFR, \
               LOG_DIRECTION_OUT, REMOTE(qdata), fmt)

/* AXFR context. @note aliasing the generic xfr_proc */
struct axfr_proc {
	struct xfr_proc proc;
	hattrie_iter_t *i;
	unsigned cur_rrset;
};

static int axfr_put_rrsets(knot_pkt_t *pkt, zone_node_t *node,
                           struct axfr_proc *state)
{
	assert(node != NULL);

	int ret = KNOT_EOK;
	int i = state->cur_rrset;
	uint16_t rrset_count = node->rrset_count;
	unsigned flags = KNOT_PF_NOTRUNC;

	/* Append all RRs. */
	for (;i < rrset_count; ++i) {
		knot_rrset_t rrset = node_rrset_at(node, i);
		if (rrset.type == KNOT_RRTYPE_SOA) {
			continue;
		}
		ret = knot_pkt_put(pkt, 0, &rrset, flags);

		/* If something failed, remember the current RR for later. */
		if (ret != KNOT_EOK) {
			state->cur_rrset = i;
			return ret;
		}
	}

	state->cur_rrset = 0;
	return ret;
}

static int axfr_process_node_tree(knot_pkt_t *pkt, const void *item,
                                  struct xfr_proc *state)
{
	assert(item != NULL);

	struct axfr_proc *axfr = (struct axfr_proc*)state;

	if (axfr->i == NULL) {
		axfr->i = hattrie_iter_begin((hattrie_t *)item);
	}

	/* Put responses. */
	int ret = KNOT_EOK;
	zone_node_t *node = NULL;
	while (!hattrie_iter_finished(axfr->i)) {
		node = (zone_node_t *)*hattrie_iter_val(axfr->i);
		ret = axfr_put_rrsets(pkt, node, axfr);
		if (ret != KNOT_EOK) {
			break;
		}
		hattrie_iter_next(axfr->i);
	}

	/* Finished all nodes. */
	if (ret == KNOT_EOK) {
		hattrie_iter_free(axfr->i);
		axfr->i = NULL;
	}
	return ret;
}

static void axfr_query_cleanup(struct query_data *qdata)
{
	struct axfr_proc *axfr = (struct axfr_proc *)qdata->ext;

	hattrie_iter_free(axfr->i);
	ptrlist_free(&axfr->proc.nodes, qdata->mm);
	mm_free(qdata->mm, axfr);

	/* Allow zone changes (finished). */
	rcu_read_unlock();
}

static int axfr_query_check(struct query_data *qdata)
{
	/* Check valid zone, transaction security and contents. */
	NS_NEED_ZONE(qdata, KNOT_RCODE_NOTAUTH);
	NS_NEED_AUTH(qdata, qdata->zone->name, ACL_ACTION_TRANSFER);
	/* Check expiration. */
	NS_NEED_ZONE_CONTENTS(qdata, KNOT_RCODE_SERVFAIL);

	return KNOT_STATE_DONE;
}

static int axfr_query_init(struct query_data *qdata)
{
	assert(qdata);

	/* Check AXFR query validity. */
	int state = axfr_query_check(qdata);
	if (state == KNOT_STATE_FAIL) {
		if (qdata->rcode == KNOT_RCODE_FORMERR) {
			return KNOT_EMALF;
		} else {
			return KNOT_EDENIED;
		}
	}

	/* Create transfer processing context. */
	knot_mm_t *mm = qdata->mm;

	zone_contents_t *zone = qdata->zone->contents;
	struct axfr_proc *axfr = mm_alloc(mm, sizeof(struct axfr_proc));
	if (axfr == NULL) {
		return KNOT_ENOMEM;
	}
	memset(axfr, 0, sizeof(struct axfr_proc));
	init_list(&axfr->proc.nodes);

	/* Put data to process. */
	xfr_stats_begin(&axfr->proc.stats);
	ptrlist_add(&axfr->proc.nodes, zone->nodes, mm);
	/* Put NSEC3 data if exists. */
	if (!zone_tree_is_empty(zone->nsec3_nodes)) {
		ptrlist_add(&axfr->proc.nodes, zone->nsec3_nodes, mm);
	}

	/* Set up cleanup callback. */
	qdata->ext = axfr;
	qdata->ext_cleanup = &axfr_query_cleanup;

	/* No zone changes during multipacket answer
	   (unlocked in axfr_answer_cleanup) */
	rcu_read_lock();

	return KNOT_EOK;
}

int axfr_process_query(knot_pkt_t *pkt, struct query_data *qdata)
{
	if (pkt == NULL || qdata == NULL) {
		return KNOT_STATE_FAIL;
	}

	int ret = KNOT_EOK;

	/* If AXFR is disabled, respond with NOTIMPL. */
	if (qdata->param->proc_flags & NS_QUERY_NO_AXFR) {
		qdata->rcode = KNOT_RCODE_NOTIMPL;
		return KNOT_STATE_FAIL;
	}

	/* Initialize on first call. */
	if (qdata->ext == NULL) {

		ret = axfr_query_init(qdata);
		if (ret != KNOT_EOK) {
			AXFROUT_LOG(LOG_ERR, qdata, "failed to start (%s)",
			            knot_strerror(ret));
			return KNOT_STATE_FAIL;
		} else {
			AXFROUT_LOG(LOG_INFO, qdata, "started, serial %u",
			           zone_contents_serial(qdata->zone->contents));
		}
	}

	/* Reserve space for TSIG. */
	knot_pkt_reserve(pkt, knot_tsig_wire_maxsize(&qdata->sign.tsig_key));

	/* Answer current packet (or continue). */
	struct axfr_proc *axfr = (struct axfr_proc *)qdata->ext;
	ret = xfr_process_list(pkt, &axfr_process_node_tree, qdata);
	switch(ret) {
	case KNOT_ESPACE: /* Couldn't write more, send packet and continue. */
		return KNOT_STATE_PRODUCE; /* Check for more. */
	case KNOT_EOK:    /* Last response. */
		xfr_stats_end(&axfr->proc.stats);
		xfr_log_finished(ZONE_NAME(qdata), LOG_OPERATION_AXFR, LOG_DIRECTION_OUT,
		                 REMOTE(qdata), &axfr->proc.stats);
		return KNOT_STATE_DONE;
		break;
	default:          /* Generic error. */
		AXFROUT_LOG(LOG_ERR, qdata, "failed (%s)", knot_strerror(ret));
		return KNOT_STATE_FAIL;
	}
<<<<<<< HEAD
=======

	/* Switch contents. */
	zone_t *zone = adata->param->zone;
	zone_contents_t *old_contents =
	                zone_switch_contents(zone, proc->contents);
	zone->flags &= ~ZONE_EXPIRED;
	synchronize_rcu();

	if (old_contents != NULL) {
		AXFRIN_LOG(LOG_INFO, "finished, "
		           "serial %u -> %u, %.02f seconds, %u messages, %u bytes",
		           zone_contents_serial(old_contents),
		           zone_contents_serial(proc->contents),
		           time_diff(&proc->tstamp, &now) / 1000.0,
		           proc->npkts, proc->nbytes);
	} else {
		AXFRIN_LOG(LOG_INFO, "finished, "
		           "serial %u, %.02f seconds, %u messages, %u bytes",
		           zone_contents_serial(proc->contents),
		           time_diff(&proc->tstamp, &now) / 1000.0,
		           proc->npkts, proc->nbytes);
	}

	/* Do not free new contents with cleanup. */
	zone_contents_deep_free(&old_contents);
	proc->contents = NULL;

	return KNOT_EOK;
}

static int axfr_answer_packet(knot_pkt_t *pkt, struct answer_data *adata)
{
	assert(adata != NULL);
	struct xfr_proc *proc = adata->ext;
	assert(pkt != NULL);
	assert(proc != NULL);

	/* Update counters. */
	proc->npkts  += 1;
	proc->nbytes += pkt->size;

	conf_val_t val = conf_zone_get(adata->param->conf, C_MAX_ZONE_SIZE,
	                               proc->contents->apex->owner);
	int64_t size_limit = conf_int(&val);

	/* Init zone creator. */
	zcreator_t zc = {.z = proc->contents, .master = false, .ret = KNOT_EOK };

	const knot_pktsection_t *answer = knot_pkt_section(pkt, KNOT_ANSWER);
	const knot_rrset_t *answer_rr = knot_pkt_rr(answer, 0);
	for (uint16_t i = 0; i < answer->count; ++i) {
		if (answer_rr[i].type == KNOT_RRTYPE_SOA &&
		    node_rrtype_exists(zc.z->apex, KNOT_RRTYPE_SOA)) {
			return KNOT_STATE_DONE;
		} else {
			int ret = zcreator_step(&zc, &answer_rr[i]);
			if (ret != KNOT_EOK) {
				return KNOT_STATE_FAIL;
			}
		}
		proc->contents->size += knot_rrset_size(&answer_rr[i]);
		if (proc->contents->size > size_limit) {
			AXFRIN_LOG(LOG_WARNING, "zone size exceeded");
			return KNOT_STATE_FAIL;
		}
	}

	return KNOT_STATE_CONSUME;
}

int axfr_process_answer(knot_pkt_t *pkt, struct answer_data *adata)
{
	if (pkt == NULL || adata == NULL) {
		return KNOT_STATE_FAIL;
	}

	/* Check RCODE. */
	if (knot_pkt_ext_rcode(pkt) != KNOT_RCODE_NOERROR) {
		AXFRIN_LOG(LOG_WARNING, "server responded with error '%s'",
		           knot_pkt_ext_rcode_name(pkt));
		return KNOT_STATE_FAIL;
	}

	/* Initialize processing with first packet. */
	if (adata->ext == NULL) {
		NS_NEED_TSIG_SIGNED(&adata->param->tsig_ctx, 0);
		AXFRIN_LOG(LOG_INFO, "starting");

		int ret = axfr_answer_init(adata);
		if (ret != KNOT_EOK) {
			AXFRIN_LOG(LOG_WARNING, "failed (%s)", knot_strerror(ret));
			return KNOT_STATE_FAIL;
		}
	} else {
		NS_NEED_TSIG_SIGNED(&adata->param->tsig_ctx, 100);
	}

	/* Process answer packet. */
	int ret = axfr_answer_packet(pkt, adata);
	if (ret == KNOT_STATE_DONE) {
		NS_NEED_TSIG_SIGNED(&adata->param->tsig_ctx, 0);
		/* This was the last packet, finalize zone and publish it. */
		int fret = axfr_answer_finalize(adata);
		if (fret != KNOT_EOK) {
			ret = KNOT_STATE_FAIL;
		}
	}

	return ret;
>>>>>>> e1a8dc84
}<|MERGE_RESOLUTION|>--- conflicted
+++ resolved
@@ -215,116 +215,4 @@
 		AXFROUT_LOG(LOG_ERR, qdata, "failed (%s)", knot_strerror(ret));
 		return KNOT_STATE_FAIL;
 	}
-<<<<<<< HEAD
-=======
-
-	/* Switch contents. */
-	zone_t *zone = adata->param->zone;
-	zone_contents_t *old_contents =
-	                zone_switch_contents(zone, proc->contents);
-	zone->flags &= ~ZONE_EXPIRED;
-	synchronize_rcu();
-
-	if (old_contents != NULL) {
-		AXFRIN_LOG(LOG_INFO, "finished, "
-		           "serial %u -> %u, %.02f seconds, %u messages, %u bytes",
-		           zone_contents_serial(old_contents),
-		           zone_contents_serial(proc->contents),
-		           time_diff(&proc->tstamp, &now) / 1000.0,
-		           proc->npkts, proc->nbytes);
-	} else {
-		AXFRIN_LOG(LOG_INFO, "finished, "
-		           "serial %u, %.02f seconds, %u messages, %u bytes",
-		           zone_contents_serial(proc->contents),
-		           time_diff(&proc->tstamp, &now) / 1000.0,
-		           proc->npkts, proc->nbytes);
-	}
-
-	/* Do not free new contents with cleanup. */
-	zone_contents_deep_free(&old_contents);
-	proc->contents = NULL;
-
-	return KNOT_EOK;
-}
-
-static int axfr_answer_packet(knot_pkt_t *pkt, struct answer_data *adata)
-{
-	assert(adata != NULL);
-	struct xfr_proc *proc = adata->ext;
-	assert(pkt != NULL);
-	assert(proc != NULL);
-
-	/* Update counters. */
-	proc->npkts  += 1;
-	proc->nbytes += pkt->size;
-
-	conf_val_t val = conf_zone_get(adata->param->conf, C_MAX_ZONE_SIZE,
-	                               proc->contents->apex->owner);
-	int64_t size_limit = conf_int(&val);
-
-	/* Init zone creator. */
-	zcreator_t zc = {.z = proc->contents, .master = false, .ret = KNOT_EOK };
-
-	const knot_pktsection_t *answer = knot_pkt_section(pkt, KNOT_ANSWER);
-	const knot_rrset_t *answer_rr = knot_pkt_rr(answer, 0);
-	for (uint16_t i = 0; i < answer->count; ++i) {
-		if (answer_rr[i].type == KNOT_RRTYPE_SOA &&
-		    node_rrtype_exists(zc.z->apex, KNOT_RRTYPE_SOA)) {
-			return KNOT_STATE_DONE;
-		} else {
-			int ret = zcreator_step(&zc, &answer_rr[i]);
-			if (ret != KNOT_EOK) {
-				return KNOT_STATE_FAIL;
-			}
-		}
-		proc->contents->size += knot_rrset_size(&answer_rr[i]);
-		if (proc->contents->size > size_limit) {
-			AXFRIN_LOG(LOG_WARNING, "zone size exceeded");
-			return KNOT_STATE_FAIL;
-		}
-	}
-
-	return KNOT_STATE_CONSUME;
-}
-
-int axfr_process_answer(knot_pkt_t *pkt, struct answer_data *adata)
-{
-	if (pkt == NULL || adata == NULL) {
-		return KNOT_STATE_FAIL;
-	}
-
-	/* Check RCODE. */
-	if (knot_pkt_ext_rcode(pkt) != KNOT_RCODE_NOERROR) {
-		AXFRIN_LOG(LOG_WARNING, "server responded with error '%s'",
-		           knot_pkt_ext_rcode_name(pkt));
-		return KNOT_STATE_FAIL;
-	}
-
-	/* Initialize processing with first packet. */
-	if (adata->ext == NULL) {
-		NS_NEED_TSIG_SIGNED(&adata->param->tsig_ctx, 0);
-		AXFRIN_LOG(LOG_INFO, "starting");
-
-		int ret = axfr_answer_init(adata);
-		if (ret != KNOT_EOK) {
-			AXFRIN_LOG(LOG_WARNING, "failed (%s)", knot_strerror(ret));
-			return KNOT_STATE_FAIL;
-		}
-	} else {
-		NS_NEED_TSIG_SIGNED(&adata->param->tsig_ctx, 100);
-	}
-
-	/* Process answer packet. */
-	int ret = axfr_answer_packet(pkt, adata);
-	if (ret == KNOT_STATE_DONE) {
-		NS_NEED_TSIG_SIGNED(&adata->param->tsig_ctx, 0);
-		/* This was the last packet, finalize zone and publish it. */
-		int fret = axfr_answer_finalize(adata);
-		if (fret != KNOT_EOK) {
-			ret = KNOT_STATE_FAIL;
-		}
-	}
-
-	return ret;
->>>>>>> e1a8dc84
 }