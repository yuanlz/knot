--- conflicted
+++ resolved
@@ -417,11 +417,7 @@
 
 	/* Check parse state. */
 	knot_pkt_t *query = qdata->query;
-<<<<<<< HEAD
-	int next_state = NS_PROC_MORE;
-=======
 	int next_state = KNOT_NS_PROC_DONE;
->>>>>>> cbdfd12c
 	if (query->parsed < query->size) {
 		dbg_ns("%s: incompletely parsed query, FORMERR\n", __func__);
 		knot_pkt_clear(pkt);
@@ -448,7 +444,6 @@
 	}
 
 	/* Answer based on qclass. */
-<<<<<<< HEAD
 	if (next_state != NS_PROC_DONE) {
 		switch (knot_pkt_qclass(pkt)) {
 		case KNOT_CLASS_CH:
@@ -460,23 +455,9 @@
 			break;
 		default:
 			qdata->rcode = KNOT_RCODE_REFUSED;
-			next_state = NS_PROC_FAIL;
+			next_state = KNOT_NS_PROC_FAIL;
 			break;
 		}
-=======
-	switch (knot_pkt_qclass(pkt)) {
-	case KNOT_CLASS_CH:
-		next_state = query_chaos(pkt, ctx);
-		break;
-	case KNOT_CLASS_ANY:
-	case KNOT_CLASS_IN:
-		next_state = query_internet(pkt, ctx);
-		break;
-	default:
-		qdata->rcode = KNOT_RCODE_REFUSED;
-		next_state = KNOT_NS_PROC_FAIL;
-		break;
->>>>>>> cbdfd12c
 	}
 
 	/*
