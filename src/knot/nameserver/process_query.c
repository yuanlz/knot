#include <stdio.h>
#include <urcu.h>

#include "knot/nameserver/process_query.h"
#include "knot/nameserver/chaos.h"
#include "knot/nameserver/internet.h"
#include "knot/nameserver/axfr.h"
#include "knot/nameserver/ixfr.h"
#include "knot/nameserver/update.h"
#include "knot/nameserver/nsec_proofs.h"
#include "knot/nameserver/notify.h"
#include "knot/server/server.h"
#include "knot/server/rrl.h"
#include "knot/updates/acl.h"
#include "knot/conf/conf.h"
#include "libknot/tsig-op.h"
#include "common/descriptor.h"
#include "common/debug.h"

/* Forward decls. */
static const zone_t *answer_zone_find(const knot_pkt_t *query, knot_zonedb_t *zonedb);
static int prepare_answer(const knot_pkt_t *query, knot_pkt_t *resp, knot_process_t *ctx);
static int query_internet(knot_pkt_t *pkt, knot_process_t *ctx);
static int query_chaos(knot_pkt_t *pkt, knot_process_t *ctx);
static int ratelimit_apply(int state, knot_pkt_t *pkt, knot_process_t *ctx);

/*! \brief Module implementation. */
const knot_process_module_t _process_query = {
        &process_query_begin,
        &process_query_reset,
        &process_query_finish,
        &process_query_in,
        &process_query_out,
        &process_query_err
};

/*! \brief Accessor to query-specific data. */
#define QUERY_DATA(ctx) ((struct query_data *)(ctx)->data)

/*! \brief Reinitialize query data structure. */
static void query_data_init(knot_process_t *ctx, void *module_param)
{
	/* Initialize persistent data. */
	struct query_data *data = QUERY_DATA(ctx);
	memset(data, 0, sizeof(struct query_data));
	data->mm = &ctx->mm;
	data->param = (struct process_query_param*)module_param;

	/* Initialize lists. */
	init_list(&data->wildcards);
	init_list(&data->rrsigs);
}

int process_query_begin(knot_process_t *ctx, void *module_param)
{
	/* Initialize context. */
	assert(ctx);
	ctx->type = NS_PROC_QUERY_ID;
	ctx->data = mm_alloc(&ctx->mm, sizeof(struct query_data));

	/* Initialize persistent data. */
	query_data_init(ctx, module_param);

	/* Await packet. */
	return NS_PROC_MORE;
}

int process_query_reset(knot_process_t *ctx)
{
	assert(ctx);
	struct query_data *qdata = QUERY_DATA(ctx);

	/* Remember persistent parameters. */
	struct process_query_param *module_param = qdata->param;

	/* Free allocated data. */
	knot_pkt_free(&qdata->query);
	ptrlist_free(&qdata->wildcards, qdata->mm);
	nsec_clear_rrsigs(qdata);
	if (qdata->ext_cleanup != NULL) {
		qdata->ext_cleanup(qdata);
	}

	/* Initialize persistent data. */
	query_data_init(ctx, module_param);

	/* Await packet. */
	return NS_PROC_MORE;
}
int process_query_finish(knot_process_t *ctx)
{
	process_query_reset(ctx);
	ctx->mm.free(ctx->data);
	ctx->data = NULL;

	return NS_PROC_NOOP;
}
int process_query_in(knot_pkt_t *pkt, knot_process_t *ctx)
{
	assert(pkt && ctx);
	struct query_data *qdata = QUERY_DATA(ctx);

	/* Check if at least header is parsed. */
	if (pkt->parsed < KNOT_WIRE_HEADER_SIZE) {
		knot_pkt_free(&pkt);
		return NS_PROC_NOOP; /* Ignore. */
	}

	/* Accept only queries. */
	if (knot_wire_get_qr(pkt->wire)) {
		knot_pkt_free(&pkt);
		return NS_PROC_NOOP; /* Ignore. */
	}

	/* Store for processing. */
	qdata->query = pkt;
	qdata->packet_type = knot_pkt_type(pkt);

	/* Declare having response. */
	return NS_PROC_FULL;
}

int process_query_out(knot_pkt_t *pkt, knot_process_t *ctx)
{
	assert(pkt && ctx);
	struct query_data *qdata = QUERY_DATA(ctx);
	struct query_plan *plan = conf()->query_plan;
	struct query_step *step = NULL;

	rcu_read_lock();

	/* Check parse state. */
	knot_pkt_t *query = qdata->query;
	int next_state = NS_PROC_DONE;
	if (query->parsed < query->size) {
		dbg_ns("%s: incompletely parsed query, FORMERR\n", __func__);
		knot_pkt_clear(pkt);
		qdata->rcode = KNOT_RCODE_FORMERR;
		next_state = NS_PROC_FAIL;
		goto finish;
	}

	/*
	 * Preprocessing.
	 */

	int ret = prepare_answer(query, pkt, ctx);
	if (ret != KNOT_EOK) {
		next_state = NS_PROC_FAIL;
		goto finish;
	}

	/* Before query processing code. */
	if (plan) {
		WALK_LIST(step, plan->stage[QPLAN_BEGIN]) {
			next_state = step->process(next_state, pkt, qdata, step->ctx);
		}
	}

	/* Answer based on qclass. */
	switch (knot_pkt_qclass(pkt)) {
	case KNOT_CLASS_CH:
		next_state = query_chaos(pkt, ctx);
		break;
	case KNOT_CLASS_ANY:
	case KNOT_CLASS_IN:
		next_state = query_internet(pkt, ctx);
		break;
	default:
		qdata->rcode = KNOT_RCODE_REFUSED;
		next_state = NS_PROC_FAIL;
		break;
	}

	/*
	 * Postprocessing.
	 */

	/* Transaction security (if applicable). */
	if (next_state == NS_PROC_DONE || next_state == NS_PROC_FULL) {
		if (process_query_sign_response(pkt, qdata) != KNOT_EOK) {
			next_state = NS_PROC_FAIL;
		}
	}

finish:
	/* Default RCODE is SERVFAIL if not specified otherwise. */
	if (next_state == NS_PROC_FAIL && qdata->rcode == KNOT_RCODE_NOERROR) {
		qdata->rcode = KNOT_RCODE_SERVFAIL;
	}

	/* Rate limits (if applicable). */
	if (qdata->param->proc_flags & NS_QUERY_LIMIT_RATE) {
		next_state = ratelimit_apply(next_state, pkt, ctx);
	}

	/* After query processing code. */
	if (plan) {
		WALK_LIST(step, plan->stage[QPLAN_END]) {
			next_state = step->process(next_state, pkt, qdata, step->ctx);
		}
	}

	rcu_read_unlock();
	return next_state;
}

int process_query_err(knot_pkt_t *pkt, knot_process_t *ctx)
{
	assert(pkt && ctx);
	struct query_data *qdata = QUERY_DATA(ctx);
	dbg_ns("%s: making error response, rcode = %d (TSIG rcode = %d)\n",
	       __func__, qdata->rcode, qdata->rcode_tsig);

	/* Initialize response from query packet. */
	knot_pkt_t *query = qdata->query;
	knot_pkt_init_response(pkt, query);

	/* If original QNAME is empty, Query is either unparsed or for root domain.
	 * Either way, letter case doesn't matter. */
	if (qdata->orig_qname[0] != '\0') {
		memcpy(pkt->wire + KNOT_WIRE_HEADER_SIZE,
		       qdata->orig_qname, query->qname_size);
	}

	/* Set RCODE. */
	knot_wire_set_rcode(pkt->wire, qdata->rcode);

	/* Transaction security (if applicable). */
	if (process_query_sign_response(pkt, qdata) != KNOT_EOK) {
		return NS_PROC_FAIL;
	}

	return NS_PROC_DONE;
}

bool process_query_acl_check(list_t *acl, struct query_data *qdata)
{
	knot_pkt_t *query = qdata->query;
	const struct sockaddr_storage *query_source = qdata->param->remote;
	const knot_dname_t *key_name = NULL;
	knot_tsig_algorithm_t key_alg = KNOT_TSIG_ALG_NULL;

	/* Skip if already checked and valid. */
	if (qdata->sign.tsig_key != NULL) {
		return true;
	}

	/* Authenticate with NOKEY if the packet isn't signed. */
	if (query->tsig_rr) {
		key_name = query->tsig_rr->owner;
		key_alg = tsig_rdata_alg(query->tsig_rr);
	}
	conf_iface_t *match = acl_find(acl, query_source, key_name);

	/* Did not authenticate, no fitting rule found. */
	if (match == NULL || (match->key && match->key->algorithm != key_alg)) {
		dbg_ns("%s: no ACL match => NOTAUTH\n", __func__);
		qdata->rcode = KNOT_RCODE_NOTAUTH;
		qdata->rcode_tsig = KNOT_RCODE_BADKEY;
		return false;
	}

	/* Remember used TSIG key. */
	qdata->sign.tsig_key = match->key;
	return true;
}

int process_query_verify(struct query_data *qdata)
{
	knot_pkt_t *query = qdata->query;
	knot_sign_context_t *ctx = &qdata->sign;

	/* NOKEY => no verification. */
	if (query->tsig_rr == NULL) {
		return KNOT_EOK;
	}

	/* Keep digest for signing response. */
	/*! \note This memory will be rewritten for multi-pkt answers. */
	ctx->tsig_digest = (uint8_t *)tsig_rdata_mac(query->tsig_rr);
	ctx->tsig_digestlen = tsig_rdata_mac_length(query->tsig_rr);

	/* Checking query. */
	int ret = knot_tsig_server_check(query->tsig_rr, query->wire,
	                                 query->size, ctx->tsig_key);

	dbg_ns("%s: QUERY TSIG check result = %s\n", __func__, knot_strerror(ret));

	/* Evaluate TSIG check results. */
	switch(ret) {
	case KNOT_EOK:
		qdata->rcode = KNOT_RCODE_NOERROR;
		break;
	case KNOT_TSIG_EBADKEY:
		qdata->rcode = KNOT_RCODE_NOTAUTH;
		qdata->rcode_tsig = KNOT_RCODE_BADKEY;
		break;
	case KNOT_TSIG_EBADSIG:
		qdata->rcode = KNOT_RCODE_NOTAUTH;
		qdata->rcode_tsig = KNOT_RCODE_BADSIG;
		break;
	case KNOT_TSIG_EBADTIME:
		qdata->rcode = KNOT_RCODE_NOTAUTH;
		qdata->rcode_tsig = KNOT_RCODE_BADTIME;
		ctx->tsig_time_signed = tsig_rdata_time_signed(query->tsig_rr);
		break;
	case KNOT_EMALF:
		qdata->rcode = KNOT_RCODE_FORMERR;
		break;
	default:
		qdata->rcode = KNOT_RCODE_SERVFAIL;
		break;
	}

	return ret;
}

int process_query_sign_response(knot_pkt_t *pkt, struct query_data *qdata)
{
	if (pkt->size == 0) {
		// Nothing to sign.
		return KNOT_EOK;
	}

	int ret = KNOT_EOK;
	knot_pkt_t *query = qdata->query;
	knot_sign_context_t *ctx = &qdata->sign;

	/* KEY provided and verified TSIG or BADTIME allows signing. */
	if (ctx->tsig_key != NULL && knot_tsig_can_sign(qdata->rcode_tsig)) {

		/* Sign query response. */
		dbg_ns("%s: signing response using key %p\n", __func__, ctx->tsig_key);
		size_t new_digest_len = knot_tsig_digest_length(ctx->tsig_key->algorithm);
		if (ctx->pkt_count == 0) {
			ret = knot_tsig_sign(pkt->wire, &pkt->size, pkt->max_size,
			                     ctx->tsig_digest, ctx->tsig_digestlen,
			                     ctx->tsig_digest, &new_digest_len,
			                     ctx->tsig_key, qdata->rcode_tsig,
			                     ctx->tsig_time_signed);
		} else {
			ret = knot_tsig_sign_next(pkt->wire, &pkt->size, pkt->max_size,
			                          ctx->tsig_digest, ctx->tsig_digestlen,
			                          ctx->tsig_digest, &new_digest_len,
			                          ctx->tsig_key,
			                          pkt->wire, pkt->size);
		}
		if (ret != KNOT_EOK) {
			goto fail; /* Failed to sign. */
		} else {
			++ctx->pkt_count;
		}
	} else {
		/* Copy TSIG from query and set RCODE. */
		if (query->tsig_rr && qdata->rcode_tsig != KNOT_RCODE_NOERROR) {
			dbg_ns("%s: appending original TSIG\n", __func__);
			ret = knot_tsig_add(pkt->wire, &pkt->size, pkt->max_size,
			                    qdata->rcode_tsig, query->tsig_rr);
			if (ret != KNOT_EOK) {
				goto fail; /* Whatever it is, it's server fail. */
			}
		}
	}

	return ret;

	/* Server failure in signing. */
fail:
	dbg_ns("%s: signing failed (%s)\n", __func__, knot_strerror(ret));
	qdata->rcode = KNOT_RCODE_SERVFAIL;
	qdata->rcode_tsig = KNOT_RCODE_NOERROR; /* Don't sign again. */
	return ret;
}

/*!
 * \brief Create a response for a given query in the INTERNET class.
 */
static int query_internet(knot_pkt_t *pkt, knot_process_t *ctx)
{
	struct query_data *data = QUERY_DATA(ctx);
	int next_state = NS_PROC_FAIL;
	dbg_ns("%s(%p, %p, pkt_type=%u)\n", __func__, pkt, ctx, data->packet_type);

	switch(data->packet_type) {
	case KNOT_QUERY_NORMAL:
		next_state = internet_query(pkt, data);
		break;
	case KNOT_QUERY_NOTIFY:
		next_state = notify_query(pkt, data);
		break;
	case KNOT_QUERY_AXFR:
<<<<<<< HEAD
		next_state = axfr_query(pkt, data);
=======
		next_state = axfr_query_process(pkt, data);
>>>>>>> 19e5cfda
		break;
	case KNOT_QUERY_IXFR:
		next_state = ixfr_query(pkt, data);
		break;
	case KNOT_QUERY_UPDATE:
		next_state = update_answer(pkt, data);
		break;
	default:
		/* Nothing else is supported. */
		data->rcode = KNOT_RCODE_NOTIMPL;
		next_state = NS_PROC_FAIL;
		break;
	}

	return next_state;
}

/*!
 * \brief Apply rate limit.
 */
static int ratelimit_apply(int state, knot_pkt_t *pkt, knot_process_t *ctx)
{
	/* Check if rate limiting applies. */
	struct query_data *qdata = QUERY_DATA(ctx);
	server_t *server = qdata->param->server;
	if (server->rrl == NULL) {
		return state;
	}

	rrl_req_t rrl_rq = {0};
	rrl_rq.w = pkt->wire;
	rrl_rq.query = qdata->query;
	if (!EMPTY_LIST(qdata->wildcards)) {
		rrl_rq.flags = RRL_WILDCARD;
	}
	if (rrl_query(server->rrl, qdata->param->remote,
	              &rrl_rq, qdata->zone) == KNOT_EOK) {
		/* Rate limiting not applied. */
		return state;
	}

	/* Now it is slip or drop. */
	if (rrl_slip_roll(conf()->rrl_slip)) {
		/* Answer slips. */
		if (process_query_err(pkt, ctx) != KNOT_EOK) {
			return NS_PROC_FAIL;
		}
		knot_wire_set_tc(pkt->wire);
	} else {
		/* Drop answer. */
		pkt->size = 0;
	}

	return NS_PROC_DONE;
}

/*!
 * \brief Create a response for a given query in the CHAOS class.
 */
static int query_chaos(knot_pkt_t *pkt, knot_process_t *ctx)
{
	dbg_ns("%s(%p, %p)\n", __func__, pkt, ctx);
	struct query_data *data = QUERY_DATA(ctx);

	/* Nothing except normal queries is supported. */
	if (data->packet_type != KNOT_QUERY_NORMAL) {
		data->rcode = KNOT_RCODE_NOTIMPL;
		return NS_PROC_FAIL;
	}

	data->rcode = knot_chaos_answer(pkt);
	if (data->rcode != KNOT_RCODE_NOERROR) {
		dbg_ns("%s: failed with RCODE=%d\n", __func__, data->rcode);
		return NS_PROC_FAIL;
	}

	return NS_PROC_DONE;
}

/*! \brief Find zone for given question. */
static const zone_t *answer_zone_find(const knot_pkt_t *query, knot_zonedb_t *zonedb)
{
	uint16_t qtype = knot_pkt_qtype(query);
	uint16_t qclass = knot_pkt_qclass(query);
	const knot_dname_t *qname = knot_pkt_qname(query);
	const zone_t *zone = NULL;

	// search for zone only for IN and ANY classes
	if (qclass != KNOT_CLASS_IN && qclass != KNOT_CLASS_ANY) {
		return NULL;
	}

	/* In case of DS query, we strip the leftmost label when searching for
	 * the zone (but use whole qname in search for the record), as the DS
	 * records are only present in a parent zone.
	 */
	if (qtype == KNOT_RRTYPE_DS) {
		const knot_dname_t *parent = knot_wire_next_label(qname, NULL);
		zone = knot_zonedb_find_suffix(zonedb, parent);
		/* If zone does not exist, search for its parent zone,
		   this will later result to NODATA answer. */
		/*! \note This is not 100% right, it may lead to DS name for example
		 *        when following a CNAME chain, that should also be answered
		 *        from the parent zone (if it exists).
		 */
	}
	if (zone == NULL) {
		if (knot_pkt_type(query) != KNOT_QUERY_UPDATE) {
			zone = knot_zonedb_find_suffix(zonedb, qname);
		} else {
			// Direct matches only for DDNS.
			zone = knot_zonedb_find(zonedb, qname);
		}
	}

	return zone;
}

/*! \brief Initialize response, sizes and find zone from which we're going to answer. */
static int prepare_answer(const knot_pkt_t *query, knot_pkt_t *resp, knot_process_t *ctx)
{
	struct query_data *qdata = QUERY_DATA(ctx);
	server_t *server = qdata->param->server;

	/* Initialize response. */
	int ret = knot_pkt_init_response(resp, query);
	if (ret != KNOT_EOK) {
		dbg_ns("%s: can't init response pkt (%d)\n", __func__, ret);
		return ret;
	}

	/* Query MUST carry a question. */
	const knot_dname_t *qname = knot_pkt_qname(query);
	if (qname == NULL) {
		dbg_ns("%s: query missing QNAME, FORMERR\n", __func__);
		qdata->rcode = KNOT_RCODE_FORMERR;
		return KNOT_EMALF;
	}

	/* Convert query QNAME to lowercase, but keep original QNAME case.
	 * Already checked for absence of compression and length.
	 */
	memcpy(qdata->orig_qname, qname, query->qname_size);
	ret = knot_dname_to_lower((knot_dname_t *)qname);
	if (ret != KNOT_EOK) {
		dbg_ns("%s: can't convert QNAME to lowercase (%d)\n", __func__, ret);
		return ret;
	}

	/* Find zone for QNAME. */
	qdata->zone = answer_zone_find(query, server->zone_db);

	/* Update maximal answer size. */
	if (qdata->param->proc_flags & NS_QUERY_LIMIT_SIZE) {
		resp->max_size = KNOT_WIRE_MIN_PKTSIZE;
	}

	/* Check if EDNS is supported. */
	if (!knot_pkt_has_edns(query)) {
		return KNOT_EOK;
	}

	/* Check EDNS version and return BADVERS if not supported. */
	if (knot_edns_get_version(query->opt_rr) != KNOT_EDNS_VERSION) {
		dbg_ns("%s: unsupported EDNS version required.\n", __func__);
		qdata->rcode_ext = KNOT_EDNS_RCODE_BADVERS;
	}

	/* Reserve space for OPT RR in the packet. Using size of the server's
	 * OPT RR, because that's the maximum size (RDATA may or may not be
	 * used).
	 */
	uint16_t reserve_size = KNOT_EDNS_MIN_SIZE;
	if (knot_edns_has_nsid(query->opt_rr) && conf()->nsid_len > 0) {
		reserve_size += KNOT_EDNS_OPTION_HDRLEN + conf()->nsid_len;
	}
	ret = knot_pkt_reserve(resp, reserve_size);
	if (ret != KNOT_EOK) {
		dbg_ns("%s: can't reserve OPT RR in response (%d)\n", __func__, ret);
		return ret;
	}

	/* Get minimal supported size from EDNS(0). */
	uint16_t client_maxlen = knot_edns_get_payload(query->opt_rr);
	uint16_t server_maxlen = conf()->max_udp_payload;
	uint16_t min_edns = MIN(client_maxlen, server_maxlen);

	/* Update packet size limit. */
	if (qdata->param->proc_flags & NS_QUERY_LIMIT_SIZE) {
		resp->max_size =  MAX(resp->max_size, min_edns);
		dbg_ns("%s: packet size limit <= %zuB\n", __func__, resp->max_size);
	}

	/* In the response, always advertise server's maximum UDP payload. */

	return ret;
}<|MERGE_RESOLUTION|>--- conflicted
+++ resolved
@@ -390,11 +390,7 @@
 		next_state = notify_query(pkt, data);
 		break;
 	case KNOT_QUERY_AXFR:
-<<<<<<< HEAD
-		next_state = axfr_query(pkt, data);
-=======
 		next_state = axfr_query_process(pkt, data);
->>>>>>> 19e5cfda
 		break;
 	case KNOT_QUERY_IXFR:
 		next_state = ixfr_query(pkt, data);
