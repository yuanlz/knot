/*  Copyright (C) 2013 CZ.NIC, z.s.p.o. <knot-dns@labs.nic.cz>

    This program is free software: you can redistribute it and/or modify
    it under the terms of the GNU General Public License as published by
    the Free Software Foundation, either version 3 of the License, or
    (at your option) any later version.

    This program is distributed in the hope that it will be useful,
    but WITHOUT ANY WARRANTY; without even the implied warranty of
    MERCHANTABILITY or FITNESS FOR A PARTICULAR PURPOSE.  See the
    GNU General Public License for more details.

    You should have received a copy of the GNU General Public License
    along with this program.  If not, see <http://www.gnu.org/licenses/>.
 */

#include "knot/nameserver/update.h"
#include "knot/nameserver/internet.h"
#include "knot/nameserver/process_query.h"
#include "knot/updates/apply.h"
#include "knot/dnssec/zone-sign.h"
#include "common/debug.h"
#include "knot/dnssec/zone-events.h"
#include "knot/updates/ddns.h"
#include "knot/updates/zone-update.h"
#include "libknot/descriptor.h"
#include "libknot/tsig-op.h"
#include "knot/zone/zone.h"
#include "knot/zone/events.h"
#include "knot/server/tcp-handler.h"
#include "knot/server/udp-handler.h"
#include "knot/nameserver/capture.h"
#include "libknot/dnssec/random.h"
#include "libknot/processing/requestor.h"

/* UPDATE-specific logging (internal, expects 'qdata' variable set). */
#define UPDATE_LOG(severity, msg...) \
	QUERY_LOG(severity, qdata, "DDNS", msg)

static void init_qdata_from_request(struct query_data *qdata,
                                    const zone_t *zone,
                                    struct request_data *req,
                                    struct process_query_param *param)
{
	memset(qdata, 0, sizeof(*qdata));
	qdata->param = param;
	qdata->query = req->query;
	qdata->zone = zone;
	qdata->sign = req->sign;
}

static bool apex_rr_changed(const zone_contents_t *old_contents,
                            const zone_contents_t *new_contents,
                            uint16_t type)
{
	knot_rrset_t old_rr = node_rrset(old_contents->apex, type);
	knot_rrset_t new_rr = node_rrset(new_contents->apex, type);

	return !knot_rrset_equal(&old_rr, &new_rr, KNOT_RRSET_COMPARE_WHOLE);
}

static int sign_update(zone_t *zone, const zone_contents_t *old_contents,
                       zone_contents_t *new_contents, changeset_t *ddns_ch,
                       changeset_t *sec_ch)
{
	assert(zone != NULL);
	assert(old_contents != NULL);
	assert(new_contents != NULL);
	assert(ddns_ch != NULL);

	/*
	 * Check if the UPDATE changed DNSKEYs or NSEC3PARAM.
	 * If so, we have to sign the whole zone.
	 */
	int ret = KNOT_EOK;
	uint32_t refresh_at = 0;
	if (apex_rr_changed(old_contents, new_contents, KNOT_RRTYPE_DNSKEY) ||
	    apex_rr_changed(old_contents, new_contents, KNOT_RRTYPE_NSEC3PARAM)) {
		ret = knot_dnssec_zone_sign(new_contents, zone->conf,
		                            sec_ch, KNOT_SOA_SERIAL_KEEP,
		                            &refresh_at);
	} else {
		// Sign the created changeset
		ret = knot_dnssec_sign_changeset(new_contents, zone->conf,
		                                 ddns_ch, sec_ch,
		                                 &refresh_at);
	}
	if (ret != KNOT_EOK) {
		return ret;
	}

	// Apply DNSSEC changeset
	ret = apply_changeset_directly(new_contents, sec_ch);
	if (ret != KNOT_EOK) {
		return ret;
	}

	// Merge changesets
	ret = changeset_merge(ddns_ch, sec_ch);
	if (ret != KNOT_EOK) {
		update_cleanup(sec_ch);
		return ret;
	}

	// Plan next zone resign.
	const time_t resign_time = zone_events_get_time(zone, ZONE_EVENT_DNSSEC);
	if (time(NULL) + refresh_at < resign_time) {
		zone_events_schedule(zone, ZONE_EVENT_DNSSEC, refresh_at);
	}

	return KNOT_EOK;
}

static int check_prereqs(struct knot_request *request,
                         const zone_t *zone, zone_update_t *update,
                         struct query_data *qdata)
{
	uint16_t rcode = KNOT_RCODE_NOERROR;
	int ret = ddns_process_prereqs(request->query, update, &rcode);
	if (ret != KNOT_EOK) {
		UPDATE_LOG(LOG_WARNING, "prerequisites not met (%s)",
		           knot_strerror(ret));
		assert(rcode != KNOT_RCODE_NOERROR);
		knot_wire_set_rcode(request->resp->wire, rcode);
		return ret;
	}
	
	return KNOT_EOK;
}

static int process_single_update(struct knot_request *request,
                                 const zone_t *zone, zone_update_t *update,
                                 struct query_data *qdata)
{
	uint16_t rcode = KNOT_RCODE_NOERROR;
	int ret = ddns_process_update(zone, request->query, update, &rcode);
	if (ret != KNOT_EOK) {
		UPDATE_LOG(LOG_WARNING, "failed to apply (%s)",
		           knot_strerror(ret));
		assert(rcode != KNOT_RCODE_NOERROR);
		knot_wire_set_rcode(request->resp->wire, rcode);
		return ret;
	}

	return KNOT_EOK;
}

static void set_rcodes(list_t *requests, const uint16_t rcode)
{
	struct knot_request *req;
	WALK_LIST(req, *requests) {
		if (knot_wire_get_rcode(req->resp->wire) == KNOT_RCODE_NOERROR) {
			knot_wire_set_rcode(req->resp->wire, rcode);
		}
	}
}

static void store_original_qname(struct query_data *qdata, const knot_pkt_t *pkt)
{
	memcpy(qdata->orig_qname, knot_pkt_qname(pkt), pkt->qname_size);
}

static int process_bulk(zone_t *zone, list_t *requests, changeset_t *ddns_ch)
{
	// Init zone update structure.
	zone_update_t zone_update;
	zone_update_init(&zone_update, zone->contents, ddns_ch);
	
	// Walk all the requests and process.
	struct knot_request *req;
	WALK_LIST(req, *requests) {
		// Init qdata structure for logging (unique per-request).
		struct process_query_param param = { 0 };
		param.remote = &req->remote;
		struct query_data qdata;
		init_qdata_from_request(&qdata, zone, req, &param);
		
		store_original_qname(&qdata, req->query);
		process_query_qname_case_lower(req->query);
		
		int ret = check_prereqs(req, zone, &zone_update, &qdata);
		if (ret != KNOT_EOK) {
			// Skip updates with failed prereqs.
			continue;
		}
		
		ret = process_single_update(req, zone, &zone_update, &qdata);
		if (ret != KNOT_EOK) {
			return ret;
		}
		
		process_query_qname_case_restore(&qdata, req->query);
	}
	
	return KNOT_EOK;
}

static int process_normal(zone_t *zone, list_t *requests)
{
	assert(requests);

	// Create DDNS change.
	changeset_t ddns_ch;
	int ret = changeset_init(&ddns_ch, zone->name);
	if (ret != KNOT_EOK) {
		set_rcodes(requests, KNOT_RCODE_SERVFAIL);
		return ret;
	}
	
	// Process all updates.
	ret = process_bulk(zone, requests, &ddns_ch);
	if (ret != KNOT_EOK) {
		changeset_clear(&ddns_ch);
		set_rcodes(requests, KNOT_RCODE_SERVFAIL);
		return ret;
	}
	
	zone_contents_t *new_contents = NULL;
	const bool change_made = !changeset_empty(&ddns_ch);
	if (!change_made) {
		changeset_clear(&ddns_ch);
		return KNOT_EOK;
	}
	
	// Apply changes.
	ret = apply_changeset(zone, &ddns_ch, &new_contents);
	if (ret != KNOT_EOK) {
		if (ret == KNOT_ETTL) {
			set_rcodes(requests, KNOT_RCODE_REFUSED);
		} else {
			set_rcodes(requests, KNOT_RCODE_SERVFAIL);
		}
		changeset_clear(&ddns_ch);
		return ret;
	}
	assert(new_contents);

	// Sign the update.
	changeset_t sec_ch;
	if (zone->conf->dnssec_enable) {
		ret = changeset_init(&sec_ch, zone->name);
		if (ret != KNOT_EOK) {
			set_rcodes(requests, KNOT_RCODE_SERVFAIL);
			return ret;
		}
		ret = sign_update(zone, zone->contents, new_contents, &ddns_ch,
		                  &sec_ch);
		if (ret != KNOT_EOK) {
			update_rollback(&ddns_ch);
			update_free_zone(&new_contents);
			changeset_clear(&ddns_ch);
			set_rcodes(requests, KNOT_RCODE_SERVFAIL);
			return ret;
		}
	}

	// Write changes to journal if all went well. (DNSSEC merged)
	ret = zone_change_store(zone, &ddns_ch);
	if (ret != KNOT_EOK) {
		update_rollback(&ddns_ch);
		update_free_zone(&new_contents);
		changeset_clear(&ddns_ch);
		if (zone->conf->dnssec_enable) {
			changeset_clear(&sec_ch);
		}
		set_rcodes(requests, KNOT_RCODE_SERVFAIL);
		return ret;
	}

	// Switch zone contents.
	zone_contents_t *old_contents = zone_switch_contents(zone, new_contents);
	synchronize_rcu();

	// Clear DNSSEC changes
	if (zone->conf->dnssec_enable) {
		update_cleanup(&sec_ch);
		changeset_clear(&sec_ch);
	}

	// Clear obsolete zone contents
	update_free_zone(&old_contents);

	update_cleanup(&ddns_ch);
	changeset_clear(&ddns_ch);

	/* Sync zonefile immediately if configured. */
	if (zone->conf->dbsync_timeout == 0) {
		zone_events_schedule(zone, ZONE_EVENT_FLUSH, ZONE_EVENT_NOW);
	}

	return ret;
}


static int process_requests(zone_t *zone, list_t *requests)
{
	if (zone == NULL || requests == NULL) {
		return KNOT_EINVAL;
	}

	/* Keep original state. */
	struct timeval t_start, t_end;
	gettimeofday(&t_start, NULL);
	const uint32_t old_serial = zone_contents_serial(zone->contents);

	/* Process authenticated packet. */
	int ret = process_normal(zone, requests);
	if (ret != KNOT_EOK) {
		log_zone_error(zone->name, "DDNS, processing failed (%s)",
		               knot_strerror(ret));
		return ret;
	}

	/* Evaluate response. */
	const uint32_t new_serial = zone_contents_serial(zone->contents);
	if (new_serial == old_serial) {
		log_zone_info(zone->name, "DDNS, no change to zone made");
		return KNOT_EOK;
	}

	gettimeofday(&t_end, NULL);
	log_zone_info(zone->name, "DDNS, update finished, serial %u -> %u, "
	              "%.02f seconds", old_serial, new_serial,
	              time_diff(&t_start, &t_end) / 1000.0);
	
	zone_events_schedule(zone, ZONE_EVENT_NOTIFY, ZONE_EVENT_NOW);

	return KNOT_EOK;
}

static int forward_request(zone_t *zone, struct knot_request *request)
{
	/* Create requestor instance. */
	struct knot_requestor re;
	knot_requestor_init(&re, NULL);

	/* Fetch primary master. */
	const conf_iface_t *master = zone_master(zone);

	/* Copy request and assign new ID. */
	knot_pkt_t *query = knot_pkt_new(NULL, request->query->max_size, NULL);
	int ret = knot_pkt_copy(query, request->query);
	if (ret != KNOT_EOK) {
		knot_pkt_free(&query);
		knot_wire_set_rcode(request->resp->wire, KNOT_RCODE_SERVFAIL);
		return ret;
	}
	knot_wire_set_id(query->wire, knot_random_uint16_t());
	knot_tsig_append(query->wire, &query->size, query->max_size, query->tsig_rr);

	/* Create a request. */
	const struct sockaddr *dst = (const struct sockaddr *)&master->addr;
	const struct sockaddr *src = (const struct sockaddr *)&master->via;
	struct knot_request *req = knot_request_make(re.mm, dst, src, query, 0);
	if (req == NULL) {
		knot_pkt_free(&query);
		return KNOT_ENOMEM;
	}

	/* Prepare packet capture layer. */
	struct capture_param param;
	param.sink = request->resp;
	knot_requestor_overlay(&re, LAYER_CAPTURE, &param);

	/* Enqueue and execute request. */
	ret = knot_requestor_enqueue(&re, req);
	if (ret == KNOT_EOK) {
		struct timeval tv = { conf()->max_conn_reply, 0 };
		ret = knot_requestor_exec(&re, &tv);
	}

	knot_requestor_clear(&re);

	/* Restore message ID and TSIG. */
	knot_wire_set_id(request->resp->wire, knot_wire_get_id(request->query->wire));
	knot_tsig_append(request->resp->wire, &request->resp->size,
	                 request->resp->max_size, request->resp->tsig_rr);

	/* Set RCODE if forwarding failed. */
	if (ret != KNOT_EOK) {
		knot_wire_set_rcode(request->resp->wire, KNOT_RCODE_SERVFAIL);
		log_zone_error(zone->name, "DDNS, "
		               "failed to forward updates to master (%s)",
		               knot_strerror(ret));
	} else {
		log_zone_info(zone->name, "DDNS, updates forwarded");
	}

	return ret;
}

static void forward_requests(zone_t *zone, list_t *requests)
{
	struct knot_request *req;
	WALK_LIST(req, *requests) {
		forward_request(zone, req);
	}
}

static bool update_tsig_check(struct query_data *qdata, struct request_data *req)
{
<<<<<<< HEAD
	struct knot_request *r = NULL;
	WALK_LIST(r, *updates) {
		knot_pkt_init_response(r->resp, r->query);
=======
	// Check that ACL is still valid.
	if (!process_query_acl_check(&qdata->zone->conf->acl.update_in, qdata)) {
		UPDATE_LOG(LOG_WARNING, "ACL check failed");
		knot_wire_set_rcode(req->resp->wire, qdata->rcode);
		return false;
	} else {
		// Check TSIG validity.
		int ret = process_query_verify(qdata);
		if (ret != KNOT_EOK) {
			UPDATE_LOG(LOG_WARNING, "failed (%s)",
			           knot_strerror(ret));
			knot_wire_set_rcode(req->resp->wire, qdata->rcode);
			return false;
		}
	}
	
	// Store signing context for response.
	req->sign = qdata->sign;
	
	return true;
}

#undef UPDATE_LOG

static void free_request(struct request_data *req)
{
	close(req->fd);
	knot_pkt_free(&req->query);
	knot_pkt_free(&req->resp);
	free(req);
}

static void send_update_response(const zone_t *zone, struct request_data *req)
{
	if (req->resp) {
		if (!zone_master(zone)) {
			// Sign the response with TSIG where applicable
			struct query_data qdata;
			init_qdata_from_request(&qdata, zone, req, NULL);
			
			(void)process_query_sign_response(req->resp, &qdata);
		}
		
		if (net_is_connected(req->fd)) {
			tcp_send_msg(req->fd, req->resp->wire, req->resp->size);
		} else {
			udp_send_msg(req->fd, req->resp->wire, req->resp->size,
			             (struct sockaddr *)&req->remote);
		}
>>>>>>> 43137b5b
	}
}

static void send_update_responses(const zone_t *zone, list_t *updates)
{
	struct request_data *req;
	node_t *nxt = NULL;
	WALK_LIST_DELSAFE(req, nxt, *updates) {
		send_update_response(zone, req);
		free_request(req);
	}
	init_list(updates);
}

static int init_update_responses(const zone_t *zone, list_t *updates,
                                 size_t *update_count)
{
<<<<<<< HEAD
	struct knot_request *r, *nxt;
	WALK_LIST_DELSAFE(r, nxt, *updates) {
		if (r->resp) {
			if (net_is_connected(r->fd)) {
				tcp_send_msg(r->fd, r->resp->wire, r->resp->size);
			} else {
				udp_send_msg(r->fd, r->resp->wire, r->resp->size,
				             (struct sockaddr *)&r->remote);
			}
		}

		knot_request_free(NULL, r);
=======
	struct request_data *req = NULL;
	node_t *nxt = NULL;
	WALK_LIST_DELSAFE(req, nxt, *updates) {
		req->resp = knot_pkt_new(NULL, KNOT_WIRE_MAX_PKTSIZE, NULL);
		if (req->resp == NULL) {
			return KNOT_ENOMEM;
		}

		assert(req->query);
		knot_pkt_init_response(req->resp, req->query);
		if (zone_master(zone)) {
			// Don't check TSIG for forwards.
			continue;
		}
		
		struct process_query_param param = { 0 };
		param.remote = &req->remote;
		struct query_data qdata;
		init_qdata_from_request(&qdata, zone, req, &param);
		
		if (!update_tsig_check(&qdata, req)) {
			// ACL/TSIG check failed, send response.
			send_update_response(zone, req);
			// Remove this request from processing list.
			rem_node(&req->node);
			free_request(req);
			*update_count -= 1;
		}
>>>>>>> 43137b5b
	}

	return KNOT_EOK;
}

int update_query_process(knot_pkt_t *pkt, struct query_data *qdata)
{
	/* RFC1996 require SOA question. */
	NS_NEED_QTYPE(qdata, KNOT_RRTYPE_SOA, KNOT_RCODE_FORMERR);

	/* Check valid zone. */
	NS_NEED_ZONE(qdata, KNOT_RCODE_NOTAUTH);

	/* Need valid transaction security. */
	zone_t *zone = (zone_t *)qdata->zone;
	NS_NEED_AUTH(&zone->conf->acl.update_in, qdata);
	/* Check expiration. */
	NS_NEED_ZONE_CONTENTS(qdata, KNOT_RCODE_SERVFAIL);

	/* Restore original QNAME for DDNS ACL checks. */
	process_query_qname_case_restore(qdata, qdata->query);
	/* Store update into DDNS queue. */
	int ret = zone_update_enqueue(zone, qdata->query, qdata->param);
	if (ret != KNOT_EOK) {
		return NS_PROC_FAIL;
	}

	/* No immediate response. */
	pkt->size = 0;
	return NS_PROC_DONE;
}

int updates_execute(zone_t *zone)
{
	/* Get list of pending updates. */
	list_t updates;
	size_t update_count = zone_update_dequeue(zone, &updates);
	if (update_count == 0) {
		return KNOT_EOK;
	}

	/* Init updates respones. */
	int ret = init_update_responses(zone, &updates, &update_count);
	if (ret != KNOT_EOK) {
		/* Send what responses we can. */
		set_rcodes(&updates, KNOT_RCODE_SERVFAIL);
		send_update_responses(zone, &updates);
		return ret;
	}
	
	if (update_count == 0) {
		/* All updates failed their ACL checks. */
		return KNOT_EOK;
	}

	/* Process update list - forward if zone has master, or execute. */
	if (zone_master(zone)) {
		log_zone_info(zone->name,
		              "DDNS, forwarding %zu updates", update_count);
		forward_requests(zone, &updates);
	} else {
		log_zone_info(zone->name,
		              "DDNS, processing %zu updates", update_count);
		ret = process_requests(zone, &updates);
	}
	UNUSED(ret); /* Don't care about the Knot code, RCODEs are set. */

	/* Send responses. */
	send_update_responses(zone, &updates);

	return KNOT_EOK;
}
<|MERGE_RESOLUTION|>--- conflicted
+++ resolved
@@ -39,7 +39,7 @@
 
 static void init_qdata_from_request(struct query_data *qdata,
                                     const zone_t *zone,
-                                    struct request_data *req,
+                                    struct knot_request *req,
                                     struct process_query_param *param)
 {
 	memset(qdata, 0, sizeof(*qdata));
@@ -346,7 +346,6 @@
 		return ret;
 	}
 	knot_wire_set_id(query->wire, knot_random_uint16_t());
-	knot_tsig_append(query->wire, &query->size, query->max_size, query->tsig_rr);
 
 	/* Create a request. */
 	const struct sockaddr *dst = (const struct sockaddr *)&master->addr;
@@ -397,13 +396,8 @@
 	}
 }
 
-static bool update_tsig_check(struct query_data *qdata, struct request_data *req)
-{
-<<<<<<< HEAD
-	struct knot_request *r = NULL;
-	WALK_LIST(r, *updates) {
-		knot_pkt_init_response(r->resp, r->query);
-=======
+static bool update_tsig_check(struct query_data *qdata, struct knot_request *req)
+{
 	// Check that ACL is still valid.
 	if (!process_query_acl_check(&qdata->zone->conf->acl.update_in, qdata)) {
 		UPDATE_LOG(LOG_WARNING, "ACL check failed");
@@ -428,15 +422,7 @@
 
 #undef UPDATE_LOG
 
-static void free_request(struct request_data *req)
-{
-	close(req->fd);
-	knot_pkt_free(&req->query);
-	knot_pkt_free(&req->resp);
-	free(req);
-}
-
-static void send_update_response(const zone_t *zone, struct request_data *req)
+static void send_update_response(const zone_t *zone, struct knot_request *req)
 {
 	if (req->resp) {
 		if (!zone_master(zone)) {
@@ -453,17 +439,16 @@
 			udp_send_msg(req->fd, req->resp->wire, req->resp->size,
 			             (struct sockaddr *)&req->remote);
 		}
->>>>>>> 43137b5b
 	}
 }
 
 static void send_update_responses(const zone_t *zone, list_t *updates)
 {
-	struct request_data *req;
+	struct knot_request *req;
 	node_t *nxt = NULL;
 	WALK_LIST_DELSAFE(req, nxt, *updates) {
 		send_update_response(zone, req);
-		free_request(req);
+		knot_request_free(NULL, req);
 	}
 	init_list(updates);
 }
@@ -471,21 +456,7 @@
 static int init_update_responses(const zone_t *zone, list_t *updates,
                                  size_t *update_count)
 {
-<<<<<<< HEAD
-	struct knot_request *r, *nxt;
-	WALK_LIST_DELSAFE(r, nxt, *updates) {
-		if (r->resp) {
-			if (net_is_connected(r->fd)) {
-				tcp_send_msg(r->fd, r->resp->wire, r->resp->size);
-			} else {
-				udp_send_msg(r->fd, r->resp->wire, r->resp->size,
-				             (struct sockaddr *)&r->remote);
-			}
-		}
-
-		knot_request_free(NULL, r);
-=======
-	struct request_data *req = NULL;
+	struct knot_request *req = NULL;
 	node_t *nxt = NULL;
 	WALK_LIST_DELSAFE(req, nxt, *updates) {
 		req->resp = knot_pkt_new(NULL, KNOT_WIRE_MAX_PKTSIZE, NULL);
@@ -509,11 +480,9 @@
 			// ACL/TSIG check failed, send response.
 			send_update_response(zone, req);
 			// Remove this request from processing list.
-			rem_node(&req->node);
-			free_request(req);
+			knot_request_free(NULL, req);
 			*update_count -= 1;
 		}
->>>>>>> 43137b5b
 	}
 
 	return KNOT_EOK;
