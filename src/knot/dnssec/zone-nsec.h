--- conflicted
+++ resolved
@@ -85,28 +85,6 @@
                                 const knot_zone_keys_t *zone_keys,
                                 const knot_dnssec_policy_t *policy);
 
-<<<<<<< HEAD
-/*!
- * \brief Fix NSEC or NSEC3 chain in the zone.
- *
- * \param zone            Zone for which the NSEC(3) chain will be created.
- * \param sorted_changes  Sorted changes created by 'sign_changeset' function.
- *                        This param is updated with normal node -> NSEC3 node
- *                        links, to be used later when adjusting zone.
- * \param out_ch          Changeset into which the changes will be added.
- * \param zone_keys       Zone keys used for NSEC(3) creation.
- * \param policy          DNSSEC signing policy.
- *
- * \return Error code, KNOT_EOK if successful.
- */
-int knot_zone_fix_nsec_chain(const zone_contents_t *zone,
-                             hattrie_t *sorted_changes,
-                             knot_changeset_t *out_ch,
-                             const knot_zone_keys_t *zone_keys,
-                             const knot_dnssec_policy_t *policy);
-
-=======
->>>>>>> 9822a1ad
 #endif // _KNOT_DNSSEC_ZONE_NSEC_H_
 
 /*! @} */