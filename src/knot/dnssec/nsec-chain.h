--- conflicted
+++ resolved
@@ -58,13 +58,8 @@
 /*!
  * \brief Add all RR types from a node into the bitmap.
  */
-<<<<<<< HEAD
 inline static void bitmap_add_node_rrsets(dnssec_nsec_bitmap_t *bitmap,
-                                          const knot_node_t *node)
-=======
-inline static void bitmap_add_node_rrsets(bitmap_t *bitmap,
                                           const zone_node_t *node)
->>>>>>> 1d5a513d
 {
 	for (int i = 0; i < node->rrset_count; i++) {
 		knot_rrset_t rr = node_rrset_at(node, i);
@@ -122,12 +117,5 @@
  *
  * \return Error code, KNOT_EOK if successful.
  */
-<<<<<<< HEAD
-int knot_nsec_create_chain(const knot_zone_contents_t *zone, uint32_t ttl,
-                           knot_changeset_t *changeset);
-=======
 int knot_nsec_create_chain(const zone_contents_t *zone, uint32_t ttl,
-                           changeset_t *changeset);
-
-/*! @} */
->>>>>>> 1d5a513d
+                           changeset_t *changeset);