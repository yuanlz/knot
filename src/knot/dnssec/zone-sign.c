/*  Copyright (C) 2011 CZ.NIC, z.s.p.o. <knot-dns@labs.nic.cz>

    This program is free software: you can redistribute it and/or modify
    it under the terms of the GNU General Public License as published by
    the Free Software Foundation, either version 3 of the License, or
    (at your option) any later version.

    This program is distributed in the hope that it will be useful,
    but WITHOUT ANY WARRANTY; without even the implied warranty of
    MERCHANTABILITY or FITNESS FOR A PARTICULAR PURPOSE.  See the
    GNU General Public License for more details.

    You should have received a copy of the GNU General Public License
    along with this program.  If not, see <http://www.gnu.org/licenses/>.
 */

#include <assert.h>
#include <stdbool.h>
#include <stdint.h>
#include <sys/types.h>
#include <time.h>

#include "common/debug.h"
#include "common/descriptor.h"
#include "common/errcode.h"
#include "common/hattrie/hat-trie.h"
#include "libknot/common.h"
#include "libknot/dname.h"
#include "libknot/rrset.h"
#include "libknot/dnssec/key.h"
#include "libknot/dnssec/policy.h"
#include "libknot/dnssec/rrset-sign.h"
#include "libknot/dnssec/sign.h"
#include "libknot/rdata/rdname.h"
#include "libknot/rdata/rrsig.h"
#include "libknot/rdata/soa.h"
#include "knot/dnssec/zone-keys.h"
#include "knot/dnssec/zone-sign.h"
#include "knot/updates/changesets.h"
#include "knot/zone/node.h"
#include "knot/zone/contents.h"

/*- private API - common functions -------------------------------------------*/

/*!
 * \brief Create empty RRSIG RR set for a given RR set to be covered.
 */
static knot_rrset_t *create_empty_rrsigs_for(const knot_rrset_t *covered)
{
	assert(!knot_rrset_empty(covered));

	return knot_rrset_new(covered->owner, KNOT_RRTYPE_RRSIG,
			      covered->rclass, NULL);
}

/*- private API - signing of in-zone nodes -----------------------------------*/

/*!
 * \brief Check if there is a valid signature for a given RR set and key.
 *
 * \param covered  RR set with covered records.
 * \param rrsigs   RR set with RRSIGs.
 * \param key      Signing key.
 * \param ctx      Signing context.
 * \param policy   DNSSEC policy.
 *
 * \return The signature exists and is valid.
 */
static bool valid_signature_exists(const knot_rrset_t *covered,
				   const knot_rrset_t *rrsigs,
				   const knot_dnssec_key_t *key,
				   knot_dnssec_sign_context_t *ctx,
				   const knot_dnssec_policy_t *policy)
{
	assert(key);

	if (knot_rrset_empty(rrsigs)) {
		return false;
	}

	uint16_t rrsigs_rdata_count = rrsigs->rrs.rr_count;
	for (uint16_t i = 0; i < rrsigs_rdata_count; i++) {
		uint16_t keytag = knot_rrsig_key_tag(&rrsigs->rrs, i);
		uint16_t type_covered = knot_rrsig_type_covered(&rrsigs->rrs, i);
		if (keytag != key->keytag || type_covered != covered->type) {
			continue;
		}

		return knot_is_valid_signature(covered, rrsigs, i, key, ctx,
		                               policy) == KNOT_EOK;
	}

	return false;
}

/*!
 * \brief Check if key can be used to sign given RR.
 *
 * \param key      Zone key.
 * \param covered  RR to be checked.
 *
 * \return The RR should be signed.
 */
static bool use_key(const knot_zone_key_t *key, const knot_rrset_t *covered)
{
	assert(key);
	assert(covered);

	if (!key->is_active) {
		return false;
	}

	if (key->is_ksk) {
		if (covered->type != KNOT_RRTYPE_DNSKEY) {
			return false;
		}

		// use KSK only in the zone apex
		if (!knot_dname_is_equal(key->dnssec_key.name, covered->owner)) {
			return false;
		}
	}

	return true;
}

/*!
 * \brief Check if valid signature exist for all keys for a given RR set.
 *
 * \param covered    RR set with covered records.
 * \param rrsigs     RR set with RRSIGs.
 * \param zone_keys  Zone keys.
 * \param policy     DNSSEC policy.
 *
 * \return Valid signature exists for every key.
 */
static bool all_signatures_exist(const knot_rrset_t *covered,
                                 const knot_rrset_t *rrsigs,
                                 const knot_zone_keys_t *zone_keys,
                                 const knot_dnssec_policy_t *policy)
{
	assert(!knot_rrset_empty(covered));
	assert(zone_keys);

	for (int i = 0; i < zone_keys->count; i++) {
		const knot_zone_key_t *key = &zone_keys->keys[i];
		if (!use_key(key, covered)) {
			continue;
		}

		if (!valid_signature_exists(covered, rrsigs, &key->dnssec_key,
		                            key->context, policy)) {
			return false;
		}
	}

	return true;
}

/*!
 * \brief Get zone key for given RRSIG (checks key tag only).
 *
 * \param rrsigs  RR set with RRSIGs.
 * \param pos     Number of RR in RR set.
 * \param keys    Zone keys.
 *
 * \return Zone key or NULL if a that key does not exist.
 */
static const knot_zone_key_t *get_matching_zone_key(const knot_rrset_t *rrsigs,
                                      size_t pos, const knot_zone_keys_t *keys)
{
	assert(rrsigs && rrsigs->type == KNOT_RRTYPE_RRSIG);
	assert(keys);

	uint16_t keytag = knot_rrsig_key_tag(&rrsigs->rrs, pos);

	return knot_get_zone_key(keys, keytag);
}

/*!
 * \brief Note earliest expiration of a signature.
 *
 * \param rrsigs      RR set with RRSIGs.
 * \param pos         Position of RR in rrsigs.
 * \param expires_at  Current earliest expiration, will be updated.
 */
static void note_earliest_expiration(const knot_rrset_t *rrsigs, size_t pos,
                                     uint32_t *expires_at)
{
	assert(rrsigs);
	assert(expires_at);

	const uint32_t current = knot_rrsig_sig_expiration(&rrsigs->rrs, pos);
	if (current < *expires_at) {
		*expires_at = current;
	}
}

/*!
 * \brief Add expired or invalid RRSIGs into the changeset for removal.
 *
 * \param covered     RR set with covered records.
 * \param rrsigs      RR set with RRSIGs.
 * \param zone_keys   Zone keys.
 * \param policy      DNSSEC policy.
 * \param changeset   Changeset to be updated.
 * \param expires_at  Earliest RRSIG expiration.
 *
 * \return Error code, KNOT_EOK if successful.
 */
static int remove_expired_rrsigs(const knot_rrset_t *covered,
                                 const knot_rrset_t *rrsigs,
                                 const knot_zone_keys_t *zone_keys,
                                 const knot_dnssec_policy_t *policy,
                                 knot_changeset_t *changeset,
                                 uint32_t *expires_at)
{
	assert(changeset);

	if (knot_rrset_empty(rrsigs)) {
		return KNOT_EOK;
	}

	assert(rrsigs->type == KNOT_RRTYPE_RRSIG);

	knot_rrset_t *to_remove = NULL;
	int result = KNOT_EOK;

	knot_rrset_t synth_rrsig;
	knot_rrset_init(&synth_rrsig, rrsigs->owner, KNOT_RRTYPE_RRSIG,
	                KNOT_CLASS_IN);
	result = knot_synth_rrsig(covered->type, &rrsigs->rrs,
	                          &synth_rrsig.rrs, NULL);
	if (result != KNOT_EOK) {
		if (result != KNOT_ENOENT) {
			return result;
		}
		return KNOT_EOK;
	}

	uint16_t rrsig_rdata_count = synth_rrsig.rrs.rr_count;
	for (uint16_t i = 0; i < rrsig_rdata_count; i++) {
		const knot_zone_key_t *key;
		key = get_matching_zone_key(&synth_rrsig, i, zone_keys);

		if (key && key->is_active && key->context) {
			result = knot_is_valid_signature(covered, &synth_rrsig, i,
			                                 &key->dnssec_key,
			                                 key->context, policy);
			if (result == KNOT_EOK) {
				// valid signature
				note_earliest_expiration(&synth_rrsig, i, expires_at);
				continue;
			}

			if (result != KNOT_DNSSEC_EINVALID_SIGNATURE) {
				break;
			}
		}

		if (to_remove == NULL) {
			to_remove = create_empty_rrsigs_for(&synth_rrsig);
			if (to_remove == NULL) {
				result = KNOT_ENOMEM;
				break;
			}
		}

		knot_rdata_t *rr_rem = knot_rdataset_at(&synth_rrsig.rrs, i);
		result = knot_rdataset_add(&to_remove->rrs, rr_rem, NULL);
		if (result != KNOT_EOK) {
			break;
		}
	}

	if (to_remove != NULL && result == KNOT_EOK) {
		result = knot_changeset_add_rrset(changeset, to_remove,
		                                  KNOT_CHANGESET_REMOVE);
	}

	if (to_remove != NULL && result != KNOT_EOK) {
		knot_rrset_free(&to_remove, NULL);
	}

	knot_rdataset_clear(&synth_rrsig.rrs, NULL);

	return result;
}

/*!
 * \brief Add missing RRSIGs into the changeset for adding.
 *
 * \param covered    RR set with covered records.
 * \param rrsigs     RR set with RRSIGs.
 * \param zone_keys  Zone keys.
 * \param policy     DNSSEC policy.
 * \param changeset  Changeset to be updated.
 *
 * \return Error code, KNOT_EOK if successful.
 */
static int add_missing_rrsigs(const knot_rrset_t *covered,
                              const knot_rrset_t *rrsigs,
                              const knot_zone_keys_t *zone_keys,
                              const knot_dnssec_policy_t *policy,
                              knot_changeset_t *changeset)
{
	assert(!knot_rrset_empty(covered));
	assert(zone_keys);
	assert(changeset);

	int result = KNOT_EOK;
	knot_rrset_t *to_add = NULL;

	for (int i = 0; i < zone_keys->count; i++) {
		const knot_zone_key_t *key = &zone_keys->keys[i];
		if (!use_key(key, covered)) {
			continue;
		}

		if (valid_signature_exists(covered, rrsigs, &key->dnssec_key,
		                           key->context, policy)) {
			continue;
		}

		if (to_add == NULL) {
			to_add = create_empty_rrsigs_for(covered);
			if (to_add == NULL) {
				return KNOT_ENOMEM;
			}
		}

		result = knot_sign_rrset(to_add, covered, &key->dnssec_key,
		                         key->context, policy);
		if (result != KNOT_EOK) {
			break;
		}
	}

	if (to_add != NULL && result == KNOT_EOK) {
		result = knot_changeset_add_rrset(changeset, to_add,
		                                  KNOT_CHANGESET_ADD);
	}

	if (to_add != NULL && result != KNOT_EOK) {
		knot_rrset_free(&to_add, NULL);
	}

	return result;
}

/*!
 * \brief Add all RRSIGs into the changeset for removal.
 *
 * \param covered    RR set with covered records.
 * \param changeset  Changeset to be updated.
 *
 * \return Error code, KNOT_EOK if successful.
 */
static int remove_rrset_rrsigs(const knot_dname_t *owner, uint16_t type,
                               const knot_rrset_t *rrsigs,
                               knot_changeset_t *changeset)
{
	assert(owner);
	assert(changeset);
	knot_rrset_t *synth_rrsig =
		knot_rrset_new(owner, KNOT_RRTYPE_RRSIG, KNOT_CLASS_IN, NULL);
	if (synth_rrsig == NULL) {
		return KNOT_ENOMEM;
	}
	int ret = knot_synth_rrsig(type, &rrsigs->rrs, &synth_rrsig->rrs, NULL);
	if (ret != KNOT_EOK) {
		knot_rrset_free(&synth_rrsig, NULL);
		if (ret != KNOT_ENOENT) {
			return ret;
		}
		return KNOT_EOK;
	}

	ret = knot_changeset_add_rrset(changeset, synth_rrsig,
	                               KNOT_CHANGESET_REMOVE);
	if (ret != KNOT_EOK) {
		knot_rrset_free(&synth_rrsig, NULL);
	}

	return ret;
}

/*!
 * \brief Drop all existing and create new RRSIGs for covered records.
 *
 * \param covered    RR set with covered records.
 * \param zone_keys  Zone keys.
 * \param policy     DNSSEC policy.
 * \param changeset  Changeset to be updated.
 *
 * \return Error code, KNOT_EOK if successful.
 */
static int force_resign_rrset(const knot_rrset_t *covered,
                              const knot_rrset_t *rrsigs,
                              const knot_zone_keys_t *zone_keys,
                              const knot_dnssec_policy_t *policy,
                              knot_changeset_t *changeset)
{
	assert(!knot_rrset_empty(covered));

	if (!knot_rrset_empty(rrsigs)) {
		int result = remove_rrset_rrsigs(covered->owner, covered->type,
		                                 rrsigs, changeset);
		if (result != KNOT_EOK) {
			return result;
		}
	}

	return add_missing_rrsigs(covered, NULL, zone_keys, policy, changeset);
}

/*!
 * \brief Drop all expired and create new RRSIGs for covered records.
 *
 * \param covered     RR set with covered records.
 * \param zone_keys   Zone keys.
 * \param policy      DNSSEC policy.
 * \param changeset   Changeset to be updated.
 * \param expires_at  Current earliest expiration, will be updated.
 *
 * \return Error code, KNOT_EOK if successful.
 */
static int resign_rrset(const knot_rrset_t *covered,
                        const knot_rrset_t *rrsigs,
                        const knot_zone_keys_t *zone_keys,
                        const knot_dnssec_policy_t *policy,
                        knot_changeset_t *changeset,
                        uint32_t *expires_at)
{
	assert(!knot_rrset_empty(covered));

	// TODO this function creates some signatures twice (for checking)
	// maybe merge the two functions into one
	// jvcelak: Not really, maybe for RSA. The digest is computed twice,
	// but the verification process can differ from signature computation.
	// TODO reuse digest for RSA then, RSA is the most used algo family,
	// and we create all the signatures twice, that is not cool I think.

	int result = remove_expired_rrsigs(covered, rrsigs, zone_keys,
	                                   policy, changeset, expires_at);
	if (result != KNOT_EOK) {
		return result;
	}

	return add_missing_rrsigs(covered, rrsigs, zone_keys, policy,
	                          changeset);
}

static int remove_standalone_rrsigs(const zone_node_t *node,
                                    const knot_rrset_t *rrsigs,
                                    knot_changeset_t *changeset)
{
	if (rrsigs == NULL) {
		return KNOT_EOK;
	}

	uint16_t rrsigs_rdata_count = rrsigs->rrs.rr_count;
	for (uint16_t i = 0; i < rrsigs_rdata_count; ++i) {
		uint16_t type_covered = knot_rrsig_type_covered(&rrsigs->rrs, i);
		if (!node_rrtype_exists(node, type_covered)) {
			knot_rrset_t *to_remove = knot_rrset_new(rrsigs->owner,
			                                         rrsigs->type,
			                                         rrsigs->rclass,
			                                         NULL);
			if (to_remove == NULL) {
				return KNOT_ENOMEM;
			}
			knot_rdata_t *rr_rem = knot_rdataset_at(&rrsigs->rrs, i);
			int ret = knot_rdataset_add(&to_remove->rrs, rr_rem, NULL);
			if (ret != KNOT_EOK) {
				knot_rrset_free(&to_remove, NULL);
				return ret;
			}
			ret = knot_changeset_add_rrset(changeset,
			                               to_remove, KNOT_CHANGESET_REMOVE);
			if (ret != KNOT_EOK) {
				knot_rrset_free(&to_remove, NULL);
				return ret;
			}
		}
	}

	return KNOT_EOK;
}

/*!
 * \brief Update RRSIGs in a given node by updating changeset.
 *
 * \param node        Node to be signed.
 * \param zone_keys   Zone keys.
 * \param policy      DNSSEC policy.
 * \param changeset   Changeset to be updated.
 * \param expires_at  Current earliest expiration, will be updated.
 *
 * \return Error code, KNOT_EOK if successful.
 */
static int sign_node_rrsets(const zone_node_t *node,
                            const knot_zone_keys_t *zone_keys,
                            const knot_dnssec_policy_t *policy,
                            knot_changeset_t *changeset,
                            uint32_t *expires_at)
{
	assert(node);
	assert(policy);

	int result = KNOT_EOK;
	knot_rrset_t rrsigs = node_rrset(node, KNOT_RRTYPE_RRSIG);

	for (int i = 0; i < node->rrset_count; i++) {
		knot_rrset_t rrset = node_rrset_at(node, i);
		if (rrset.type == KNOT_RRTYPE_RRSIG) {
			continue;
		}
		bool should_sign = false;
		result = knot_zone_sign_rr_should_be_signed(node, &rrset,
		                                            &should_sign);
		if (result != KNOT_EOK) {
			return result;
		}
		if (!should_sign) {
			continue;
		}

		if (policy->forced_sign) {
			result = force_resign_rrset(&rrset, &rrsigs, zone_keys, policy,
			         changeset);
		} else {
			result = resign_rrset(&rrset, &rrsigs, zone_keys, policy,
			                      changeset, expires_at);
		}

		if (result != KNOT_EOK) {
			return result;
		}
	}

	return remove_standalone_rrsigs(node, &rrsigs, changeset);
}

/*!
 * \brief Struct to carry data for 'sign_data' callback function.
 */
typedef struct node_sign_args {
	const knot_zone_keys_t *zone_keys;
	const knot_dnssec_policy_t *policy;
	knot_changeset_t *changeset;
	uint32_t expires_at;
} node_sign_args_t;

/*!
 * \brief Sign node (callback function).
 *
 * \param node  Node to be signed.
 * \param data  Callback data, node_sign_args_t.
 */
static int sign_node(zone_node_t **node, void *data)
{
	assert(node && *node);
	assert(data);

	node_sign_args_t *args = (node_sign_args_t *)data;

	if ((*node)->rrset_count == 0) {
		return KNOT_EOK;
	}

	if ((*node)->flags & NODE_FLAGS_NONAUTH) {
		return KNOT_EOK;
	}

	int result = sign_node_rrsets(*node, args->zone_keys, args->policy,
	                              args->changeset, &args->expires_at);
	(*node)->flags &= ~NODE_FLAGS_REMOVED_NSEC;

	return result;
}

/*!
 * \brief Update RRSIGs in a given zone tree by updating changeset.
 *
 * \param tree        Zone tree to be signed.
 * \param zone_keys   Zone keys.
 * \param policy      DNSSEC policy.
 * \param changeset   Changeset to be updated.
 * \param expires_at  Expiration time of the oldest signature in zone.
 *
 * \return Error code, KNOT_EOK if successful.
 */
static int zone_tree_sign(knot_zone_tree_t *tree,
                          const knot_zone_keys_t *zone_keys,
                          const knot_dnssec_policy_t *policy,
                          knot_changeset_t *changeset,
                          uint32_t *expires_at)
{
	assert(zone_keys);
	assert(policy);
	assert(changeset);

	node_sign_args_t args = {
		.zone_keys = zone_keys,
		.policy = policy,
		.changeset = changeset,
		.expires_at = time(NULL) + policy->sign_lifetime
	};

	int result = knot_zone_tree_apply(tree, sign_node, &args);
	*expires_at = args.expires_at;

	return result;
}

/*- private API - signing of NSEC(3) in changeset ----------------------------*/

/*!
 * \brief Struct to carry data for 'add_rrsigs_for_nsec' callback function.
 */
typedef struct {
	const zone_contents_t *zone;
	const knot_zone_keys_t *zone_keys;
	const knot_dnssec_policy_t *policy;
	knot_changeset_t *changeset;
	hattrie_t *signed_tree;
} changeset_signing_data_t;

/*!
 * \brief Sign NSEC nodes in changeset (callback function).
 *
 * \param node  Node to be signed, silently skipped if not NSEC/NSEC3.
 * \param data  Callback data, changeset_signing_data_t.
 */
static int add_rrsigs_for_nsec(knot_rrset_t *rrset, void *data)
{
	if (rrset == NULL) {
		return KNOT_EINVAL;
	}

	assert(data);

	int result = KNOT_EOK;
	changeset_signing_data_t *nsec_data = (changeset_signing_data_t *)data;

	if (rrset->type == KNOT_RRTYPE_NSEC ||
	    rrset->type == KNOT_RRTYPE_NSEC3
	) {
		result = add_missing_rrsigs(rrset, NULL, nsec_data->zone_keys,
		                            nsec_data->policy,
		                            nsec_data->changeset);
	}

	if (result != KNOT_EOK) {
		dbg_dnssec_detail("add_rrsigs_for_nsec() for NSEC failed\n");
	}

	return result;
}

/*- private API - DNSKEY handling --------------------------------------------*/

/*!
 * \brief Check if DNSKEY RDATA match with DNSSEC key.
 *
 * \param zone_key    Zone key.
 * \param rdata       DNSKEY RDATA.
 * \param rdata_size  DNSKEY RDATA size.
 *
 * \return DNSKEY RDATA match with DNSSEC key.
 */
static bool dnskey_rdata_match(const knot_zone_key_t *key,
                               const uint8_t *rdata, size_t rdata_size)
{
	assert(key);
	assert(rdata);

	const knot_dnssec_key_t *dnssec_key = &key->dnssec_key;

	return dnssec_key->dnskey_rdata.size == rdata_size &&
	       memcmp(dnssec_key->dnskey_rdata.data, rdata, rdata_size) == 0;
}

/*!
 * \brief Check if DNSKEY (key struct given) exists in zone.
 *
 * \param dnskeys  DNSKEYS RR set in zone apex.
 * \param key      Key to be searched for.
 *
 * \return DNSKEY exists in the zone.
 */
static bool dnskey_exists_in_zone(const knot_rrset_t *dnskeys,
                                  const knot_zone_key_t *key)
{
	assert(!knot_rrset_empty(dnskeys));
	assert(key);

	uint16_t dnskeys_rdata_count = dnskeys->rrs.rr_count;
	for (uint16_t i = 0; i < dnskeys_rdata_count; i++) {
		uint8_t *rdata = knot_rrset_rr_rdata(dnskeys, i);
		uint16_t rdata_size = knot_rrset_rr_size(dnskeys, i);
		if (dnskey_rdata_match(key, rdata, rdata_size)) {
			return true;
		}
	}

	return false;
}

static int rrset_add_zone_key(knot_rrset_t *rrset,
                              const knot_zone_key_t *zone_key,
                              uint32_t ttl)
{
	assert(rrset);
	assert(zone_key);

	const knot_binary_t *key_rdata = &zone_key->dnssec_key.dnskey_rdata;

	return knot_rrset_add_rdata(rrset, key_rdata->data, key_rdata->size, ttl,
	                         NULL);
}

/*!
 * \brief Remove invalid DNSKEYs from the zone by updating the changeset.
 *
 * Invalid DNSKEY has wrong TTL, or the same keytag as some zone key
 * but different RDATA.
 *
 * \param soa        RR set with SOA (to get TTL value from).
 * \param dnskeys    RR set with DNSKEYs.
 * \param zone_keys  Zone keys.
 * \param changeset  Changeset to be updated.
 *
 * \return Error code, KNOT_EOK if successful.
 */
static int remove_invalid_dnskeys(const knot_rrset_t *soa,
                                  const knot_rrset_t *dnskeys,
                                  const knot_zone_keys_t *zone_keys,
                                  knot_changeset_t *changeset)
{
	assert(soa->type == KNOT_RRTYPE_SOA);
	assert(changeset);

	if (knot_rrset_empty(dnskeys)) {
		return KNOT_EOK;
	}
	assert(dnskeys->type == KNOT_RRTYPE_DNSKEY);

	knot_rrset_t *to_remove = NULL;
	int result = KNOT_EOK;

	if (knot_rrset_rr_ttl(dnskeys, 0) != knot_rrset_rr_ttl(soa, 0)) {
		dbg_dnssec_detail("removing DNSKEYs (SOA TTL differs)\n");
		to_remove = knot_rrset_copy(dnskeys, NULL);
		result = to_remove ? KNOT_EOK : KNOT_ENOMEM;
		goto done;
	}

	uint16_t dnskeys_rdata_count = dnskeys->rrs.rr_count;
	for (uint16_t i = 0; i < dnskeys_rdata_count; i++) {
		uint8_t *rdata = knot_rrset_rr_rdata(dnskeys, i);
		uint16_t rdata_size = knot_rrset_rr_size(dnskeys, i);
		uint16_t keytag = knot_keytag(rdata, rdata_size);
		const knot_zone_key_t *key = knot_get_zone_key(zone_keys, keytag);
		if (key == NULL) {
			dbg_dnssec_detail("keeping unknown DNSKEY with tag "
			                  "%d\n", keytag);
			continue;
		}

		if (dnskey_rdata_match(key, rdata, rdata_size) && key->is_public) {
			dbg_dnssec_detail("keeping known DNSKEY with tag "
			                  "%d\n", keytag);
			continue;
		}

		dbg_dnssec_detail("removing DNSKEY with tag %d\n", keytag);

		if (to_remove == NULL) {
			to_remove = knot_rrset_new(dnskeys->owner,
			                           dnskeys->type,
			                           dnskeys->rclass,
			                           NULL);
			if (to_remove == NULL) {
				result = KNOT_ENOMEM;
				break;
			}
		}

		knot_rdata_t *to_rem = knot_rdataset_at(&dnskeys->rrs, i);
		result = knot_rdataset_add(&to_remove->rrs, to_rem, NULL);
		if (result != KNOT_EOK) {
			break;
		}
	}

done:

	if (to_remove != NULL && result == KNOT_EOK) {
		result = knot_changeset_add_rrset(changeset, to_remove,
		                                  KNOT_CHANGESET_REMOVE);
	}

	if (to_remove != NULL && result != KNOT_EOK) {
		knot_rrset_free(&to_remove, NULL);
	}

	return result;
}

/*!
 * \brief Create DNSKEY RR set from SOA RR set.
 *
 * \param soa  RR set with zone SOA.
 *
 * \return Empty DNSKEY RR set.
 */
static knot_rrset_t *create_dnskey_rrset_from_soa(const knot_rrset_t *soa)
{
	assert(soa);

	return knot_rrset_new(soa->owner, KNOT_RRTYPE_DNSKEY, soa->rclass, NULL);
}

/*!
 * \brief Add missing DNSKEYs into the zone by updating the changeset.
 *
 * \param soa        RR set with SOA (to get TTL value from).
 * \param dnskeys    RR set with DNSKEYs.
 * \param zone_keys  Zone keys.
 * \param changeset  Changeset to be updated.
 *
 * \return Error code, KNOT_EOK if successful.
 */
static int add_missing_dnskeys(const knot_rrset_t *soa,
                               const knot_rrset_t *dnskeys,
                               const knot_zone_keys_t *zone_keys,
                               knot_changeset_t *changeset)
{
	assert(soa);
	assert(soa->type == KNOT_RRTYPE_SOA);
	assert(knot_rrset_empty(dnskeys) || dnskeys->type == KNOT_RRTYPE_DNSKEY);
	assert(zone_keys);
	assert(changeset);

	knot_rrset_t *to_add = NULL;
	int result = KNOT_EOK;
	bool add_all = (knot_rrset_empty(dnskeys) ||
	                knot_rrset_rr_ttl(dnskeys, 0) != knot_rrset_rr_ttl(soa, 0));

	for (int i = 0; i < zone_keys->count; i++) {
		const knot_zone_key_t *key = &zone_keys->keys[i];
		if (!add_all && dnskey_exists_in_zone(dnskeys, key)) {
			continue;
		}

		if (!key->is_public) {
			dbg_dnssec_detail("not public\n");
			continue;
		}

		dbg_dnssec_detail("adding DNSKEY with tag %d\n",
		                  key->dnssec_key.keytag);

		if (to_add == NULL) {
			to_add = create_dnskey_rrset_from_soa(soa);
			if (to_add == NULL) {
				return KNOT_ENOMEM;
			}
		}

		result = rrset_add_zone_key(to_add, key,
		                            knot_rrset_rr_ttl(soa, 0));
		if (result != KNOT_EOK) {
			break;
		}
	}

	if (to_add != NULL && result == KNOT_EOK) {
		result = knot_changeset_add_rrset(changeset, to_add,
		                                  KNOT_CHANGESET_ADD);
	}

	if (to_add != NULL && result != KNOT_EOK) {
		knot_rrset_free(&to_add, NULL);
	}

	return result;
}

/*!
 * \brief Refresh DNSKEY RRSIGs in the zone by updating the changeset.
 *
 * \param dnskeys    RR set with DNSKEYs.
 * \param soa        RR set with SOA.
 * \param zone_keys  Zone keys.
 * \param policy     DNSSEC policy.
 * \param changeset  Changeset to be updated.
 *
 * \return Error code, KNOT_EOK if successful.
 */
static int update_dnskeys_rrsigs(const knot_rrset_t *dnskeys,
                                 const knot_rrset_t *rrsigs,
                                 const knot_rrset_t *soa,
                                 const knot_zone_keys_t *zone_keys,
                                 const knot_dnssec_policy_t *policy,
                                 knot_changeset_t *changeset)
{
	assert(zone_keys);
	assert(changeset);

	int result;

	// We know how the DNSKEYs in zone should look like after applying
	// the changeset. RRSIGs can be then built easily.

	knot_rrset_t *new_dnskeys = create_dnskey_rrset_from_soa(soa);
	if (!new_dnskeys) {
		return KNOT_ENOMEM;
	}

	// add unknown keys from zone
	uint16_t dnskeys_rdata_count = dnskeys->rrs.rr_count;
	for (uint16_t i = 0; i < dnskeys_rdata_count; i++) {
		uint8_t *rdata = knot_rrset_rr_rdata(dnskeys, i);
		uint16_t rdata_size = knot_rrset_rr_size(dnskeys, i);
		uint16_t keytag = knot_keytag(rdata, rdata_size);
		if (knot_get_zone_key(zone_keys, keytag) != NULL) {
			continue;
		}

		knot_rdata_t *to_add = knot_rdataset_at(&dnskeys->rrs, i);
		result = knot_rdataset_add(&new_dnskeys->rrs, to_add, NULL);
		if (result != KNOT_EOK) {
			goto fail;
		}
	}

	// add known keys from key database
	for (int i = 0; i < zone_keys->count; i++) {
		const knot_zone_key_t *key = &zone_keys->keys[i];
		if (!key->is_public) {
			continue;
		}

		result = rrset_add_zone_key(new_dnskeys, key,
		                            knot_rrset_rr_ttl(soa, 0));
		if (result != KNOT_EOK) {
			goto fail;
		}
	}

	result = add_missing_rrsigs(new_dnskeys, NULL, zone_keys, policy,
	                            changeset);
	if (result != KNOT_EOK) {
		goto fail;
	}

	if (!knot_rrset_empty(dnskeys)) {
		result = remove_rrset_rrsigs(dnskeys->owner, dnskeys->type,
		                             rrsigs, changeset);
	}

fail:

	knot_rrset_free(&new_dnskeys, NULL);
	return result;
}

/*!
 * \brief Update DNSKEY records in the zone by updating the changeset.
 *
 * \param zone       Zone to be updated.
 * \param zone_keys  Zone keys.
 * \param policy     DNSSEC policy.
 * \param changeset  Changeset to be updated.
 *
 * \return Error code, KNOT_EOK if successful.
 */
static int update_dnskeys(const zone_contents_t *zone,
                          const knot_zone_keys_t *zone_keys,
                          const knot_dnssec_policy_t *policy,
                          knot_changeset_t *changeset)
{
	assert(zone);
	assert(zone->apex);
	assert(changeset);

	const zone_node_t *apex = zone->apex;
	knot_rrset_t dnskeys = node_rrset(apex, KNOT_RRTYPE_DNSKEY);
	knot_rrset_t soa = node_rrset(apex, KNOT_RRTYPE_SOA);
	knot_rrset_t rrsigs = node_rrset(apex, KNOT_RRTYPE_RRSIG);
	if (knot_rrset_empty(&soa)) {
		return KNOT_EINVAL;
	}

	int result;
	size_t changes_before = knot_changeset_size(changeset);

	result = remove_invalid_dnskeys(&soa, &dnskeys, zone_keys, changeset);
	if (result != KNOT_EOK) {
		return result;
	}

	result = add_missing_dnskeys(&soa, &dnskeys, zone_keys, changeset);
	if (result != KNOT_EOK) {
		return result;
	}
	knot_rrset_t dnskey_rrsig;
	knot_rrset_init(&dnskey_rrsig, apex->owner, KNOT_RRTYPE_RRSIG,
	                KNOT_CLASS_IN);
	result = knot_synth_rrsig(KNOT_RRTYPE_DNSKEY, &rrsigs.rrs,
	                          &dnskey_rrsig.rrs, NULL);
	if (result != KNOT_EOK) {
		if (result != KNOT_ENOENT) {
			return result;
		}
	}

	bool modified = (knot_changeset_size(changeset) != changes_before);
	bool signatures_exist = (!knot_rrset_empty(&dnskeys) &&
	                        all_signatures_exist(&dnskeys, &dnskey_rrsig,
	                                             zone_keys, policy));
	knot_rdataset_clear(&dnskey_rrsig.rrs, NULL);
	if (!modified && signatures_exist) {
		return KNOT_EOK;
	}

	dbg_dnssec_detail("Creating new signatures for DNSKEYs\n");
	return update_dnskeys_rrsigs(&dnskeys, &rrsigs, &soa, zone_keys, policy, changeset);
}

/*!
 * \brief Goes through list and looks for RRSet type there.
 *
 * \return True if RR type is in the list, false otherwise.
 */
static bool rr_type_in_list(const knot_rrset_t *rr, const list_t *l)
{
	if (l == NULL || EMPTY_LIST(*l)) {
		return false;
	}
	assert(rr);

	type_node_t *n = NULL;
	WALK_LIST(n, *l) {
		type_node_t *type_node = (type_node_t *)n;
		if (type_node->type == rr->type) {
			return true;
		}
	};

	return false;
}

static int add_rr_type_to_list(const knot_rrset_t *rr, list_t *l)
{
	assert(rr);
	assert(l);

	type_node_t *n = malloc(sizeof(type_node_t));
	if (n == NULL) {
		ERR_ALLOC_FAILED;
		return KNOT_ENOMEM;
	}
	n->type = rr->type;

	add_head(l, (node_t *)n);
	return KNOT_EOK;
}

/*!
 * \brief Checks whether RRSet is not already in the hash table, automatically
 *        stores its pointer to the table if not found, but returns false in
 *        that case.
 *
 * \param rrset      RRSet to be checked for.
 * \param tree       Tree with already signed RRs.
 * \param rr_signed  Set to true if RR is signed already, false otherwise.
 *
 * \return KNOT_E*
 */
static int rr_already_signed(const knot_rrset_t *rrset, hattrie_t *t,
                             bool *rr_signed)
{
	assert(rrset);
	assert(t);
	*rr_signed = false;
	// Create a key = RRSet owner converted to sortable format
	uint8_t lf[KNOT_DNAME_MAXLEN];
	knot_dname_lf(lf, rrset->owner, NULL);
	value_t stored_info = (signed_info_t *)hattrie_tryget(t, (char *)lf+1,
	                                                      *lf);
	if (stored_info == NULL) {
		// Create new info struct
		signed_info_t *info = malloc(sizeof(signed_info_t));
		if (info == NULL) {
			ERR_ALLOC_FAILED;
			return KNOT_ENOMEM;
		}
		memset(info, 0, sizeof(signed_info_t));
		// Store actual dname repr
		info->dname = knot_dname_copy(rrset->owner, NULL);
		if (info->dname == NULL) {
			free(info);
			return KNOT_ENOMEM;
		}
		// Create new list to insert as a value
		info->type_list = malloc(sizeof(list_t));
		if (info->type_list == NULL) {
			ERR_ALLOC_FAILED;
			free(info->dname);
			free(info);
			return KNOT_ENOMEM;
		}
		init_list(info->type_list);
		// Insert type to list
		int ret = add_rr_type_to_list(rrset, info->type_list);
		if (ret != KNOT_EOK) {
			free(info->type_list);
			free(info->dname);
			free(info);
			return ret;
		}
		*hattrie_get(t, (char *)lf+1, *lf) = info;
	} else {
		signed_info_t *info = *((signed_info_t **)stored_info);
		assert(info->type_list);
		// Check whether the type is in the list already
		if (rr_type_in_list(rrset, info->type_list)) {
			*rr_signed = true;
			return KNOT_EOK;
		}
		// Just update the existing list
		int ret = add_rr_type_to_list(rrset, info->type_list);
		if (ret != KNOT_EOK) {
			*rr_signed = false;
			return KNOT_EOK;
		}
	}

	*rr_signed = false;
	return KNOT_EOK;
}

/*!
 * \brief Wrapper function for changeset signing - to be used with changeset
 *        apply functions.
 *
 * \param chg_rrset  RRSet to be signed (potentially)
 * \param data       Signing data
 *
 * \return Error code, KNOT_EOK if successful.
 */
static int sign_changeset_wrap(knot_rrset_t *chg_rrset, void *data)
{
	changeset_signing_data_t *args = (changeset_signing_data_t *)data;
	// Find RR's node in zone, find out if we need to sign this RR
<<<<<<< HEAD
	const knot_node_t *node =
		zone_contents_find_node(args->zone, chg_rrset->owner);
=======
	const zone_node_t *node =
		knot_zone_contents_find_node(args->zone, chg_rrset->owner);
>>>>>>> 76b3dbcc

	// If node is not in zone, all its RRSIGs were dropped - no-op
	if (node) {
		knot_rrset_t zone_rrset = node_rrset(node, chg_rrset->type);
		knot_rrset_t rrsigs = node_rrset(node, KNOT_RRTYPE_RRSIG);
		bool should_sign = false;

		int ret = knot_zone_sign_rr_should_be_signed(node, &zone_rrset,
		                                             &should_sign);
		if (ret != KNOT_EOK) {
			return ret;
		}

		// Check for RRSet in the 'already_signed' table
		if (args->signed_tree && (should_sign && knot_rrset_empty(&zone_rrset))) {
			bool already_signed = false;

			int ret = rr_already_signed(chg_rrset, args->signed_tree,
			                            &already_signed);
			if (ret != KNOT_EOK) {
				return ret;
			}
			if (already_signed) {
				/* Do not sign again. */
				should_sign = false;
			}
		}

		if (should_sign) {
			return force_resign_rrset(&zone_rrset, &rrsigs,
			                          args->zone_keys,
			                          args->policy,
			                          args->changeset);
		} else {
			/*
			 * If RRSet in zone DOES have RRSIGs although we
			 * should not sign it, DDNS-caused change to node/rr
			 * occured and we have to drop all RRSIGs.
			 *
			 * OR
			 *
			 * The whole RRSet was removed, but RRSIGs remained in
			 * the zone. We need to drop them as well.
			 */
			return remove_rrset_rrsigs(chg_rrset->owner,
			                           chg_rrset->type, &rrsigs,
			                           args->changeset);
		}
	}

	return KNOT_EOK;
}

/*!
 * \brief Frees info node about update signing.
 *
 * \param val  Node to free.
 * \param d    Unused.
 */
static int free_helper_trie_node(value_t *val, void *d)
{
	UNUSED(d);
	signed_info_t *info = (signed_info_t *)*val;
	if (info->type_list && !EMPTY_LIST(*(info->type_list))) {
		WALK_LIST_FREE(*(info->type_list));
	}
	free(info->type_list);
	knot_dname_free(&info->dname, NULL);
	knot_dname_free(&info->hashed_dname, NULL);
	free(info);
	return KNOT_EOK;
}

/*!
 * \brief Clears trie with info about update signing.
 *
 * \param t  Trie to clear.
 */
static void knot_zone_clear_sorted_changes(hattrie_t *t)
{
	if (t) {
		hattrie_apply_rev(t, free_helper_trie_node, NULL);
	}
}

/*- public API ---------------------------------------------------------------*/

/*!
 * \brief Update zone signatures and store performed changes in changeset.
 */
int knot_zone_sign(const zone_contents_t *zone,
                   const knot_zone_keys_t *zone_keys,
                   const knot_dnssec_policy_t *policy,
                   knot_changeset_t *changeset,
                   uint32_t *refresh_at)
{
	if (!zone || !zone_keys || !policy || !changeset || !refresh_at) {
		return KNOT_EINVAL;
	}

	int result;

	result = update_dnskeys(zone, zone_keys, policy, changeset);
	if (result != KNOT_EOK) {
		dbg_dnssec_detail("update_dnskeys() failed\n");
		return result;
	}

	uint32_t normal_tree_expiration = UINT32_MAX;
	result = zone_tree_sign(zone->nodes, zone_keys, policy, changeset,
	                        &normal_tree_expiration);
	if (result != KNOT_EOK) {
		dbg_dnssec_detail("zone_tree_sign() on normal nodes failed\n");
		return result;
	}

	uint32_t nsec3_tree_expiration = UINT32_MAX;
	result = zone_tree_sign(zone->nsec3_nodes, zone_keys, policy,
	                        changeset, &nsec3_tree_expiration);
	if (result != KNOT_EOK) {
		dbg_dnssec_detail("zone_tree_sign() on nsec3 nodes failed\n");
		return result;
	}

	// renew the signatures a little earlier
	uint32_t expiration = MIN(normal_tree_expiration, nsec3_tree_expiration);

	// DNSKEY updates
	uint32_t dnskey_update = knot_get_next_zone_key_event(zone_keys);
	expiration = MIN(expiration, dnskey_update);

	*refresh_at = knot_dnssec_policy_refresh_time(policy, expiration);

	return KNOT_EOK;
}

/*!
 * \brief Check if zone SOA signatures are expired.
 */
bool knot_zone_sign_soa_expired(const zone_contents_t *zone,
                                const knot_zone_keys_t *zone_keys,
                                const knot_dnssec_policy_t *policy)
{
	if (!zone || !zone_keys || !policy) {
		return KNOT_EINVAL;
	}

	knot_rrset_t soa = node_rrset(zone->apex, KNOT_RRTYPE_SOA);
	knot_rrset_t rrsigs = node_rrset(zone->apex, KNOT_RRTYPE_RRSIG);
	assert(!knot_rrset_empty(&soa));
	return !all_signatures_exist(&soa, &rrsigs, zone_keys, policy);
}

/*!
 * \brief Update and sign SOA and store performed changes in changeset.
 */
int knot_zone_sign_update_soa(const knot_rrset_t *soa,
                              const knot_rrset_t *rrsigs,
                              const knot_zone_keys_t *zone_keys,
                              const knot_dnssec_policy_t *policy,
                              uint32_t new_serial,
                              knot_changeset_t *changeset)
{
	if (knot_rrset_empty(soa) || !zone_keys || !policy || !changeset) {
		return KNOT_EINVAL;
	}

	dbg_dnssec_verb("Updating SOA...\n");

	uint32_t serial = knot_soa_serial(&soa->rrs);
	if (serial == UINT32_MAX && policy->soa_up == KNOT_SOA_SERIAL_UPDATE) {
		// TODO: this is wrong, the value should be 'rewound' to 0 in this case
		return KNOT_EINVAL;
	}

	if (policy->soa_up == KNOT_SOA_SERIAL_UPDATE) {
		;
	} else {
		assert(policy->soa_up == KNOT_SOA_SERIAL_KEEP);
		new_serial = serial;
	}

	int result;

	// remove signatures for old SOA (if there are any)

	if (!knot_rrset_empty(rrsigs)) {
		result = remove_rrset_rrsigs(soa->owner, soa->type, rrsigs,
		                             changeset);
		if (result != KNOT_EOK) {
			return result;
		}
	}

	// copy old SOA and create new SOA with updated serial

	knot_rrset_t *soa_from = NULL;
	knot_rrset_t *soa_to = NULL;

	soa_from = knot_rrset_copy(soa, NULL);
	if (soa_from == NULL) {
		return KNOT_ENOMEM;
	}

	soa_to =  knot_rrset_copy(soa, NULL);
	if (soa_to == NULL) {
		knot_rrset_free(&soa_from, NULL);
		return KNOT_ENOMEM;
	}

	knot_soa_serial_set(&soa_to->rrs, new_serial);

	// add signatures for new SOA

	result = add_missing_rrsigs(soa_to, NULL, zone_keys, policy, changeset);
	if (result != KNOT_EOK) {
		knot_rrset_free(&soa_from, NULL);
		knot_rrset_free(&soa_to, NULL);
		return result;
	}

	// save the result

	assert(changeset->soa_from == NULL);
	assert(changeset->soa_to == NULL);

	changeset->soa_from = soa_from;
	changeset->soa_to = soa_to;
	changeset->serial_from = serial;
	changeset->serial_to = new_serial;

	return KNOT_EOK;
}

/*!
 * \brief Sign changeset created by DDNS or zone-diff.
 */
int knot_zone_sign_changeset(const zone_contents_t *zone,
                             const knot_changeset_t *in_ch,
                             knot_changeset_t *out_ch,
                             const knot_zone_keys_t *zone_keys,
                             const knot_dnssec_policy_t *policy)
{
	if (zone == NULL || in_ch == NULL || out_ch == NULL) {
		return KNOT_EINVAL;
	}

	// Create args for wrapper function - hattrie for duplicate sigs
	changeset_signing_data_t args = { .zone = zone,
	                                  .zone_keys = zone_keys,
	                                  .policy = policy,
	                                  .changeset = out_ch,
	                                  .signed_tree = hattrie_create()};
	if (args.signed_tree == NULL) {
		return KNOT_ENOMEM;
	}

	// Sign all RRs that are new in changeset
	int ret = knot_changeset_apply((knot_changeset_t *)in_ch,
	                               KNOT_CHANGESET_ADD,
	                               sign_changeset_wrap, &args);

	// Sign all RRs that are removed in changeset
	if (ret == KNOT_EOK) {
		ret = knot_changeset_apply((knot_changeset_t *)in_ch,
		                           KNOT_CHANGESET_REMOVE,
		                           sign_changeset_wrap, &args);
	}

	knot_zone_clear_sorted_changes(args.signed_tree);
	hattrie_free(args.signed_tree);

	return ret;
}

/*!
 * \brief Sign NSEC/NSEC3 nodes in changeset and update the changeset.
 */
int knot_zone_sign_nsecs_in_changeset(const knot_zone_keys_t *zone_keys,
                                      const knot_dnssec_policy_t *policy,
                                      knot_changeset_t *changeset)
{
	assert(zone_keys);
	assert(policy);
	assert(changeset);

	changeset_signing_data_t data = {.zone = NULL,
	                                 .zone_keys = zone_keys,
	                                 .policy = policy,
	                                 .changeset = changeset };

	return knot_changeset_apply(changeset, KNOT_CHANGESET_ADD,
	                            add_rrsigs_for_nsec, &data);
}

/*!
 * \brief Checks whether RRSet in a node has to be signed. Will not return
 *        true for all types that should be signed, do not use this as an
 *        universal function, it is implementation specific.
 */
int knot_zone_sign_rr_should_be_signed(const zone_node_t *node,
                                       const knot_rrset_t *rrset,
                                       bool *should_sign)
{
	if (should_sign == NULL) {
		return KNOT_EINVAL;
	}

	*should_sign = false; // Only one case at the end is set to true
	if (node == NULL || knot_rrset_empty(rrset)) {
		return KNOT_EOK;
	}

	// We do not want to sign RRSIGs
	if (rrset->type == KNOT_RRTYPE_RRSIG) {
		return KNOT_EOK;
	}

	// SOA and DNSKEYs are handled separately in the zone apex
	if (node_rrtype_exists(node, KNOT_RRTYPE_SOA)) {
		if (rrset->type == KNOT_RRTYPE_SOA) {
			return KNOT_EOK;
		}

		if (rrset->type == KNOT_RRTYPE_DNSKEY) {
			return KNOT_EOK;
		}
	}

	// At delegation points we only want to sign NSECs and DSs
	if ((node->flags & NODE_FLAGS_DELEG)) {
		if (!(rrset->type == KNOT_RRTYPE_NSEC ||
		    rrset->type == KNOT_RRTYPE_DS)) {
			return KNOT_EOK;
		}
	}

	// These RRs have their signatures stored in changeset already
	if (node->flags & NODE_FLAGS_REMOVED_NSEC
	    && ((rrset->type == KNOT_RRTYPE_NSEC)
	         || (rrset->type == KNOT_RRTYPE_NSEC3))) {
		return KNOT_EOK;
	}

	*should_sign = true;
	return KNOT_EOK;
}<|MERGE_RESOLUTION|>--- conflicted
+++ resolved
@@ -1157,13 +1157,8 @@
 {
 	changeset_signing_data_t *args = (changeset_signing_data_t *)data;
 	// Find RR's node in zone, find out if we need to sign this RR
-<<<<<<< HEAD
-	const knot_node_t *node =
+	const zone_node_t *node =
 		zone_contents_find_node(args->zone, chg_rrset->owner);
-=======
-	const zone_node_t *node =
-		knot_zone_contents_find_node(args->zone, chg_rrset->owner);
->>>>>>> 76b3dbcc
 
 	// If node is not in zone, all its RRSIGs were dropped - no-op
 	if (node) {
