--- conflicted
+++ resolved
@@ -42,7 +42,7 @@
 /* API functions                                                              */
 /*----------------------------------------------------------------------------*/
 
-int notify_create_request(const knot_zone_t *zone, knot_pkt_t *pkt)
+int notify_create_request(const zone_t *zone, knot_pkt_t *pkt)
 {
 	knot_zone_contents_t *contents = zone->contents;
 	if (contents == NULL) {
@@ -107,26 +107,17 @@
 	NS_NEED_QTYPE(qdata, KNOT_RRTYPE_SOA, KNOT_RCODE_FORMERR);
 
 	/* Need valid transaction security. */
-<<<<<<< HEAD
 	NS_NEED_AUTH(qdata->zone->notify_in, qdata);
-
-	/* Reserve space for TSIG. */
-	knot_pkt_tsig_set(pkt, qdata->sign.tsig_key);
-
-=======
-	zonedata_t *zone_data = (zonedata_t *)knot_zone_data(qdata->zone);
-	NS_NEED_AUTH(zone_data->notify_in, qdata);
 
 	/*! \note NOTIFY/RFC1996 isn't clear on error RCODEs.
 	 *        Most servers use NOTAUTH from RFC2136. */
 	/*! \note SERVFAIL is going to be sent if the zone is
 	 *        being bootstrapped, this is harmless. */
 	NS_NEED_VALID_ZONE(qdata, KNOT_RCODE_NOTAUTH);
-	
+
 	/* Reserve space for TSIG. */
 	knot_pkt_reserve(pkt, tsig_wire_maxsize(qdata->sign.tsig_key));
-	
->>>>>>> f3ac4bd9
+
 	/* SOA RR in answer may be included, recover serial. */
 	unsigned serial = 0;
 	const knot_pktsection_t *answer = knot_pkt_section(qdata->query, KNOT_ANSWER);
