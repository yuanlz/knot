/*  Copyright (C) 2011 CZ.NIC, z.s.p.o. <knot-dns@labs.nic.cz>

    This program is free software: you can redistribute it and/or modify
    it under the terms of the GNU General Public License as published by
    the Free Software Foundation, either version 3 of the License, or
    (at your option) any later version.

    This program is distributed in the hope that it will be useful,
    but WITHOUT ANY WARRANTY; without even the implied warranty of
    MERCHANTABILITY or FITNESS FOR A PARTICULAR PURPOSE.  See the
    GNU General Public License for more details.

    You should have received a copy of the GNU General Public License
    along with this program.  If not, see <http://www.gnu.org/licenses/>.
 */

#include <sys/stat.h>
#include <unistd.h>

#include "common/lists.h"
#include "common/prng.h"
#include "libknot/dname.h"
#include "libknot/util/wire.h"
#include "knot/zone/zone-dump-text.h"
#include "knot/zone/zone-load.h"
#include "libknot/zone/zone.h"
#include "libknot/zone/zonedb.h"
#include "knot/conf/conf.h"
#include "knot/other/debug.h"
#include "common/log.h"
#include "knot/server/notify.h"
#include "knot/server/server.h"
#include "libknot/updates/xfr-in.h"
#include "knot/server/zones.h"
#include "knot/zone/zone-dump.h"
#include "libknot/nameserver/name-server.h"
#include "libknot/updates/changesets.h"
#include "libknot/tsig-op.h"
#include "libknot/packet/response.h"
#include "libknot/zone/zone-diff.h"
#include "libknot/updates/ddns.h"

static const size_t XFRIN_CHANGESET_BINARY_SIZE = 100;
static const size_t XFRIN_CHANGESET_BINARY_STEP = 100;
static const size_t XFRIN_BOOTSTRAP_DELAY = 60; /*!< AXFR bootstrap avg. delay */

/* Forward declarations. */
static int zones_dump_zone_text(knot_zone_contents_t *zone,  const char *zf);
static int zones_dump_zone_binary(knot_zone_contents_t *zone, 
                                   const char *zonedb,
                                   const char *zonefile);
/*----------------------------------------------------------------------------*/

/*!
 * \brief Wrapper for TCP send.
 */
#include "knot/server/tcp-handler.h"
static int zones_send_cb(int fd, sockaddr_t *addr, uint8_t *msg, size_t msglen)
{
	return tcp_send(fd, msg, msglen);
}

static int zones_send_udp(int fd, sockaddr_t *addr, uint8_t *msg, size_t msglen)
{
	return sendto(fd, msg, msglen, 0, addr->ptr, addr->len);
}

/*----------------------------------------------------------------------------*/

/*! \brief Zone data destructor function. */
static int zonedata_destroy(knot_zone_t *zone)
{
	if (zone == NULL) {
		return KNOT_EINVAL;
	}
	
	dbg_zones_verb("zones: zonedata_destroy(%p) called\n", zone);
	
	zonedata_t *zd = (zonedata_t *)knot_zone_data(zone);
	if (!zd) {
		return KNOT_EINVAL;
	}

	/* Cancel REFRESH timer. */
	if (zd->xfr_in.timer) {
		evsched_t *sch = zd->xfr_in.timer->parent;
		evsched_cancel(sch, zd->xfr_in.timer);
		evsched_event_free(sch, zd->xfr_in.timer);
		zd->xfr_in.timer = 0;
	}

	/* Cancel EXPIRE timer. */
	if (zd->xfr_in.expire) {
		evsched_t *sch = zd->xfr_in.expire->parent;
		evsched_cancel(sch, zd->xfr_in.expire);
		evsched_event_free(sch, zd->xfr_in.expire);
		zd->xfr_in.expire = 0;
	}
	
	/* Remove list of pending NOTIFYs. */
	pthread_mutex_lock(&zd->lock);
	notify_ev_t *ev = 0, *evn = 0;
	WALK_LIST_DELSAFE(ev, evn, zd->notify_pending) {
		zones_cancel_notify(zd, ev);
	}
	pthread_mutex_unlock(&zd->lock);

	/* Cancel IXFR DB sync timer. */
	if (zd->ixfr_dbsync) {
		evsched_t *sch = zd->ixfr_dbsync->parent;
		evsched_cancel(sch, zd->ixfr_dbsync);
		evsched_event_free(sch, zd->ixfr_dbsync);
		zd->ixfr_dbsync = 0;
	}

	/* Destroy mutex. */
	pthread_mutex_destroy(&zd->lock);
	pthread_mutex_destroy(&zd->xfr_in.lock);

	acl_delete(&zd->xfr_in.acl);
	acl_delete(&zd->xfr_out);
	acl_delete(&zd->notify_in);
	acl_delete(&zd->notify_out);
	acl_delete(&zd->update_in);

	/* Close IXFR db. */
	journal_release(zd->ixfr_db);
	
	/* Free assigned config. */
	conf_free_zone(zd->conf);

	free(zd);
	
	/* Invalidate. */
	zone->data = 0;

	return KNOT_EOK;
}

/*! \brief Zone data constructor function. */
static int zonedata_init(conf_zone_t *cfg, knot_zone_t *zone)
{
	if (cfg == NULL || zone == NULL) {
		return KNOT_EINVAL;
	}
	zonedata_t *zd = malloc(sizeof(zonedata_t));
	if (!zd) {
		return KNOT_ENOMEM;
	}
	memset(zd, 0, sizeof(zonedata_t));

	/* Link to config. */
	zd->conf = cfg;
	zd->server = 0;

	/* Initialize mutex. */
	pthread_mutex_init(&zd->lock, 0);

	/* Initialize ACLs. */
	zd->xfr_out = NULL;
	zd->notify_in = NULL;
	zd->notify_out = NULL;
	zd->update_in = NULL;

	/* Initialize XFR-IN. */
	sockaddr_init(&zd->xfr_in.master, -1);
	zd->xfr_in.timer = 0;
	zd->xfr_in.expire = 0;
	zd->xfr_in.next_id = -1;
	zd->xfr_in.acl = 0;
	zd->xfr_in.wrkr = 0;
	zd->xfr_in.bootstrap_retry = (XFRIN_BOOTSTRAP_DELAY * tls_rand() + 5)
	                             * 1000;
	pthread_mutex_init(&zd->xfr_in.lock, 0);

	/* Initialize NOTIFY. */
	init_list(&zd->notify_pending);

	/* Initialize IXFR database. */
	zd->ixfr_db = journal_open(cfg->ixfr_db, cfg->ixfr_fslimit,
	                           JOURNAL_LAZY, JOURNAL_DIRTY);
	
	if (zd->ixfr_db == NULL) {
		char ebuf[256] = {0};
		strerror_r(errno, ebuf, sizeof(ebuf));
		log_server_warning("Couldn't open journal file for zone '%s', "
		                   "disabling incoming IXFR. (%s)\n", cfg->name, ebuf);
	}

	/* Initialize IXFR database syncing event. */
	zd->ixfr_dbsync = 0;

	/* Set and install destructor. */
	zone->data = zd;
	knot_zone_set_dtor(zone, zonedata_destroy);

	/* Set zonefile SOA serial. */
	const knot_rrset_t *soa_rrs = 0;
	const knot_rdata_t *soa_rr = 0;

	/* Load serial. */
	zd->zonefile_serial = 0;
	const knot_zone_contents_t *contents = knot_zone_contents(zone);
	if (contents) {
		soa_rrs = knot_node_rrset(knot_zone_contents_apex(contents),
					  KNOT_RRTYPE_SOA);
		assert(soa_rrs != NULL);
		soa_rr = knot_rrset_rdata(soa_rrs);
		int64_t serial = knot_rdata_soa_serial(soa_rr);
		zd->zonefile_serial = (uint32_t)serial;
		if (serial < 0) {
			return KNOT_EINVAL;
		}
	}

	return KNOT_EOK;
}

/*!
 * \brief Apply jitter to time interval.
 *
 * Amount of jitter is specified by ZONES_JITTER_PCT.
 *
 * \param interval base value.
 * \return interval value minus rand(0, ZONES_JITTER_PCT) %
 */
static uint32_t zones_jitter(uint32_t interval)
{
	return (interval * (100 - (tls_rand() * ZONES_JITTER_PCT))) / 100; 
}

/*!
 * \brief Return SOA timer value.
 *
 * \param zone Pointer to zone.
 * \param rr_func RDATA specificator.
 * \return Timer in miliseconds.
 */
static uint32_t zones_soa_timer(knot_zone_t *zone,
                                uint32_t (*rr_func)(const knot_rdata_t*))
{
	if (!zone) {
		dbg_zones_verb("zones: zones_soa_timer() called "
		               "with NULL zone\n");
	}

	uint32_t ret = 0;

	/* Retrieve SOA RDATA. */
	const knot_rrset_t *soa_rrs = 0;
	const knot_rdata_t *soa_rr = 0;

	rcu_read_lock();

	knot_zone_contents_t * zc = knot_zone_get_contents((zone));
	if (!zc) {
		rcu_read_unlock();
		return 0;
	}

	soa_rrs = knot_node_rrset(knot_zone_contents_apex(zc),
	                            KNOT_RRTYPE_SOA);
	assert(soa_rrs != NULL);
	soa_rr = knot_rrset_rdata(soa_rrs);
	ret = rr_func(soa_rr);

	rcu_read_unlock();

	/* Convert to miliseconds. */
	return ret * 1000;
}

/*!
 * \brief Return SOA REFRESH timer value.
 *
 * \param zone Pointer to zone.
 * \return REFRESH timer in miliseconds.
 */
static uint32_t zones_soa_refresh(knot_zone_t *zone)
{
	return zones_soa_timer(zone, knot_rdata_soa_refresh);
}

/*!
 * \brief Return SOA RETRY timer value.
 *
 * \param zone Pointer to zone.
 * \return RETRY timer in miliseconds.
 */
static uint32_t zones_soa_retry(knot_zone_t *zone)
{
	return zones_soa_timer(zone, knot_rdata_soa_retry);
}

/*!
 * \brief Return SOA EXPIRE timer value.
 *
 * \param zone Pointer to zone.
 * \return EXPIRE timer in miliseconds.
 */
static uint32_t zones_soa_expire(knot_zone_t *zone)
{
	return zones_soa_timer(zone, knot_rdata_soa_expire);
}

/*!
 * \brief XFR/IN expire event handler.
 */
static int zones_expire_ev(event_t *e)
{
	dbg_zones("zones: EXPIRE timer event\n");
	knot_zone_t *zone = (knot_zone_t *)e->data;
	if (zone == NULL || zone->data == NULL) {
		return KNOT_EINVAL;
	}
	
	zonedata_t *zd = (zonedata_t *)zone->data;
	rcu_read_lock();
	
	/* Check if zone is not discarded. */
	if (knot_zone_flags(zone) & KNOT_ZONE_DISCARDED) {
		rcu_read_unlock();
		return KNOT_EOK;
	}
	
	/* Do not issue SOA query if transfer is pending. */
	int locked = pthread_mutex_trylock(&zd->xfr_in.lock);
	if (locked != 0) {
		dbg_zones("zones: zone '%s' is being transferred, "
		          "deferring EXPIRE\n",
		          zd->conf->name);
		
		/* Reschedule as EXPIRE timer. */
		uint32_t exp_tmr = zones_soa_expire(zone);
		evsched_schedule(e->parent, e, exp_tmr);
		dbg_zones("zones: EXPIRE of '%s' after %u seconds\n",
		          zd->conf->name, exp_tmr / 1000);
		
		/* Unlock RCU. */
		rcu_read_unlock();
		return KNOT_EOK;
	}
	dbg_zones_verb("zones: zone %s locked, no xfers are running\n",
	               zd->conf->name);
	
	/* Won't accept any pending SOA responses. */
	zd->xfr_in.next_id = -1;

	/* Mark the zone as expired. This will remove the zone contents. */
	knot_zone_contents_t *contents = knot_zonedb_expire_zone(
			zd->server->nameserver->zone_db, zone->name);

	if (contents == NULL) {
		pthread_mutex_unlock(&zd->xfr_in.lock);
		log_server_warning("Non-existent zone expired. Ignoring.\n");
		rcu_read_unlock();
		return KNOT_EOK;
	}
	
	/* Publish expired zone. */
	/* Need to keep a reference in case zone get's deleted in meantime. */
	knot_zone_retain(zone);
	rcu_read_unlock();
	synchronize_rcu();
	rcu_read_lock();
	
	/* Log event. */
	log_server_info("Zone '%s' expired.\n", zd->conf->name);
	
	/* Early finish this event to prevent lockup during cancellation. */
	dbg_zones("zones: zone expired, removing from database\n");
	evsched_event_finished(e->parent);
	
	/* Cancel REFRESH timer. */
	if (zd->xfr_in.timer) {
		evsched_cancel(e->parent, zd->xfr_in.timer);
		evsched_event_free(e->parent, zd->xfr_in.timer);
		zd->xfr_in.timer = 0;
	}

	/* Free EXPIRE timer. */
	if (zd->xfr_in.expire) {
		evsched_event_free(e->parent, zd->xfr_in.expire);
		zd->xfr_in.expire = 0;
	}
	
	knot_zone_contents_deep_free(&contents, 0);
	pthread_mutex_unlock(&zd->xfr_in.lock);
	rcu_read_unlock();
	
	/* Release holding reference. */
	knot_zone_release(zone);
	
	return KNOT_EOK;
}

/*!
 * \brief Zone REFRESH or RETRY event.
 */
static int zones_refresh_ev(event_t *e)
{
	dbg_zones("zones: REFRESH or RETRY timer event\n");
	rcu_read_lock();
	knot_zone_t *zone = (knot_zone_t *)e->data;
	if (zone == NULL || zone->data == NULL) {
		rcu_read_unlock();
		return KNOT_EINVAL;
	}

	/* Cancel pending timers. */
	zonedata_t *zd = (zonedata_t *)knot_zone_data(zone);
	
	/* Check if zone is not discarded. */
	if (knot_zone_flags(zone) & KNOT_ZONE_DISCARDED) {
		rcu_read_unlock();
		return KNOT_EOK;
	}

	/* Check for contents. */
	if (!knot_zone_contents(zone)) {

		/* Bootstrap from XFR master. */
		knot_ns_xfr_t xfr_req;
		memset(&xfr_req, 0, sizeof(knot_ns_xfr_t));
		memcpy(&xfr_req.addr, &zd->xfr_in.master, sizeof(sockaddr_t));
		memcpy(&xfr_req.saddr, &zd->xfr_in.via, sizeof(sockaddr_t));
		xfr_req.data = (void *)zone;
		xfr_req.send = zones_send_cb;

		/* Select transfer method. */
		xfr_req.type = XFR_TYPE_AIN;
		xfr_req.zone = zone;
		
		/* Select TSIG key. */
		if (zd->xfr_in.tsig_key.name) {
			xfr_req.tsig_key = &zd->xfr_in.tsig_key;
		}

		/* Enqueue XFR request. */
		int locked = pthread_mutex_trylock(&zd->xfr_in.lock);
		if (locked != 0) {
			dbg_zones("zones: already bootstrapping '%s'\n",
			          zd->conf->name);
			rcu_read_unlock();
			return KNOT_EOK;
		}

		if (zd->xfr_in.scheduled > 0) {
			/* Already pending bootstrap (unprocessed). */
			pthread_mutex_unlock(&zd->xfr_in.lock);
			dbg_zones("zones: already bootstrapping '%s' (q'd)\n",
			          zd->conf->name);
			rcu_read_unlock();
			return KNOT_EOK;
		}
		
//		log_zone_info("Attempting to bootstrap zone %s from master\n",
//			      zd->conf->name);
		++zd->xfr_in.scheduled;
		pthread_mutex_unlock(&zd->xfr_in.lock);
		
		/* Retain pointer to zone for processing. */
		knot_zone_retain(xfr_req.zone);
		
		/* Unlock zone contents. */
		rcu_read_unlock();
		
		/* Mark as finished to prevent stalling. */
		evsched_event_finished(e->parent);
		int ret = xfr_request(zd->server->xfr_h, &xfr_req);
		if (ret != KNOT_EOK) {
			knot_zone_release(xfr_req.zone); /* Discard */
		}
		return ret;
		
	}
	
	/* Do not issue SOA query if transfer is pending. */
	int locked = pthread_mutex_trylock(&zd->xfr_in.lock);
	if (locked != 0) {
		dbg_zones("zones: zone '%s' is being transferred, "
		          "deferring SOA query\n",
		          zd->conf->name);
		
		/* Reschedule as RETRY timer. */
		uint32_t retry_tmr = zones_jitter(zones_soa_retry(zone));
		evsched_schedule(e->parent, e, retry_tmr);
		dbg_zones("zones: RETRY of '%s' after %u seconds\n",
		          zd->conf->name, retry_tmr / 1000);
		
		/* Unlock RCU. */
		rcu_read_unlock();
		return KNOT_EOK;
	} else {
		pthread_mutex_unlock(&zd->xfr_in.lock);
	}
	
	/* Schedule EXPIRE timer on first attempt. */
	if (!zd->xfr_in.expire) {
		uint32_t expire_tmr = zones_jitter(zones_soa_expire(zone));
		zd->xfr_in.expire = evsched_schedule_cb(
					      e->parent,
					      zones_expire_ev,
					      zone, expire_tmr);
		dbg_zones("zones: EXPIRE of '%s' after %u seconds\n",
		          zd->conf->name, expire_tmr / 1000);
	}
	
	/* Reschedule as RETRY timer. */
	uint32_t retry_tmr = zones_jitter(zones_soa_retry(zone));
	evsched_schedule(e->parent, e, retry_tmr);
	dbg_zones("zones: RETRY of '%s' after %u seconds\n",
	          zd->conf->name, retry_tmr / 1000);
	
	/* Prepare buffer for query. */
	uint8_t *qbuf = malloc(SOCKET_MTU_SZ);
	if (qbuf == NULL) {
		log_zone_error("Not enough memory to allocate SOA query.\n");
		rcu_read_unlock();
		return KNOT_ENOMEM;
	}
	
	size_t buflen = SOCKET_MTU_SZ;
	
	knot_ns_xfr_t req;
	memset(&req, 0, sizeof(knot_ns_xfr_t));
	req.wire = qbuf;
	
	/* Select TSIG key. */
	if (zd->xfr_in.tsig_key.name) {
		xfr_prepare_tsig(&req, &zd->xfr_in.tsig_key);
	}

	/* Create query. */
	int sock = -1;
	char strbuf[256] = "Generic error.";
	const char *errstr = strbuf;
	sockaddr_t *master = &zd->xfr_in.master;
	int ret = xfrin_create_soa_query(zone->name, &req, &buflen);
	if (ret == KNOT_EOK) {

		/* Create socket on random port. */
		sock = socket_create(master->family, SOCK_DGRAM);
		
		/* Check requested source. */
		sockaddr_t *via = &zd->xfr_in.via;
		if (via->len > 0) {
			if (bind(sock, via->ptr, via->len) < 0) {
				socket_close(sock);
				sock = -1;
				char r_addr[SOCKADDR_STRLEN];
				sockaddr_tostr(via, r_addr, sizeof(r_addr));
				snprintf(strbuf, sizeof(strbuf),
				         "Couldn't bind to \'%s\'", r_addr);
			}
		}

		/* Send query. */
		ret = KNOT_ERROR;
		if (sock > -1) {
			int sent = sendto(sock, qbuf, buflen, 0,
			                  master->ptr, master->len);
		
			/* Store ID of the awaited response. */
			if (sent == buflen) {
				ret = KNOT_EOK;
			} else {
				strbuf[0] = '\0';
				strerror_r(errno, strbuf, sizeof(strbuf));
				socket_close(sock);
				sock = -1;
			}
		}
		
		/* Check result. */
		if (ret == KNOT_EOK) {
			zd->xfr_in.next_id = knot_wire_get_id(qbuf);
			dbg_zones("zones: expecting SOA response "
			          "ID=%d for '%s'\n",
			          zd->xfr_in.next_id, zd->conf->name);
		}
	} else {
		ret = KNOT_ERROR;
		errstr = "Couldn't create SOA query";
	}

	
	/* Mark as finished to prevent stalling. */
	evsched_event_finished(e->parent);
	
	/* Watch socket. */
	req.session = sock;
	req.type = XFR_TYPE_SOA;
	req.flags |= XFR_FLAG_UDP;
	req.zone = zone;
	req.wire = NULL;
	memcpy(&req.addr, master, sizeof(sockaddr_t));
	memcpy(&req.saddr, &zd->xfr_in.via, sizeof(sockaddr_t));
	sockaddr_update(&req.addr);
	sockaddr_update(&req.saddr);
	
	/* Retain pointer to zone and issue. */
	knot_zone_retain(req.zone);
	if (ret == KNOT_EOK) {
		ret = xfr_request(zd->server->xfr_h, &req);
	}
	if (ret != KNOT_EOK) {
		free(req.digest);
		knot_zone_release(req.zone); /* Discard */
		log_server_warning("Failed to issue SOA query for zone '%s' (%s).\n",
		                   zd->conf->name, errstr);
	}
	
	free(qbuf);
	
	/* Unlock RCU. */
	rcu_read_unlock();

	return ret;
}

/*!
 * \brief Send NOTIFY to slave server.
 */
static int zones_notify_send(event_t *e)
{
	dbg_notify("notify: NOTIFY timer event\n");
	rcu_read_lock();
	notify_ev_t *ev = (notify_ev_t *)e->data;
	if (ev == NULL) {
		rcu_read_unlock();
		log_zone_error("NOTIFY invalid event received\n");
		return KNOT_EINVAL;
	}
	
	knot_zone_t *zone = ev->zone;
	if (zone == NULL || zone->data == NULL) {
		rcu_read_unlock();
		log_zone_error("NOTIFY invalid event data received\n");
		evsched_event_free(e->parent, e);
		free(ev);
		return KNOT_EINVAL;
	}
	
	/* Check if zone is not discarded. */
	if (knot_zone_flags(zone) & KNOT_ZONE_DISCARDED) {
		rcu_read_unlock(); /* Event will be freed on zonedata_destroy.*/
		return KNOT_EOK;
	}

	/* Check for answered/cancelled query. */
	zonedata_t *zd = (zonedata_t *)knot_zone_data(zone);
	knot_zone_contents_t *contents = knot_zone_get_contents(zone);

	/* Reduce number of available retries. */
	--ev->retries;

	/* Check number of retries. */
	if (ev->retries < 0) {
		log_server_notice("NOTIFY query maximum number of retries "
				  "for zone '%s' exceeded.\n",
				  zd->conf->name);
		rcu_read_unlock();
		pthread_mutex_lock(&zd->lock);
		rem_node(&ev->n);
		evsched_event_free(e->parent, e);
		free(ev);
		pthread_mutex_unlock(&zd->lock);
		return KNOT_EMALF;
	}

	/* RFC suggests 60s, but it is configurable. */
	int retry_tmr = ev->timeout * 1000;
 
	/* Reschedule. */
	evsched_schedule(e->parent, e, retry_tmr);
	dbg_notify("notify: Query RETRY after %u secs (zone '%s')\n",
	           retry_tmr / 1000, zd->conf->name);
	
	/* Prepare buffer for query. */
	uint8_t *qbuf = malloc(SOCKET_MTU_SZ);
	if (qbuf == NULL) {
		log_zone_error("Not enough memory to allocate NOTIFY query.\n");
		rcu_read_unlock();
		return KNOT_ENOMEM;
	}
	
	size_t buflen = SOCKET_MTU_SZ;

	/* Create query. */
	int ret = notify_create_request(contents, qbuf, &buflen);
	if (ret == KNOT_EOK && zd->server) {

		/* Create socket on random port. */
		int sock = socket_create(ev->addr.family, SOCK_DGRAM);
		
		/* Check requested source. */
		if (ev->saddr.len > 0) {
			if (bind(sock, ev->saddr.ptr, ev->saddr.len) < 0) {
				socket_close(sock);
				sock = -1;
			}
		}

		/* Send query. */
		ret = -1;
		if (sock > -1) {
			ret = sendto(sock, qbuf, buflen, 0,
				     ev->addr.ptr, ev->addr.len);
		}

		/* Store ID of the awaited response. */
		if (ret == buflen) {
			ev->msgid = knot_wire_get_id(qbuf);
			
		}
		
		/* Mark as finished to prevent stalling. */
		evsched_event_finished(e->parent);

		/* Watch socket. */
		knot_ns_xfr_t req;
		memset(&req, 0, sizeof(req));
		req.session = sock;
		req.type = XFR_TYPE_NOTIFY;
		req.flags |= XFR_FLAG_UDP;
		req.zone = zone;
		memcpy(&req.addr, &ev->addr, sizeof(sockaddr_t));
		memcpy(&req.saddr, &ev->saddr, sizeof(sockaddr_t));
		
		/* Retain pointer to zone and issue request. */
		knot_zone_retain(req.zone);
		ret = xfr_request(zd->server->xfr_h, &req);
		if (ret != KNOT_EOK) {
			knot_zone_release(req.zone); /* Discard */
		}
	}
	
	free(qbuf);

	rcu_read_unlock();

	return ret;
}

/*! \brief Function for marking nodes as synced and updated. */
static int zones_ixfrdb_sync_apply(journal_t *j, journal_node_t *n)
{
	/* Check for dirty bit (not synced to permanent storage). */
	if (n->flags & JOURNAL_DIRTY) {

		/* Remove dirty bit. */
		n->flags = n->flags & ~JOURNAL_DIRTY;

		/* Sync. */
		journal_update(j, n);
	}

	return KNOT_EOK;
}

/*!
 * \brief Sync chagnes in zone to zonefile.
 */
static int zones_zonefile_sync_ev(event_t *e)
{
	dbg_zones("zones: IXFR database SYNC timer event\n");

	/* Fetch zone. */
	knot_zone_t *zone = (knot_zone_t *)e->data;
	if (!zone) {
		return KNOT_EINVAL;
	}

	/* Fetch zone data. */
	zonedata_t *zd = (zonedata_t *)zone->data;
	if (!zd) {
		return KNOT_EINVAL;
	}

	/* Execute zonefile sync. */
	journal_t *j = journal_retain(zd->ixfr_db);
	int ret = zones_zonefile_sync(zone, j);
	journal_release(j);

	rcu_read_lock();
	if (ret == KNOT_EOK) {
		log_zone_info("Applied differences of '%s' to zonefile.\n",
		              zd->conf->name);
	} else if (ret != KNOT_ERANGE) {
		log_zone_warning("Failed to apply differences of '%s' "
		                 "to zonefile.\n",
		                 zd->conf->name);
	}
	rcu_read_unlock();

	/* Reschedule. */
	rcu_read_lock();
	evsched_schedule(e->parent, e, zd->conf->dbsync_timeout * 1000);
	dbg_zones("zones: next IXFR database SYNC of '%s' in %d seconds\n",
	          zd->conf->name, zd->conf->dbsync_timeout);
	rcu_read_unlock();

	return ret;
}

/*!
 * \brief Update ACL list from configuration.
 *
 * \param acl Pointer to existing or NULL ACL.
 * \param acl_list List of remotes from configuration.
 *
 * \retval KNOT_EOK on success.
 * \retval KNOT_EINVAL on invalid parameters.
 * \retval KNOT_ENOMEM on failed memory allocation.
 */
static int zones_set_acl(acl_t **acl, list* acl_list)
{
	if (!acl || !acl_list) {
		return KNOT_EINVAL;
	}

	/* Truncate old ACL. */
	acl_delete(acl);

	/* Create new ACL. */
	*acl = acl_new(ACL_DENY, 0);
	if (*acl == NULL) {
		return KNOT_ENOMEM;
	}

	/* Load ACL rules. */
	sockaddr_t addr;
	conf_remote_t *r = 0;
	WALK_LIST(r, *acl_list) {

		/* Initialize address. */
		/*! Port matching disabled, port = 0. */
		sockaddr_init(&addr, -1);
		conf_iface_t *cfg_if = r->remote;
		int ret = sockaddr_set(&addr, cfg_if->family,
		                       cfg_if->address, 0);
		sockaddr_setprefix(&addr, cfg_if->prefix);

		/* Load rule. */
		if (ret > 0) {
			/*! \todo Correct search for the longest prefix match.
			 *        This just favorizes remotes with TSIG.
			 *        (issue #1675)
			 */
			unsigned flags = 0;
			if (cfg_if->key != NULL) {
				flags = ACL_PREFER;
			}
			acl_create(*acl, &addr, ACL_ACCEPT, cfg_if, flags);
		}
	}

	return KNOT_EOK;
}

/*!
 * \brief Load zone to zone database.
 *
 * \param dst Loaded zone will be returned in this parameter.
 * \param zone_name Zone name (owner of the apex node).
 * \param source Path to zone file source.
 * \param filename Path to requested compiled zone file.
 *
 * \retval KNOT_EOK
 * \retval KNOT_EINVAL
 * \retval KNOT_EZONEINVAL
 */
static int zones_load_zone(knot_zone_t **dst, const char *zone_name,
			   const char *source, const char *filename)
{
	if (dst == NULL || zone_name == NULL || source == NULL) {
		return KNOT_EINVAL;
	}
	*dst = NULL;
	
	/* Duplicate zone name. */
	size_t zlen = strlen(zone_name);
	char *zname = NULL;
	if (zlen > 0) {
		if ((zname = strdup(zone_name)) == NULL) {
			return KNOT_ENOMEM;
		}
	} else {
		return KNOT_EINVAL;
	}
	zname[zlen - 1] = '\0'; /* Trim last dot */
	if (filename == NULL) {
		log_server_error("No file name for zone '%s'.\n", zname);
		free(zname);
		return KNOT_EINVAL;
	}
	
	
	/* Check if the compiled file still exists. */
	struct stat st;
	if (stat(source, &st) != 0) {
		char reason[256] = {0};
		strerror_r(errno, reason, sizeof(reason));
		log_server_warning("Failed to open zone file '%s' (%s).\n",
		                   zname, reason);
		free(zname);
		return KNOT_EZONEINVAL;
	}

	/* Attempt to open compiled zone for loading. */
	int ret = KNOT_EOK;
	zloader_t *zl = NULL;
	dbg_zones("zones: parsing zone database '%s'\n", filename);
	switch(knot_zload_open(&zl, filename)) {
	case KNOT_EOK:
		/* OK */
		break;
	case KNOT_EACCES:
		log_server_error("Failed to open compiled zone '%s' "
				 "(Permission denied).\n", filename);
		free(zname);
		return KNOT_EZONEINVAL;
	case KNOT_ENOENT:
		log_server_error("Couldn't find compiled zone. "
				 "Please recompile '%s'.\n", zname);
		free(zname);
		return KNOT_EZONEINVAL;
	case KNOT_ECRC:
		log_server_error("Compiled zone db CRC mismatch, "
				 "db is corrupted or .crc file is "
				 "deleted. Please recompile '%s'.\n",
				 zname);
		free(zname);
		return KNOT_EZONEINVAL;
	case KNOT_EMALF:
		log_server_error("Compiled db '%s' is too old. "
				 "Please recompile '%s'.\n",
				 filename, zname);
		free(zname);
		return KNOT_EZONEINVAL;
	case KNOT_EFEWDATA:
	case KNOT_ERROR:
	case KNOT_ENOMEM:
	default:
		log_server_error("Failed to load compiled zone file "
				 "'%s'.\n", filename);
		free(zname);
		return KNOT_EZONEINVAL;
	}
	
	/* Check the source file */
	assert(zl != NULL);
	int src_changed = strcmp(source, zl->source) != 0;
	if (src_changed || knot_zload_needs_update(zl)) {
		log_server_warning("Database for zone '%s' is not "
				   "up-to-date. Please recompile.\n",
				   zname);
	}
	
	*dst = knot_zload_load(zl);
	if (*dst == NULL) {
		log_server_error("Failed to load db '%s' for zone '%s'.\n",
				 filename, zname);
		knot_zload_close(zl);
		free(zname);
		return KNOT_EZONEINVAL;
	}
	
	/* Check if loaded origin matches. */
	const knot_dname_t *dname = knot_zone_name(*dst);
	knot_dname_t *dname_req = NULL;
	dname_req = knot_dname_new_from_str(zone_name, zlen, 0);
	if (knot_dname_compare(dname, dname_req) != 0) {
		log_server_error("Origin of the zone db file is "
				 "different than '%s'\n",
				 zone_name);
		knot_zone_deep_free(dst, 0);
		ret = KNOT_EZONEINVAL;
	} else {
		/* Save the timestamp from the zone db file. */
		if (stat(filename, &st) < 0) {
			dbg_zones("zones: failed to stat() zone db, "
				  "something is seriously wrong\n");
			knot_zone_deep_free(dst, 0);
			ret = KNOT_EZONEINVAL;
		} else {
			knot_zone_set_version(*dst, st.st_mtime);
		}
	}
	knot_dname_free(&dname_req);
	knot_zload_close(zl);
	free(zname);
	return ret;
}

/*----------------------------------------------------------------------------*/

/*! \brief Return 'serial_from' part of the key. */
static inline uint32_t ixfrdb_key_from(uint64_t k)
{
	/*      64    32       0
	 * key = [TO   |   FROM]
	 * Need: Least significant 32 bits.
	 */
	return (uint32_t)(k & ((uint64_t)0x00000000ffffffff));
}

/*----------------------------------------------------------------------------*/

/*! \brief Return 'serial_to' part of the key. */
static inline uint32_t ixfrdb_key_to(uint64_t k)
{
	/*      64    32       0
	 * key = [TO   |   FROM]
	 * Need: Most significant 32 bits.
	 */
	return (uint32_t)(k >> (uint64_t)32);
}

/*----------------------------------------------------------------------------*/

/*! \brief Compare function to match entries with target serial. */
static inline int ixfrdb_key_to_cmp(uint64_t k, uint64_t to)
{
	/*      64    32       0
	 * key = [TO   |   FROM]
	 * Need: Most significant 32 bits.
	 */
	return ((uint64_t)ixfrdb_key_to(k)) - to;
}

/*----------------------------------------------------------------------------*/

/*! \brief Compare function to match entries with starting serial. */
static inline int ixfrdb_key_from_cmp(uint64_t k, uint64_t from)
{
	/*      64    32       0
	 * key = [TO   |   FROM]
	 * Need: Least significant 32 bits.
	 */
	return ((uint64_t)ixfrdb_key_from(k)) - from;
}

/*----------------------------------------------------------------------------*/

/*! \brief Make key for journal from serials. */
static inline uint64_t ixfrdb_key_make(uint32_t from, uint32_t to)
{
	/*      64    32       0
	 * key = [TO   |   FROM]
	 */
	return (((uint64_t)to) << ((uint64_t)32)) | ((uint64_t)from);
}

/*----------------------------------------------------------------------------*/

int zones_changesets_from_binary(knot_changesets_t *chgsets)
{
	/*! \todo #1291 Why doesn't this just increment stream ptr? */
	
	assert(chgsets != NULL);
	assert(chgsets->allocated >= chgsets->count);
	/*
	 * Parses changesets from the binary format stored in chgsets->data
	 * into the changeset_t structures.
	 */
	knot_rrset_t *rrset = 0;
	int ret = 0;

	for (int i = 0; i < chgsets->count; ++i) {
		
		/* Read changeset flags. */
		knot_changeset_t* chs = chgsets->sets + i;
		size_t remaining = chs->size;
		memcpy(&chs->flags, chs->data, sizeof(uint32_t));
		remaining -= sizeof(uint32_t);
		
		/* Read initial changeset RRSet - SOA. */
		uint8_t *stream = chs->data + (chs->size - remaining);
		ret = knot_zload_rrset_deserialize(&rrset, stream, &remaining);
		if (ret != KNOT_EOK) {
			dbg_xfr("xfr: SOA: failed to deserialize data "
			        "from changeset, %s\n", knot_strerror(ret));
			return KNOT_EMALF;
		}

		/* in this special case (changesets loaded
		 * from journal) the SOA serial should already
		 * be set, check it.
		 */
		dbg_xfr_verb("xfr: reading RRSets to REMOVE, first RR is %hu\n",
		             knot_rrset_type(rrset));
		assert(knot_rrset_type(rrset) == KNOT_RRTYPE_SOA);
		assert(chs->serial_from ==
		       knot_rdata_soa_serial(knot_rrset_rdata(rrset)));
		knot_changeset_store_soa(&chs->soa_from, &chs->serial_from,
					 rrset);

		/* Read remaining RRSets */
		int in_remove_section = 1;
		while (remaining > 0) {

			/* Parse next RRSet. */
			rrset = 0;
			stream = chs->data + (chs->size - remaining);
			ret = knot_zload_rrset_deserialize(&rrset, stream, &remaining);
			if (ret != KNOT_EOK) {
				dbg_xfr("xfr: failed to deserialize data "
				        "from changeset, %s\n",
				        knot_strerror(ret));
				return KNOT_EMALF;
			}

			/* Check for next SOA. */
			if (knot_rrset_type(rrset) == KNOT_RRTYPE_SOA) {

				/* Move to ADD section if in REMOVE. */
				if (in_remove_section) {
					knot_changeset_store_soa(
						&chgsets->sets[i].soa_to,
						&chgsets->sets[i].serial_to,
						rrset);
					dbg_xfr_verb("xfr: reading RRSets"
					             " to ADD\n");
					in_remove_section = 0;
				} else {
					/* Final SOA. */
					dbg_xfr_verb("xfr: extra SOA\n");
					knot_rrset_free(&rrset);
					break;
				}
			} else {
				/* Remove RRSets. */
				if (in_remove_section) {
					ret = knot_changeset_add_rrset(
						&chgsets->sets[i].remove,
						&chgsets->sets[i].remove_count,
						&chgsets->sets[i]
						    .remove_allocated,
						rrset);
				} else {
				/* Add RRSets. */
					ret = knot_changeset_add_rrset(
						&chgsets->sets[i].add,
						&chgsets->sets[i].add_count,
						&chgsets->sets[i].add_allocated,
						rrset);
				}

				/* Check result. */
				if (ret != KNOT_EOK) {
					dbg_xfr("xfr: failed to add/remove "
					        "RRSet to changeset: %s\n",
					        knot_strerror(ret));
					return KNOT_ERROR;
				}
			}
		}
		
		dbg_xfr_verb("xfr: read all RRSets in changeset\n");
	}

	return KNOT_EOK;
}

/*----------------------------------------------------------------------------*/

static int zones_load_changesets(const knot_zone_t *zone, 
                                 knot_changesets_t *dst,
                                 uint32_t from, uint32_t to)
{
	if (!zone || !dst) {
		dbg_zones_detail("Bad arguments: zone=%p, dst=%p\n", zone, dst);
		return KNOT_EINVAL;
	}
	if (!zone->data) {
		dbg_zones_detail("Bad arguments: zone->data=%p\n", zone->data);
		return KNOT_EINVAL;
	}
	
	/* Fetch zone-specific data. */
	zonedata_t *zd = (zonedata_t *)knot_zone_data(zone);
	if (!zd->ixfr_db) {
		dbg_zones_detail("Bad arguments: zd->ixfr_db=%p\n", zone->data);
		return KNOT_EINVAL;
	}

	rcu_read_lock();
	dbg_xfr("xfr: loading changesets for zone '%s' from serial %u to %u\n",
	        zd->conf->name, from, to);
	rcu_read_unlock();
	
	/* Retain journal for changeset loading. */
	journal_t *j = journal_retain(zd->ixfr_db);
	if (j == NULL) {
		return KNOT_EBUSY;
	}

	/* Read entries from starting serial until finished. */
	uint32_t found_to = from;
	journal_node_t *n = 0;
	int ret = journal_fetch(j, from, ixfrdb_key_from_cmp, &n);
	if (ret != KNOT_EOK) {
		dbg_xfr("xfr: failed to fetch starting changeset: %s\n",
		        knot_strerror(ret));
		journal_release(j);
		return ret;
	}
	
	while (n != 0 && n != journal_end(j)) {

		/* Check for history end. */
		if (to == found_to) {
			break;
		}

		/*! \todo Increment and decrement to reserve +1,
		 *        but not incremented counter.*/
		/* Check changesets size if needed. */
		++dst->count;
		ret = knot_changesets_check_size(dst);
		--dst->count;
		if (ret != KNOT_EOK) {
			//--dst->count;
			dbg_xfr("xfr: failed to check changesets size: %s\n",
			        knot_strerror(ret));
			journal_release(j);
			return KNOT_ERROR;
		}
		
		/* Skip wrong changesets. */
		if (!(n->flags & JOURNAL_VALID) || n->flags & JOURNAL_TRANS) {
			++n;
			continue;
		}

		/* Initialize changeset. */
		dbg_xfr_detail("xfr: reading entry #%zu id=%llu\n",
		               dst->count, (unsigned long long)n->id);
		knot_changeset_t *chs = dst->sets + dst->count;
		chs->serial_from = ixfrdb_key_from(n->id);
		chs->serial_to = ixfrdb_key_to(n->id);
		chs->data = malloc(n->len);
		if (!chs->data) {
			journal_release(j);
			return KNOT_ENOMEM;
		}

		/* Read journal entry. */
		ret = journal_read_node(j, n, (char*)chs->data);
		if (ret != KNOT_EOK) {
			dbg_xfr("xfr: failed to read data from journal\n");
			free(chs->data);
			journal_release(j);
			return KNOT_ERROR;
		}

		/* Update changeset binary size. */
		chs->size = chs->allocated = n->len;

		/* Next node. */
		found_to = chs->serial_to;
		++dst->count;
		++n;

		/*! \todo Check consistency. */
	}
	
	dbg_xfr_detail("xfr: finished reading journal entries\n");
	journal_release(j);

	/* Unpack binary data. */
	int unpack_ret = zones_changesets_from_binary(dst);
	if (unpack_ret != KNOT_EOK) {
		dbg_xfr("xfr: failed to unpack changesets "
		        "from binary, %s\n", knot_strerror(unpack_ret));
		return unpack_ret;
	}

	/* Check for complete history. */
	if (to != found_to) {
		dbg_xfr_detail("xfr: load changesets finished, ERANGE\n");
		return KNOT_ERANGE;
	}

	/* History reconstructed. */
	dbg_xfr_detail("xfr: load changesets finished, EOK\n");
	return KNOT_EOK;
}

/*----------------------------------------------------------------------------*/

/*!
 * \brief Apply changesets to zone from journal.
 *
 * \param zone Specified zone.
 *
 * \retval KNOT_EOK if successful.
 * \retval KNOT_EINVAL on invalid parameters.
 * \retval KNOT_ENOENT if zone has no contents.
 * \retval KNOT_ERROR on unspecified error.
 */
static int zones_journal_apply(knot_zone_t *zone)
{
	/* Fetch zone. */
	if (!zone) {
		return KNOT_EINVAL;
	}

	rcu_read_lock();

	knot_zone_contents_t *contents = knot_zone_get_contents(zone);
	zonedata_t *zd = (zonedata_t *)knot_zone_data(zone);
	if (!contents || !zd) {
		rcu_read_unlock();
		return KNOT_ENOENT;
	}

	/* Fetch SOA serial. */
	const knot_rrset_t *soa_rrs = 0;
	const knot_rdata_t *soa_rr = 0;
	soa_rrs = knot_node_rrset(knot_zone_contents_apex(contents),
	                            KNOT_RRTYPE_SOA);
	assert(soa_rrs != NULL);
	soa_rr = knot_rrset_rdata(soa_rrs);
	int64_t serial_ret = knot_rdata_soa_serial(soa_rr);
	if (serial_ret < 0) {
		rcu_read_unlock();
		return KNOT_EINVAL;
	}
	uint32_t serial = (uint32_t)serial_ret;

	/* Load all pending changesets. */
	dbg_zones_verb("zones: loading all changesets of '%s' from SERIAL %u\n",
	               zd->conf->name, serial);
	knot_changesets_t* chsets = malloc(sizeof(knot_changesets_t));
	memset(chsets, 0, sizeof(knot_changesets_t));
	/*! \todo Check what should be the upper bound. */
	int ret = zones_load_changesets(zone, chsets, serial, serial - 1);
	if (ret == KNOT_EOK || ret == KNOT_ERANGE) {
		if (chsets->count > 0) {
			/* Apply changesets. */
			log_server_info("Applying '%zu' changesets from journal "
			                "to zone '%s'.\n",
			                chsets->count, zd->conf->name);
			knot_zone_contents_t *contents = NULL;
			int apply_ret = xfrin_apply_changesets(zone, chsets,
			                                       &contents);
			if (apply_ret != KNOT_EOK) {
				log_server_error("Failed to apply changesets to"
				                 " '%s' - Apply failed: %s\n",
				                 zd->conf->name,
				                 knot_strerror(apply_ret));
				ret = KNOT_ERROR;

				// Cleanup old and new contents
				xfrin_rollback_update(zone->contents,
				                      &contents,
				                      &chsets->changes);
			} else {
				/* Switch zone immediately. */
				rcu_read_unlock();
				apply_ret = xfrin_switch_zone(zone, contents,
							      XFR_TYPE_IIN);
				rcu_read_lock();
				if (apply_ret == KNOT_EOK) {
					xfrin_cleanup_successful_update(
							&chsets->changes);
				} else {
					log_server_error("Failed to apply "
					  "changesets to '%s' - Switch failed: "
					  "%s\n", zd->conf->name,
					  knot_strerror(apply_ret));
					ret = KNOT_ERROR;

					// Cleanup old and new contents
					xfrin_rollback_update(zone->contents,
					                      &contents,
					                      &chsets->changes);
				}
			}
		}
	} else {
		dbg_zones("zones: failed to load changesets - %s\n",
		          knot_strerror(ret));
	}

	/* Free changesets and return. */
	rcu_read_unlock();
	knot_free_changesets(&chsets);
	return ret;
}

/*----------------------------------------------------------------------------*/

/*!
 * \brief Insert new zone to the database.
 *
 * Zones that should be retained are just added from the old database to the
 * new. New zones are loaded.
 *
 * \param z Zone configuration.
 * \param dst Used for returning new/updated zone.
 * \param ns Name server instance.
 * \param db_old Old zone database.
 *
 * \retval KNOT_EOK if successful.
 * \retval KNOT_EINVAL on invalid parameters.
 * \retval KNOT_ENOENT if zone has no contents.
 * \retval KNOT_ERROR on unspecified error.
 */
static int zones_insert_zone(conf_zone_t *z, knot_zone_t **dst,
                             knot_nameserver_t *ns)
{
	if (z == NULL || dst == NULL || ns == NULL) {
		return KNOT_EINVAL;
	}
	
	/* Convert the zone name into a domain name. */
	/* Local allocation, will be discarded. */
	knot_dname_t *dname = knot_dname_new_from_str(z->name, strlen(z->name),
	                                              NULL);
	if (dname == NULL) {
		log_server_error("Error creating domain name from zone"
		                 " name\n");
		return KNOT_EINVAL;
	}

	/* Try to find the zone in the current zone db. */
	rcu_read_lock();
	knot_zone_t *zone = knot_zonedb_find_zone(ns->zone_db, dname);
	rcu_read_unlock();

	/* Attempt to bootstrap if db or source does not exist. */
	int zone_changed = 0;
	struct stat s = {};
	int stat_ret = stat(z->file, &s);
	if (zone != NULL) {
		/* if found, check timestamp of the file against the
		 * loaded zone
		 */
		if (stat_ret == 0 && knot_zone_version(zone) < s.st_mtime) {
			zone_changed = 1;
		}
	} else {
		zone_changed = 1;
	}

	/* Reload zone file. */
	int is_new = 0;
	int is_bootstrapped = 0;
	int ret = KNOT_ERROR;
	if (zone_changed) {
		/* Zone file not exists and has master set. */
		if (stat_ret < 0 && !EMPTY_LIST(z->acl.xfr_in)) {

			/* Create stub database. */
			dbg_zones_verb("zones: loading stub zone '%s' "
			               "for bootstrap.\n",
			               z->name);
			knot_dname_t *owner = knot_dname_deep_copy(dname);
			zone = knot_zone_new_empty(owner);
			if (zone != NULL) {
				ret = KNOT_EOK;
				is_bootstrapped = 1;
			} else {
				dbg_zones("zones: failed to create "
				          "stub zone '%s'.\n", z->name);
				ret = KNOT_ERROR;
			}
		} else {
			dbg_zones_verb("zones: loading zone '%s' from '%s'\n",
			               z->name, z->db);
			ret = zones_load_zone(&zone, z->name, z->file, z->db);
			const knot_node_t *apex = NULL;
			const knot_rrset_t *soa = NULL;
			if (ret == KNOT_EOK) {
				apex = knot_zone_contents_apex(
					knot_zone_contents(zone));
				soa = knot_node_rrset(apex,
					KNOT_RRTYPE_SOA);
				int64_t sn = 0;
				if (apex && soa) {
					sn = knot_rdata_soa_serial(
					         knot_rrset_rdata(soa));
					if (sn < 0) sn = 0;
				}
				log_server_info("Loaded zone '%s' serial %u\n",
				                z->name, (uint32_t)sn);
				is_new = 1;
			}
		}

		/* Evaluate. */
		if (ret == KNOT_EOK && zone != NULL) {
			dbg_zones_verb("zones: inserted '%s' into "
			               "database, initializing data\n",
			               z->name);

			/* Initialize zone-related data. */
			zonedata_init(z, zone);
			*dst = zone;
		}
	} else {
		dbg_zones_verb("zones: found '%s' in old database, "
		               "copying to new.\n", z->name);
		if (stat_ret == 0) {
			log_server_info("Zone '%s' is up-to-date, no need "
			                "for reload.\n", z->name);
		}
		*dst = zone;
		ret = KNOT_EOK;
	}

	/* Update zone data. */
	if (zone != NULL) {
		zonedata_t *zd = (zonedata_t *)knot_zone_data(zone);
		assert(zd != NULL);
		
		/* Log bootstrapped zone. */
		if (is_bootstrapped) {
			log_server_info("Will attempt to bootstrap zone"
			                " %s from AXFR master in %us.\n",
			                z->name,
			                zd->xfr_in.bootstrap_retry / 1000);
		}

		/* Update refs. */
		if (zd->conf != z) {
			conf_free_zone(zd->conf);
			zd->conf = z;
		}

		/* Update ACLs. */
		dbg_zones("Updating zone ACLs.\n");
		zones_set_acl(&zd->xfr_in.acl, &z->acl.xfr_in);
		zones_set_acl(&zd->xfr_out, &z->acl.xfr_out);
		zones_set_acl(&zd->notify_in, &z->acl.notify_in);
		zones_set_acl(&zd->notify_out, &z->acl.notify_out);
		zones_set_acl(&zd->update_in, &z->acl.update_in);

		/* Update server pointer. */
		zd->server = (server_t *)knot_ns_get_data(ns);

		/* Update master server address. */
		zd->xfr_in.has_master = 0;
		memset(&zd->xfr_in.tsig_key, 0, sizeof(knot_key_t));
		sockaddr_init(&zd->xfr_in.master, -1);
		sockaddr_init(&zd->xfr_in.via, -1);
		if (!EMPTY_LIST(z->acl.xfr_in)) {
			conf_remote_t *r = HEAD(z->acl.xfr_in);
			conf_iface_t *cfg_if = r->remote;
			sockaddr_set(&zd->xfr_in.master,
				     cfg_if->family,
				     cfg_if->address,
				     cfg_if->port);
			if (sockaddr_isvalid(&cfg_if->via)) {
				sockaddr_copy(&zd->xfr_in.via,
				              &cfg_if->via);
			}
			zd->xfr_in.has_master = 1;

			if (cfg_if->key) {
				memcpy(&zd->xfr_in.tsig_key,
				       cfg_if->key,
				       sizeof(knot_key_t));
			}

			dbg_zones("zones: using '%s@%d' as XFR master "
			          "for '%s'\n",
			          cfg_if->address,
			          cfg_if->port,
			          z->name);
		}

		/* Apply changesets from journal. */
		int ar = zones_journal_apply(zone);
		if (ar != KNOT_EOK && ar != KNOT_ERANGE && ar != KNOT_ENOENT) {
			log_server_warning("Failed to apply changesets "
			                   "for zone '%s': %s\n",
			                   z->name, knot_strerror(ar));
		}
		

		/* Update events scheduled for zone. */
		evsched_t *sch = ((server_t *)knot_ns_get_data(ns))->sched;
		zones_timers_update(zone, z, sch);
		
		/* Refresh new slave zones (almost) immediately. */
		if(is_new && zd->xfr_in.timer) {
			evsched_cancel(sch, zd->xfr_in.timer);
			evsched_schedule(sch, zd->xfr_in.timer,
			                 zd->xfr_in.bootstrap_retry / 2);
		}
		
		/* Schedule IXFR database syncing. */
		/*! \note This has to remain separate as it must not be
		 *        triggered by a zone update or SOA response.
		 */
		/* Fetch zone data. */
		int sync_tmr = z->dbsync_timeout * 1000; /* s -> ms. */
		if (zd->ixfr_dbsync != NULL) {
			evsched_cancel(sch, zd->ixfr_dbsync);
			evsched_event_free(sch, zd->ixfr_dbsync);
			zd->ixfr_dbsync = NULL;
		}
		if (zd->ixfr_db != NULL) {
			zd->ixfr_dbsync = evsched_schedule_cb(
			                    sch, zones_zonefile_sync_ev,
			                    zone, sync_tmr);
			dbg_zones("zone: journal sync of '%s' "
			          "set to %d\n", z->name, sync_tmr);
		}

		/* Update ANY queries policy */
		if (zd->conf->disable_any) {
			rcu_read_lock();
			knot_zone_contents_t *contents =
			                knot_zone_get_contents(zone);

			/*! \todo This is actually updating zone contents.
			 *        It should be done in thread-safe way.
			 */
			if (contents) {
				knot_zone_contents_disable_any(contents);
			}

			rcu_read_unlock();
		}
		
		/* Calculate differences. */
		rcu_read_lock();
		knot_zone_t *z_old = knot_zonedb_find_zone(ns->zone_db,
		                                              dname);
		/* Ensure both new and old have zone contents. */
		knot_zone_contents_t *zc = knot_zone_get_contents(zone);
		knot_zone_contents_t *zc_old = knot_zone_get_contents(z_old);
		if (z->build_diffs && zc != NULL && zc_old != NULL && zone_changed) {
			int bd = zones_create_and_save_changesets(z_old, zone);
			if (bd == KNOT_ENODIFF) {
				log_zone_warning("Zone file for '%s' changed, "
				                 "but serial didn't - "
				                 "won't create changesets.\n",
				                 z->name);
			} else if (bd != KNOT_EOK) {
				log_zone_warning("Failed to calculate differences"
				                 " from the zone file update: "
				                 "%s\n", knot_strerror(bd));
			}
		}
		rcu_read_unlock();
	}

	/* CLEANUP */
//	knot_zone_contents_dump(knot_zone_get_contents(zone), 1);

	/* Directly discard zone. */
	knot_dname_free(&dname);
	return ret;
}

/*! \brief Structure for multithreaded zone loading. */
struct zonewalk_t {
	knot_nameserver_t *ns;
	knot_zonedb_t *db_new;
	pthread_mutex_t lock;
	int inserted;
	unsigned qhead;
	unsigned qtail;
	conf_zone_t *q[];
	
};

/*! Thread entrypoint for loading zones. */
static int zonewalker(dthread_t *thread)
{
	if (thread == NULL) {
		return KNOT_ERROR;
	}
	
	struct zonewalk_t *zw = (struct zonewalk_t *)thread->data;
	if (zw == NULL) {
		return KNOT_ERROR;
	}

	unsigned i = 0;
	int inserted = 0;
	knot_zone_t **zones = NULL;
	size_t allocd = 0;
	for(;;) {
		/* Fetch queue head. */
		pthread_mutex_lock(&zw->lock);
		i = zw->qhead++;
		pthread_mutex_unlock(&zw->lock);
		if (i >= zw->qtail) {
			break;
		}
		
		if (mreserve((char **)&zones, sizeof(knot_zone_t*),
		             inserted + 1, 32, &allocd) < 0) {
			dbg_zones("zones: failed to reserve space for "
			          "loading zones\n");
			continue;
		}
		
		int ret = zones_insert_zone(zw->q[i], zones + inserted, zw->ns);
		if (ret == KNOT_EOK) {
			++inserted;
		}
	}
	
	/* Collect results. */
	pthread_mutex_lock(&zw->lock);
	zw->inserted += inserted;
	for (int i = 0; i < inserted; ++i) {
		zonedata_t *zd = (zonedata_t *)knot_zone_data(zones[i]);
		if (knot_zonedb_add_zone(zw->db_new, zones[i]) != KNOT_EOK) {
			log_server_error("Failed to insert zone '%s' "
			                 "into database.\n", zd->conf->name);
			knot_zone_deep_free(zones + i, 0);
		} else {
			/* Unlink zone config from conf(),
			 * transferring ownership to zonedata. */
			rem_node(&zd->conf->n);
		}
	}
	pthread_mutex_unlock(&zw->lock);
	free(zones);
	
	return KNOT_EOK;
}

/*!
 * \brief Fill the new database with zones.
 *
 * Zones that should be retained are just added from the old database to the
 * new. New zones are loaded.
 *
 * \param ns Name server instance.
 * \param zone_conf Zone configuration.
 * \param db_new New zone database.
 *
 * \return Number of inserted zones.
 */
static int zones_insert_zones(knot_nameserver_t *ns,
			      const list *zone_conf,
                              knot_zonedb_t *db_new)
{
	int inserted = 0;
	size_t zcount = 0;
	conf_zone_t *z = NULL;
	WALK_LIST(z, *zone_conf) {
		++zcount;
	}
	
	/* Initialize zonewalker. */
	size_t zwlen = sizeof(struct zonewalk_t) + zcount * sizeof(conf_zone_t*);
	struct zonewalk_t *zw = malloc(zwlen);
	if (zw != NULL) {
		memset(zw, 0, zwlen);
		zw->ns = ns;
		zw->db_new = db_new;
		zw->inserted = 0;
		if (pthread_mutex_init(&zw->lock, NULL) < 0) {
			free(zw);
			zw = NULL;
		} else {
			unsigned i = 0;
			WALK_LIST(z, *zone_conf) {
				zw->q[i++] = z;
			}
			zw->qhead = 0;
			zw->qtail = zcount;
		}
	}
	
	/* Initialize threads. */
	dt_unit_t *unit = NULL;
	if (zw != NULL) {
		unit = dt_create_coherent(dt_optimal_size(), &zonewalker, zw);
	}
	/* Single-thread fallback. */
	if (unit == NULL) {
		log_server_error("Couldn't initialize zone loading - %s\n",
		                 knot_strerror(KNOT_ENOMEM));
		return 0;
	}
	
	/* Start loading. */
	dt_start(unit);
	
	/* Wait for finish. */
	dt_join(unit);
	dt_delete(&unit);
	
	/* Collect counts. */
	inserted = zw->inserted;
	pthread_mutex_destroy(&zw->lock);
	free(zw);
	return inserted;
}

/*----------------------------------------------------------------------------*/
/*!
 * \brief Remove zones present in the configuration from the old database.
 *
 * After calling this function, the old zone database should contain only zones
 * that should be completely deleted.
 *
 * \param zone_conf Zone configuration.
 * \param db_old Old zone database to remove zones from.
 *
 * \retval KNOT_EOK
 * \retval KNOT_ERROR
 */
static int zones_remove_zones(const knot_zonedb_t *db_new,
                              knot_zonedb_t *db_old)
{
	const knot_zone_t **new_zones = knot_zonedb_zones(db_new);
	if (new_zones == NULL) {
		return KNOT_ENOMEM;
	}

	for (int i = 0; i < knot_zonedb_zone_count(db_new); ++i) {
		/* try to find the new zone in the old DB
		 * if the pointers match, remove the zone from old DB
		 */
		/*! \todo Find better way of removing zone with given pointer.*/
		knot_zone_t *old_zone = knot_zonedb_find_zone(
		                        db_old, knot_zone_name(new_zones[i]));
		if (old_zone == new_zones[i]) {
dbg_zones_exec(
			char *name = knot_dname_to_str(knot_zone_name(old_zone));
			dbg_zones_verb("zones: zone pointers match, removing zone %s "
                                       "from database.\n", name);
			free(name);
);
			/* Invalidate ACLs - since we would need to copy each
			 * remote data and keep ownership, I think it's no harm
			 * to drop all ACLs for the discarded zone.
			 * refs #1976 */
			zonedata_t *zd = (zonedata_t*)knot_zone_data(old_zone);
			conf_zone_t *zconf = zd->conf;
			WALK_LIST_FREE(zconf->acl.xfr_in);
			WALK_LIST_FREE(zconf->acl.xfr_out);
			WALK_LIST_FREE(zconf->acl.notify_in);
			WALK_LIST_FREE(zconf->acl.notify_out);
			WALK_LIST_FREE(zconf->acl.update_in);
			
			/* Remove from zone db. */
			knot_zone_t * rm = knot_zonedb_remove_zone(db_old,
			                              knot_zone_name(old_zone));
			assert(rm == old_zone);
		}
	}

	free(new_zones);

	return KNOT_EOK;
}

/*----------------------------------------------------------------------------*/

static int zones_check_tsig_query(const knot_zone_t *zone,
                                  knot_packet_t *query,
                                  const sockaddr_t *addr,
                                  knot_rcode_t *rcode,
                                  uint16_t *tsig_rcode,
                                  knot_key_t **tsig_key_zone,
                                  uint64_t *tsig_prev_time_signed)
{
	assert(zone != NULL);
	assert(query != NULL);
	assert(rcode != NULL);
	assert(tsig_key_zone != NULL);

	// if there is some TSIG in the query, find the TSIG associated with
	// the zone
	dbg_zones_verb("Checking zone and ACL.\n");
	int ret = zones_query_check_zone(zone, knot_packet_opcode(query),
	                                 addr, tsig_key_zone, rcode);

	
	/* Accept found OR unknown key results. */
	if (ret == KNOT_EOK || ret == KNOT_EACCES) {
		if (*tsig_key_zone != NULL) {
			// everything OK, so check TSIG
			dbg_zones_verb("Verifying TSIG.\n");
			ret = zones_verify_tsig_query(query, *tsig_key_zone,
			                              rcode, tsig_rcode,
			                              tsig_prev_time_signed);
		} else {
			dbg_zones_verb("No key configured for zone.\n");
			// no key configured for zone, return BADKEY
			*tsig_rcode = KNOT_TSIG_RCODE_BADKEY;
			*rcode = KNOT_RCODE_NOTAUTH;
			ret = KNOT_TSIG_EBADKEY;
		}
	}

	// save TSIG RR to query structure
//	knot_packet_set_tsig(query, tsig);

	return ret;
}

static int zones_update_forward(int fd, knot_ns_transport_t ttype,
                                knot_zone_t *zone, const sockaddr_t *from,
                                knot_packet_t *query, size_t qsize)
{
	/*! \todo #1291 #1999 This is really the same as for NOTIFY+SOA, should
	 *        use common API. */

	int ret = KNOT_EOK;
	int orig_id = (int)knot_packet_id(query);
	rcu_read_lock();
	
	zonedata_t *zd = (zonedata_t *)knot_zone_data(zone);
	
	/* Create socket on random port. */
	sockaddr_t *master = &zd->xfr_in.master;
	int stype = SOCK_DGRAM;
	if (ttype == NS_TRANSPORT_TCP) {
		stype = SOCK_STREAM;
	}
	int nfd = socket_create(master->family, stype);
	
	/* Check requested source. */
	char strbuf[256] = "Generic error.";
	sockaddr_t *via = &zd->xfr_in.via;
	if (via->len > 0) {
		if (bind(nfd, via->ptr, via->len) < 0) {
			socket_close(nfd);
			nfd = -1;
			char r_addr[SOCKADDR_STRLEN];
			sockaddr_tostr(via, r_addr, sizeof(r_addr));
			snprintf(strbuf, sizeof(strbuf),
			         "Couldn't bind to \'%s\'", r_addr);
		}
	}
	
	/* Store query as pending. */
	knot_ns_xfr_t req;
	memset(&req, 0, sizeof(knot_ns_xfr_t));
	req.session = nfd;
	req.fwd_src_fd = fd;
	req.type = XFR_TYPE_FORWARD;
	if (ttype == NS_TRANSPORT_TCP) {
		req.flags |= XFR_FLAG_TCP;
		req.send = zones_send_cb;
	} else {
		req.flags |= XFR_FLAG_UDP;
		req.send = zones_send_udp;
	}
	req.zone = zone;
	
	/* Create FORWARD query and send to primary. */
	uint8_t *rwire = malloc(qsize);
	if (rwire) {
		ret = knot_ns_create_forward_query(query, rwire, &qsize);
	} else {
		ret = KNOT_ENOMEM;
	}
	if (nfd > -1) {
		/* Connect on TCP. */
		if (ttype == NS_TRANSPORT_TCP) {
			if (connect(nfd, master->ptr, master->len) < 0) {
				ret = KNOT_ECONNREFUSED;
			}
		}

		int sent = 0;
		if (ret == KNOT_EOK) {
			sent = req.send(nfd, master, rwire, qsize);
		}
	
		/* Store ID of the awaited response. */
		if (sent == qsize) {
			ret = KNOT_EOK;
		} else {
			strbuf[0] = '\0';
			ret = KNOT_ECONNREFUSED;
		}
	}
	if (ret != KNOT_EOK) {
		if (nfd > -1) {
			socket_close(nfd);
		}
		dbg_zones("update: failed to create FORWARD qry '%s'\n",
		          knot_strerror(ret));
		rcu_read_unlock();
		free(rwire);
		return KNOT_ENOMEM;
	}
	free(rwire);

	req.packet_nr = orig_id;
	memcpy(&req.addr, master, sizeof(sockaddr_t));
	memcpy(&req.saddr, from, sizeof(sockaddr_t));
	sockaddr_update(&req.addr);
	sockaddr_update(&req.saddr);
	
	/* Retain pointer to zone and issue. */
	knot_zone_retain(req.zone);
	if (ret == KNOT_EOK) {
		ret = xfr_request(zd->server->xfr_h, &req);
	}
	if (ret != KNOT_EOK) {
		knot_zone_release(req.zone); /* Discard */
		log_server_warning("Failed to forward UPDATE query for zone '%s' (%s).\n",
		                   zd->conf->name, strbuf);
	}
	
	rcu_read_unlock();
	return KNOT_EOK;
}



/*----------------------------------------------------------------------------*/

static int zones_store_changesets_to_disk(knot_zone_t *zone,
                                          knot_changesets_t *chgsets)
{
	journal_t *journal = zones_store_changesets_begin(zone);
	if (journal == NULL) {
		dbg_zones("zones: create_changesets: "
		          "Could not start journal operation.\n");
		return KNOT_ERROR;
	}
	
	int ret = zones_store_changesets(zone, chgsets);
	if (ret != KNOT_EOK) {
		zones_store_changesets_rollback(journal);
		dbg_zones("zones: create_changesets: "
		          "Could not store in the journal. Reason: %s.\n",
		          knot_strerror(ret));
		
		return ret;
	}
	
	ret = zones_store_changesets_commit(journal);
	if (ret != KNOT_EOK) {
		dbg_zones("zones: create_changesets: "
		          "Could not commit to journal. Reason: %s.\n",
		          knot_strerror(ret));
		
		return ret;
	}
	
	return KNOT_EOK;
}

/*! \brief Process UPDATE query.
 *
 * Functions expects that the query is already authenticated
 * and TSIG signature is verified.
 *
 * \note Set parameter 'rcode' according to answering procedure.
 * \note Function expects RCU to be locked.
 *
 * \retval KNOT_EOK if successful.
 * \retval error if not.
 */
static int zones_process_update_auth(knot_zone_t *zone,
                                     knot_packet_t *resp,
                                     uint8_t *resp_wire, size_t *rsize,
                                     knot_rcode_t *rcode,
                                     const sockaddr_t *addr,
                                     knot_key_t *tsig_key)
{
	int ret = KNOT_EOK;
	dbg_zones_verb("TSIG check successful. Answering query.\n");
	
	/* Create log message prefix. */
	char *keytag = NULL;
	if (tsig_key) {
		keytag = knot_dname_to_str(tsig_key->name);
	}
	char *r_str = xfr_remote_str(addr, keytag);
	const char *zone_name = ((zonedata_t*)knot_zone_data(zone))->conf->name;
	char *msg  = sprintf_alloc("UPDATE of '%s' from %s:",
	                           zone_name, r_str ? r_str : "'unknown'");
	free(r_str);
	free(keytag);
	log_zone_info("%s Started.\n", msg);
	
	
	/* Reserve place for the TSIG */
	if (tsig_key != NULL) {
		size_t tsig_max_size = tsig_wire_maxsize(tsig_key);
		knot_packet_set_tsig_size(resp, tsig_max_size);
	}
	
	/* We must prepare a changesets_t structure even if
	 * there is only one changeset - because of the API. */
	knot_changesets_t *chgsets = NULL;
	ret = knot_changeset_allocate(&chgsets, KNOT_CHANGESET_TYPE_DDNS);
	if (ret != KNOT_EOK) {
		*rcode = KNOT_RCODE_SERVFAIL;
		log_zone_error("%s %s\n", msg, knot_strerror(ret));
		free(msg);
		return ret;
	}
	
	assert(chgsets->allocated >= 1);
	
	/*
	 * NEW DDNS PROCESSING -------------------------------------------------
	 */
	/* 1) Process the UPDATE packet, apply to zone, create changesets. */
	
	dbg_zones_verb("Processing UPDATE packet.\n");
	chgsets->count = 1; /* DU is represented by a single chset. */
	
	knot_zone_contents_t *new_contents = NULL;
	ret = knot_ns_process_update2(knot_packet_query(resp),
	                              knot_zone_get_contents(zone),
	                              &new_contents,
	                              chgsets, rcode);

	if (ret != KNOT_EOK) {
		if (ret < 0) {
			log_zone_error("%s %s\n", msg, knot_strerror(ret));
		} else {
			log_zone_notice("%s: No change to zone made.\n", msg);
			knot_response_set_rcode(resp, KNOT_RCODE_NOERROR);
			uint8_t *tmp_wire = NULL;
			ret = knot_packet_to_wire(resp, &tmp_wire, rsize);
			if (ret != KNOT_EOK) {
				*rcode = KNOT_RCODE_SERVFAIL;
			} else {
				memcpy(resp_wire, tmp_wire, *rsize);
				*rcode = KNOT_RCODE_NOERROR;
			}
		}

		knot_free_changesets(&chgsets);
		free(msg);
		return (ret < 0) ? ret : KNOT_EOK;
	}
	
	/* 2) Store changesets, (TODO: but do not commit???). */
	ret = zones_store_changesets_to_disk(zone, chgsets);
	if (ret != KNOT_EOK) {
		log_zone_error("%s %s\n", msg, knot_strerror(ret));
		xfrin_rollback_update(zone->contents, &new_contents,
		                      &chgsets->changes);
		knot_free_changesets(&chgsets);
		free(msg);
		return ret;
	}
	
	/* 3) Switch zone contents. */
	knot_zone_retain(zone); /* Retain pointer for safe RCU unlock. */
	rcu_read_unlock();      /* Unlock for switch. */
	ret = xfrin_switch_zone(zone, new_contents, XFR_TYPE_UPDATE);
	rcu_read_lock();        /* Relock */
	knot_zone_release(zone);/* Release held pointer. */

	if (ret != KNOT_EOK) {
		log_zone_error("%s: Failed to replace current zone - %s\n",
		               msg, knot_strerror(ret));
		// Cleanup old and new contents
		xfrin_rollback_update(zone->contents, &new_contents,
		                      &chgsets->changes);

		/* Free changesets, but not the data. */
		knot_free_changesets(&chgsets);
		return KNOT_ERROR;
	}

	/* 4) Cleanup. */
	
	xfrin_cleanup_successful_update(&chgsets->changes);
	
	/* Free changesets, but not the data. */
	knot_free_changesets(&chgsets);
	assert(ret == KNOT_EOK);
	log_zone_info("%s: Finished.\n", msg);
	
	free(msg);
	msg = NULL;
	
	/*
	 * \NEW DDNS PROCESSING ------------------------------------------------
	 */
	
	
//	/* 1) Process the incoming packet, prepare 
//	 *    prerequisities and changeset.
//	 */
//	dbg_zones_verb("Processing UPDATE packet.\n");
//	chgsets->count = 1; /* DU is represented by a single chset. */
//	ret = knot_ns_process_update(knot_packet_query(resp),
//				     knot_zone_contents(zone),
//				     &chgsets->sets[0], rcode);
	
//	if (ret != KNOT_EOK) {
//		log_zone_error("%s %s\n", msg, knot_strerror(ret));
//		knot_free_changesets(&chgsets);
//		free(msg);
//		return ret;
//	}
	
//	/* 2) Save changeset to journal.
//	 *    Apply changeset to zone.
//	 *    Commit changeset to journal.
//	 *    Switch the zone.
//	 */
//	knot_zone_contents_t *contents_new = NULL;
//	knot_zone_retain(zone); /* Retain pointer for safe RCU unlock. */
//	rcu_read_unlock();      /* Unlock for switch. */
//	dbg_zones_verb("Storing and applying changesets.\n");
//	ret = zones_store_and_apply_chgsets(chgsets, zone, &contents_new, msg, 
//					    XFR_TYPE_UPDATE);
//	rcu_read_lock();        /* Relock */
//	knot_zone_release(zone);/* Release held pointer. */
//	free(msg);
//	msg = NULL;
	
//	/* Changesets should be freed by now. */
//	if (ret != KNOT_EOK) {
//		dbg_zones_verb("Storing and applying changesets failed: %s.\n",
//			       knot_strerror(ret));
//		*rcode = (ret == KNOT_EMALF) ? KNOT_RCODE_FORMERR
//		                             : KNOT_RCODE_SERVFAIL;
//		return ret;
//	}

	/* 3) Prepare DDNS response. */
	assert(*rcode == KNOT_RCODE_NOERROR);
	dbg_zones_verb("Preparing NOERROR UPDATE response RCODE=%u "
		       "pkt=%p resp_wire=%p\n", *rcode, resp, resp_wire);
	knot_response_set_rcode(resp, KNOT_RCODE_NOERROR);
	uint8_t *tmp_wire = NULL;
	ret = knot_packet_to_wire(resp, &tmp_wire, rsize);
	if (ret != KNOT_EOK) {
		dbg_zones("DDNS failed to write pkt to wire (%s). Size %zu\n",
			  knot_strerror(ret), *rsize);
		*rcode = KNOT_RCODE_SERVFAIL;
		return ret;
	} else {
		/* This is strange, but the knot_packet_to_wire() can't write
		 * to already existing buffer. */
		memcpy(resp_wire, tmp_wire, *rsize);
	}
	
	dbg_zones("DDNS reply rsize = %zu\n", *rsize);
	
	
	return ret;
}

/*----------------------------------------------------------------------------*/
/* API functions                                                              */
/*----------------------------------------------------------------------------*/

int zones_update_db_from_config(const conf_t *conf, knot_nameserver_t *ns,
                               knot_zonedb_t **db_old)
{
	/* Check parameters */
	if (conf == NULL || ns == NULL) {
		return KNOT_EINVAL;
	}

	/* Lock RCU to ensure none will deallocate any data under our hands. */
	rcu_read_lock();
	
	/* Grab a pointer to the old database */
	if (ns->zone_db == NULL) {
		rcu_read_unlock();
		log_server_error("Missing zone database in nameserver structure"
		                 ".\n");
		return KNOT_ERROR;
	}
	rcu_read_unlock();

	/* Create new zone DB */
	knot_zonedb_t *db_new = knot_zonedb_new();
	if (db_new == NULL) {
		return KNOT_ERROR;
	}

	log_server_info("Loading %d compiled zones...\n", conf->zones_count);

	/* Insert all required zones to the new zone DB. */
	/*! \warning RCU must not be locked as some contents switching will 
	             be required. */
	int inserted = zones_insert_zones(ns, &conf->zones, db_new);
	
	log_server_info("Loaded %d out of %d zones.\n", inserted,
	                conf->zones_count);

	if (inserted != conf->zones_count) {
		log_server_warning("Not all the zones were loaded.\n");
	}
	
	/* Lock RCU to ensure none will deallocate any data under our hands. */
	rcu_read_lock();
	*db_old = ns->zone_db;

	dbg_zones_detail("zones: old db in nameserver: %p, old db stored: %p, "
	                 "new db: %p\n", ns->zone_db, *db_old, db_new);

	/* Switch the databases. */
	(void)rcu_xchg_pointer(&ns->zone_db, db_new);

	dbg_zones_detail("db in nameserver: %p, old db stored: %p, new db: %p\n",
	                 ns->zone_db, *db_old, db_new);

	/*
	 * Remove all zones present in the new DB from the old DB.
	 * No new thread can access these zones in the old DB, as the
	 * databases are already switched.
	 *
	 * Beware - only the exact same zones (same pointer) may be removed.
	 * All other have been loaded again so that the old must be destroyed.
	 */
	int ret = zones_remove_zones(db_new, *db_old);
	
	/* Unlock RCU, messing with any data will not affect us now */
	rcu_read_unlock();
	
	if (ret != KNOT_EOK) {
		return ret;
	}

	return KNOT_EOK;
}

int zones_zonefile_sync(knot_zone_t *zone, journal_t *journal)
{
	if (!zone) {
		return KNOT_EINVAL;
	}
	if (!zone->data) {
		return KNOT_EINVAL;
	}
	if (journal == NULL) {
		return KNOT_EINVAL;
	}

	/* Fetch zone data. */
	int ret = KNOT_EOK;
	zonedata_t *zd = (zonedata_t *)zone->data;

	/* Lock zone data. */
	pthread_mutex_lock(&zd->lock);

	/* Lock RCU for zone contents. */
	rcu_read_lock();

	knot_zone_contents_t *contents = knot_zone_get_contents(zone);
	if (!contents) {
		pthread_mutex_unlock(&zd->lock);
		rcu_read_unlock();
		return KNOT_EINVAL;
	}

	/* Latest zone serial. */
	const knot_rrset_t *soa_rrs = 0;
	const knot_rdata_t *soa_rr = 0;
	soa_rrs = knot_node_rrset(knot_zone_contents_apex(contents),
	                            KNOT_RRTYPE_SOA);
	assert(soa_rrs != NULL);

	soa_rr = knot_rrset_rdata(soa_rrs);
	int64_t serial_ret = knot_rdata_soa_serial(soa_rr);
	if (serial_ret < 0) {
		pthread_mutex_unlock(&zd->lock);
		rcu_read_unlock();
		return KNOT_EINVAL;
	}
	uint32_t serial_to = (uint32_t)serial_ret;

	/* Check for difference against zonefile serial. */
	if (zd->zonefile_serial != serial_to) {

		/* Save zone to zonefile. */
		dbg_zones("zones: syncing '%s' differences to '%s' "
		          "(SOA serial %u)\n",
		          zd->conf->name, zd->conf->file, serial_to);
		ret = zones_dump_zone_text(contents, zd->conf->file);
		if (ret != KNOT_EOK) {
			log_zone_warning("Failed to apply differences "
			                 "'%s' to '%s'\n",
			                 zd->conf->name, zd->conf->file);
			pthread_mutex_unlock(&zd->lock);
			rcu_read_unlock();
			return ret;
		}
		
		/* Save zone to binary db file. */
		ret = zones_dump_zone_binary(contents, zd->conf->db, zd->conf->file);
		if (ret != KNOT_EOK) {
			log_zone_warning("Failed to apply differences "
			                 "'%s' to '%s'\n",
			                 zd->conf->name, zd->conf->db);
			pthread_mutex_unlock(&zd->lock);
			rcu_read_unlock();
			return KNOT_ERROR;
		}

		/* Update journal entries. */
		dbg_zones_verb("zones: unmarking all dirty nodes "
		               "in '%s' journal\n",
		               zd->conf->name);
		journal_walk(journal, zones_ixfrdb_sync_apply);

		/* Update zone file serial. */
		dbg_zones("zones: new '%s' zonefile serial is %u\n",
		          zd->conf->name, serial_to);
		zd->zonefile_serial = serial_to;
	} else {
		dbg_zones("zones: '%s' zonefile is in sync "
		          "with differences\n", zd->conf->name);
		ret = KNOT_ERANGE;
	}

	/* Unlock zone data. */
	pthread_mutex_unlock(&zd->lock);

	/* Unlock RCU. */
	rcu_read_unlock();

	return ret;
}

/*----------------------------------------------------------------------------*/

int zones_query_check_zone(const knot_zone_t *zone, uint8_t q_opcode,
                           const sockaddr_t *addr, knot_key_t **tsig_key,
                           knot_rcode_t *rcode)
{
	if (addr == NULL || tsig_key == NULL || rcode == NULL) {
		dbg_zones_verb("Wrong arguments.\n");

		if (rcode != NULL) {
			*rcode = KNOT_RCODE_SERVFAIL;
		}
		return KNOT_EINVAL;
	}

	/* Check zone data. */
	const zonedata_t *zd = (const zonedata_t *)knot_zone_data(zone);
	if (zd == NULL) {
		dbg_zones("zones: invalid zone data for zone %p\n", zone);
		*rcode = KNOT_RCODE_SERVFAIL;
		return KNOT_ERROR;
	}

	/* Check ACL (xfr-out for xfers, update-in for DDNS) */
	acl_t *acl_used = zd->xfr_out;
	if (q_opcode == KNOT_OPCODE_UPDATE) {
		acl_used = zd->update_in;
	}
	acl_key_t *match = NULL;
	if (acl_match(acl_used, addr, &match) == ACL_DENY) {
		*rcode = KNOT_RCODE_REFUSED;
		return KNOT_EACCES;
	} else {
		dbg_zones("zones: authorized query or request for "
		          "'%s %s'. match=%p\n", zd->conf->name,
		          q_opcode == KNOT_OPCODE_UPDATE ? "UPDATE":"XFR/OUT",
			  match);
		if (match) {
			/* Save configured TSIG key for comparison. */
			conf_iface_t *iface = (conf_iface_t*)(match->val);
			dbg_zones_detail("iface=%p, iface->key=%p\n",
					 iface, iface->key);
			*tsig_key = iface->key;
		}
	}
	return KNOT_EOK;
}

/*----------------------------------------------------------------------------*/

int zones_xfr_check_zone(knot_ns_xfr_t *xfr, knot_rcode_t *rcode)
{
	if (xfr == NULL || rcode == NULL) {
		return KNOT_EINVAL;
	}

	/* Check if the zone is found. */
	if (xfr->zone == NULL) {
		*rcode = KNOT_RCODE_REFUSED;
		return KNOT_EACCES;
	}

	/* Check zone contents. */
	if (knot_zone_contents(xfr->zone) == NULL) {
		dbg_zones("zones: invalid zone contents for zone %p\n",
		          xfr->zone);
		*rcode = KNOT_RCODE_SERVFAIL;
		return KNOT_EEXPIRED;
	}

	return zones_query_check_zone(xfr->zone, KNOT_OPCODE_QUERY,
	                              &xfr->addr, &xfr->tsig_key,
	                              rcode);
}

/*----------------------------------------------------------------------------*/
/*! \todo This function is here only because TSIG key is associated with the
 *        zone via zonedata. If it was in the zone structure (which would be
 *        IMHO ok, this whole function could be moved to nameserver.c.
 */
int zones_normal_query_answer(knot_nameserver_t *nameserver,
                              knot_packet_t *query, const sockaddr_t *addr,
                              uint8_t *resp_wire, size_t *rsize,
                              knot_ns_transport_t transport)
{
	rcu_read_lock();

	knot_packet_t *resp = NULL;
	const knot_zone_t *zone = NULL;

	dbg_zones_verb("Preparing response structure.\n");
	int ret = knot_ns_prep_normal_response(nameserver, query, &resp, &zone,
	                                       (transport == NS_TRANSPORT_TCP)
	                                       ? *rsize : 0);

	// check for TSIG in the query
	// not required, TSIG is already found if it is there
//	if (knot_packet_additional_rrset_count(query) > 0) {
//		/*! \todo warning */
//		const knot_rrset_t *tsig = knot_packet_additional_rrset(query,
//		                 knot_packet_additional_rrset_count(query) - 1);
//		if (knot_rrset_type(tsig) == KNOT_RRTYPE_TSIG) {
//			dbg_zones_verb("found TSIG in normal query\n");
//			knot_packet_set_tsig(query, tsig);
//		}
//	}

	knot_rcode_t rcode = 0;

	switch (ret) {
	case KNOT_EOK:
		rcode = KNOT_RCODE_NOERROR;
		break;
	case KNOT_EMALF:
		// no TSIG signing in this case
		rcode = KNOT_RCODE_FORMERR;
		break;
	default:
		// no TSIG signing in this case
		rcode = KNOT_RCODE_SERVFAIL;
		break;
	}

	if (rcode == KNOT_RCODE_NOERROR
	    && ((zone == NULL && knot_packet_tsig(query) == NULL)
	        || (knot_packet_qclass(query) != KNOT_CLASS_IN
	            && knot_packet_qclass(query) != KNOT_CLASS_ANY))) {
		/*! \todo If there is TSIG, this should be probably handled
		 *        as a key error.
		 */
		rcode = KNOT_RCODE_REFUSED;
	}

	if (rcode != KNOT_RCODE_NOERROR) {
		dbg_zones_verb("Failed preparing response structure: %s.\n",
		               knot_strerror(rcode));
		if (resp == NULL) {
			knot_ns_error_response_from_query(nameserver, query,
			                                  rcode, resp_wire,
			                                  rsize);
			rcu_read_unlock();
			return KNOT_EOK;
		}
		knot_ns_error_response_full(nameserver, resp, rcode, resp_wire,
		                            rsize);
	} else {
		/*
		 * Now we have zone. Verify TSIG if it is in the packet.
		 */
		assert(resp != NULL);
		assert(rcode == KNOT_RCODE_NOERROR);
		uint16_t tsig_rcode = 0;
		knot_key_t *tsig_key_zone = NULL;
		uint64_t tsig_prev_time_signed = 0;
		/*! \todo Verify, as it was uninitialized! */

		size_t answer_size = *rsize;
		int ret = KNOT_EOK;

		if (zone == NULL) {
			assert(knot_packet_tsig(query) != NULL);
			// treat as BADKEY error
			/*! \todo Is this OK?? */
			rcode = KNOT_RCODE_NOTAUTH;
			tsig_rcode = KNOT_TSIG_RCODE_BADKEY;
			ret = KNOT_TSIG_EBADKEY;
		} else {
			dbg_zones_verb("Checking TSIG in query.\n");
			const knot_rrset_t *tsig = knot_packet_tsig(query);
			if (tsig == NULL) {
				// no TSIG, this is completely valid
				tsig_rcode = 0;
				ret = KNOT_EOK;
			} else {
				ret = zones_check_tsig_query(zone, query, addr,
				                             &rcode, &tsig_rcode,
				                             &tsig_key_zone,
				                             &tsig_prev_time_signed);
			}
		}

		if (ret == KNOT_EOK) {
			dbg_zones_verb("TSIG check successful. Answering "
			               "query.\n");
			assert(tsig_rcode == 0);

			// reserve place for the TSIG
			if (tsig_key_zone != NULL) {
				size_t tsig_max_size =
				         tsig_wire_maxsize(tsig_key_zone);
				knot_packet_set_tsig_size(resp, tsig_max_size);
			}

			// handle IXFR queries
			if (knot_packet_qtype(query) == KNOT_RRTYPE_IXFR) {
				assert(transport == NS_TRANSPORT_UDP);
				ret = knot_ns_answer_ixfr_udp(nameserver, zone,
				                              resp, resp_wire,
				                              &answer_size);
			} else {
				ret = knot_ns_answer_normal(nameserver, zone,
				                            resp, resp_wire,
				                            &answer_size,
				                            transport ==
				                            NS_TRANSPORT_UDP);
			}

			dbg_zones_detail("rsize = %zu\n", *rsize);
			dbg_zones_detail("answer_size = %zu\n", answer_size);

			assert(ret == KNOT_EOK);

			// sign the message
			if (tsig_key_zone != NULL) {
				dbg_zones_verb("Signing message with TSIG.\n");
				// TODO check
				//*rsize = answer_size;

				const knot_rrset_t *tsig =
				      knot_packet_tsig(knot_packet_query(resp));

				size_t digest_max_size =
				                tsig_alg_digest_length(
				                      tsig_key_zone->algorithm);
				uint8_t *digest = (uint8_t *)malloc(
				                        digest_max_size);
				if (digest == NULL) {
					knot_packet_free(&resp);
					rcu_read_unlock();
					return KNOT_ENOMEM;
				}
				size_t digest_size = digest_max_size;

				ret = knot_tsig_sign(resp_wire, &answer_size,
				               *rsize, tsig_rdata_mac(tsig),
				               tsig_rdata_mac_length(tsig),
				               digest, &digest_size,
				               tsig_key_zone, tsig_rcode,
				               tsig_prev_time_signed);
				
				free(digest);

				dbg_zones_detail("answer_size = %zu\n",
				                 answer_size);

				if (ret != KNOT_EOK) {
					dbg_zones_verb("Failed to sign message:"
					            "%s\n", knot_strerror(ret));
					rcode = KNOT_RCODE_SERVFAIL;
				} else {
					*rsize = answer_size;
				}
			} else {
				*rsize = answer_size;
			}
		} else {
			dbg_zones_verb("Failed TSIG check: %s, TSIG err: %u.\n",
			               knot_strerror(ret), tsig_rcode);

			if (tsig_rcode != 0) {
				dbg_zones_verb("Sending TSIG error.\n");
				// first, convert the response to wire format
				answer_size = *rsize;
				knot_response_set_rcode(resp, rcode);

				ret = ns_response_to_wire(resp, resp_wire,
				                          &answer_size);

				dbg_zones_detail("Packet to wire returned %d\n",
				                 ret);

				// then add the TSIG to the wire format
				if (ret == KNOT_EOK &&
				    tsig_rcode != KNOT_TSIG_RCODE_BADTIME) {
					dbg_zones_verb("Adding TSIG.\n");
					ret = knot_tsig_add(resp_wire,
					                    &answer_size,
					                    *rsize, tsig_rcode,
					                     knot_packet_tsig(
					                            query));

					*rsize = answer_size;

				} else if (tsig_rcode
				           == KNOT_TSIG_RCODE_BADTIME) {
					dbg_zones_verb("Signing error resp.\n");
					//*rsize = answer_size;

					const knot_rrset_t *tsig =
					      knot_packet_tsig(
					          knot_packet_query(resp));

					size_t digest_max_size =
					           tsig_alg_digest_length(
					              tsig_key_zone->algorithm);
					uint8_t *digest = (uint8_t *)malloc(
					                       digest_max_size);
					if (digest == NULL) {
						knot_packet_free(&resp);
						rcu_read_unlock();
						return KNOT_ENOMEM;
					}
					size_t digest_size = digest_max_size;

					ret = knot_tsig_sign(resp_wire,
					    &answer_size, *rsize,
					    tsig_rdata_mac(tsig),
					    tsig_rdata_mac_length(tsig),
					    digest, &digest_size, tsig_key_zone,
					    tsig_rcode, tsig_prev_time_signed);
					
					// no need to keep the digest
					free(digest);

					*rsize = answer_size;
				} else {
					dbg_zones_verb("Failed.\n");
					rcode = KNOT_RCODE_SERVFAIL;
				}
			}
			// in other case the RCODE is set and ret != KNOT_EOK
			// and a normal error is returned below
		}

		if (ret != KNOT_EOK) {
			knot_ns_error_response_full(nameserver, resp,
			                            rcode, resp_wire,
			                            rsize);
		}
	}

	knot_packet_free(&resp);
	rcu_read_unlock();

	return KNOT_EOK;
}

/*----------------------------------------------------------------------------*/

int zones_process_update(knot_nameserver_t *nameserver,
                         knot_packet_t *query, const sockaddr_t *addr,
                         uint8_t *resp_wire, size_t *rsize,
                         int fd, knot_ns_transport_t transport)
{
	rcu_read_lock();

	knot_packet_t *resp = NULL;
	knot_zone_t *zone = NULL;
	knot_rcode_t rcode = KNOT_RCODE_NOERROR;
	size_t rsize_max = *rsize;
	knot_key_t *tsig_key_zone = NULL;
	uint16_t tsig_rcode = 0;
	uint64_t tsig_prev_time_signed = 0;
	const knot_rrset_t *tsig_rr = NULL; 

	// Parse rest of the query, prepare response, find zone
	int ret = knot_ns_prep_update_response(nameserver, query, &resp, &zone,
	                                       (transport == NS_TRANSPORT_TCP)
	                                       ? *rsize : 0);
	dbg_zones_verb("Preparing response structure = %s\n", knot_strerror(ret));
	switch (ret) {
	case KNOT_EOK: break;
	case KNOT_EMALF: /* No TSIG signing in this case. */
		rcode = KNOT_RCODE_FORMERR;
		break;
	default:
		rcode = KNOT_RCODE_SERVFAIL;
		break;
	}

	/* Check if zone is valid. */
	const knot_zone_contents_t *contents = knot_zone_contents(zone);
	if (zone && (knot_zone_flags(zone) & KNOT_ZONE_DISCARDED)) {
		rcode = KNOT_RCODE_SERVFAIL; /* It's ok, temporarily. */
		tsig_rcode = KNOT_TSIG_RCODE_BADKEY;
		ret = KNOT_ENOZONE;
	} else if (!zone || !contents) {     /* Treat as BADKEY. */
		rcode = KNOT_RCODE_NOTAUTH;
		tsig_rcode = KNOT_TSIG_RCODE_BADKEY;
		ret = KNOT_TSIG_EBADKEY;
		dbg_zones_verb("No zone or empty, refusing UPDATE.\n");
	}

	/* Verify TSIG if it is in the packet. */
	tsig_rr = knot_packet_tsig(query);
	if (ret == KNOT_EOK) { /* Have valid zone to check ACLs against. */
		dbg_zones_verb("Checking TSIG in query.\n");
		ret = zones_check_tsig_query(zone, query, addr,
					     &rcode, &tsig_rcode,
					     &tsig_key_zone,
					     &tsig_prev_time_signed);
	}

	/* Allow pass-through of an unknown TSIG in DDNS forwarding (must have zone). */
	if (zone && (ret == KNOT_EOK || (ret == KNOT_TSIG_EBADKEY && !tsig_key_zone))) {
		/* Transaction is authenticated (or unprotected)
		 * and zone has primary master set,
		 * proceed to forward the query to the next hop.
		 */
		zonedata_t *zd = (zonedata_t *)knot_zone_data(zone);
		if (zd->xfr_in.has_master) {
			ret = zones_update_forward(fd, transport, zone, addr,
			                           query, *rsize);
			*rsize = 0; /* Do not send reply immediately. */
			knot_packet_free(&resp);
			rcu_read_unlock();
			return ret;
		}
	}
	
	/*
	 * 1) DDNS Zone Section check (RFC2136, Section 3.1).
	 */
	if (ret == KNOT_EOK) {
		ret = knot_ddns_check_zone(contents, query, &rcode);
		dbg_zones_verb("Checking zone = %s\n", knot_strerror(ret));
	}
<<<<<<< HEAD

	/*
	 * 2) DDNS Prerequisities Section processing (RFC2136, Section 3.2).
	 *
	 * \note Permissions section means probably policies and fine grained
	 *       access control, not transaction security.
	 */
	knot_ddns_prereq_t *prereqs = NULL;
	if (ret == KNOT_EOK) {
		ret = knot_ddns_process_prereqs(query, &prereqs, &rcode);
		dbg_zones_verb("Processing prereq = %s\n", knot_strerror(ret));
	}
	if (ret == KNOT_EOK) {
		assert(prereqs != NULL);
		ret = knot_ddns_check_prereqs(contents, &prereqs, &rcode);
		dbg_zones_verb("Checking prereq = %s\n", knot_strerror(ret));
		knot_ddns_prereqs_free(&prereqs);
	}

	/*
=======

	/*
	 * 2) DDNS Prerequisities Section processing (RFC2136, Section 3.2).
	 *
	 * \note Permissions section means probably policies and fine grained
	 *       access control, not transaction security.
	 */
	knot_ddns_prereq_t *prereqs = NULL;
	if (ret == KNOT_EOK) {
		ret = knot_ddns_process_prereqs(query, &prereqs, &rcode);
		dbg_zones_verb("Processing prereq = %s\n", knot_strerror(ret));
	}
	if (ret == KNOT_EOK) {
		assert(prereqs != NULL);
		ret = knot_ddns_check_prereqs(contents, &prereqs, &rcode);
		dbg_zones_verb("Checking prereq = %s\n", knot_strerror(ret));
		knot_ddns_prereqs_free(&prereqs);
	}

	/*
>>>>>>> 3bcb1c5e
	 * 3) Process query.
	*/
	if (ret == KNOT_EOK) {
		zonedata_t *zd = (zonedata_t *)knot_zone_data(zone);
		pthread_mutex_lock(&zd->xfr_in.lock);

		/*! \note This function expects RCU locked. */
		ret = zones_process_update_auth(zone, resp, resp_wire, rsize,
		                                &rcode, addr, tsig_key_zone);
		dbg_zones_verb("Auth, update_proc = %s\n", knot_strerror(ret));
		
		pthread_mutex_unlock(&zd->xfr_in.lock);
	}

	/* Create error query if processing failed. */
	if (ret != KNOT_EOK) {
		ret = knot_ns_error_response_from_query(nameserver,
		                                        query, rcode,
		                                        resp_wire, rsize);
	}
	
	/* No response, no signing required or FORMERR. */
	if (*rsize == 0 || !tsig_rr || rcode == KNOT_RCODE_FORMERR) {
		knot_packet_free(&resp);
		rcu_read_unlock();
		return ret;
	}
	
	/* Just add TSIG RR on most errors. */
	if (tsig_rcode != 0 && tsig_rcode != KNOT_TSIG_RCODE_BADTIME) {
		ret = knot_tsig_add(resp_wire, rsize, rsize_max,
		                    tsig_rcode, tsig_rr);
		dbg_zones_verb("Adding TSIG = %s\n", knot_strerror(ret));
	} else if (tsig_key_zone) {
		dbg_zones_verb("Signing message with TSIG.\n");
		size_t digest_len = tsig_alg_digest_length(tsig_key_zone->algorithm);
		uint8_t *digest = (uint8_t *)malloc(digest_len);
		if (digest == NULL) {
			knot_packet_free(&resp);
			rcu_read_unlock();
			return KNOT_ENOMEM;
		}
		ret = knot_tsig_sign(resp_wire,
				     rsize, rsize_max,
				     tsig_rdata_mac(tsig_rr),
				     tsig_rdata_mac_length(tsig_rr),
				     digest, &digest_len, tsig_key_zone,
				     tsig_rcode, tsig_prev_time_signed);
		free(digest);
	}

	knot_packet_free(&resp);
	rcu_read_unlock();

	return KNOT_EOK;
}

/*----------------------------------------------------------------------------*/

int zones_process_response(knot_nameserver_t *nameserver, 
                           sockaddr_t *from,
                           knot_packet_t *packet, uint8_t *response_wire,
                           size_t *rsize)
{
	if (!packet || !rsize || nameserver == NULL || from == NULL ||
	    response_wire == NULL) {
		return KNOT_EINVAL;
	}
	
	/* Declare no response. */
	*rsize = 0;

	/* Handle SOA query response, cancel EXPIRE timer
	 * and start AXFR transfer if needed.
	 * Reset REFRESH timer on finish.
	 */
	if (knot_packet_qtype(packet) == KNOT_RRTYPE_SOA) {
		
		if (knot_packet_rcode(packet) != KNOT_RCODE_NOERROR) {
			/*! \todo Handle error response. */
			return KNOT_ERROR;
		}

		/* Find matching zone and ID. */
		rcu_read_lock();
		const knot_dname_t *zone_name = knot_packet_qname(packet);
		/*! \todo Change the access to the zone db. */
		knot_zone_t *zone = knot_zonedb_find_zone(
		                        nameserver->zone_db,
		                        zone_name);

		/* Get zone contents. */
		const knot_zone_contents_t *contents =
				knot_zone_contents(zone);

		if (!zone || !knot_zone_data(zone) || !contents) {
			rcu_read_unlock();
			return KNOT_EINVAL;
		}

		/* Match ID against awaited. */
		zonedata_t *zd = (zonedata_t *)knot_zone_data(zone);
		uint16_t pkt_id = knot_packet_id(packet);
		if ((int)pkt_id != zd->xfr_in.next_id) {
			rcu_read_unlock();
			return KNOT_ERROR;
		}

		/* Check SOA SERIAL. */
		int ret = xfrin_transfer_needed(contents, packet);
		dbg_zones_verb("xfrin_transfer_needed() returned %s\n",
		               knot_strerror(ret));
		if (ret < 0) {
			/* RETRY/EXPIRE timers running, do not interfere. */
			rcu_read_unlock();
			return KNOT_ERROR;
		}
		
		/* No updates available. */
		evsched_t *sched =
			((server_t *)knot_ns_get_data(nameserver))->sched;
		if (ret == 0) {
			/* Reinstall timers. */
			zones_timers_update(zone, zd->conf, sched);
			rcu_read_unlock();
			return KNOT_EUPTODATE;
		}
		
		assert(ret > 0);
		
		/* Already transferring. */
		int xfrtype = zones_transfer_to_use(zd);
		if (pthread_mutex_trylock(&zd->xfr_in.lock) != 0) {
			/* Unlock zone contents. */
			dbg_zones("zones: SOA response received, but zone is "
			          "being transferred, refusing to start another "
			          "transfer\n");
			rcu_read_unlock();
			return KNOT_EOK;
		} else {
			++zd->xfr_in.scheduled;
			pthread_mutex_unlock(&zd->xfr_in.lock);
		}

		/* Prepare XFR client transfer. */
		knot_ns_xfr_t xfr_req;
		memset(&xfr_req, 0, sizeof(knot_ns_xfr_t));
		memcpy(&xfr_req.addr, &zd->xfr_in.master, sizeof(sockaddr_t));
		memcpy(&xfr_req.saddr, &zd->xfr_in.via, sizeof(sockaddr_t));
		xfr_req.zone = (void *)zone;
		xfr_req.send = zones_send_cb;

		/* Select transfer method. */
		xfr_req.type = xfrtype;
		
		/* Select TSIG key. */
		if (zd->xfr_in.tsig_key.name) {
			xfr_req.tsig_key = &zd->xfr_in.tsig_key;
		}

		/* Unlock zone contents. */
		rcu_read_unlock();

		/* Retain pointer to zone for processing. */
		knot_zone_retain(xfr_req.zone);
		ret = xfr_request(((server_t *)knot_ns_get_data(
		                  nameserver))->xfr_h, &xfr_req);
		if (ret != KNOT_EOK) {
			knot_zone_release(xfr_req.zone); /* Discard */
		}
	}

	return KNOT_EOK;
}

/*----------------------------------------------------------------------------*/

knot_ns_xfr_type_t zones_transfer_to_use(zonedata_t *data)
{
	if (data == NULL || data->ixfr_db == NULL) {
		return XFR_TYPE_AIN;
	}
	
	return XFR_TYPE_IIN;
}

/*----------------------------------------------------------------------------*/

static int zones_open_free_filename(const char *old_name, char **new_name)
{
	/* find zone name not present on the disk */
	size_t name_size = strlen(old_name);
	*new_name = malloc(name_size + 7 + 1);
	if (*new_name == NULL) {
		return -1;
	}
	memcpy(*new_name, old_name, name_size + 1);
	strncat(*new_name, ".XXXXXX", 7);
	dbg_zones_verb("zones: creating temporary zone file\n");
	mode_t old_mode = umask(077);
	int fd = mkstemp(*new_name);
	(void) umask(old_mode);
	if (fd < 0) {
		dbg_zones_verb("zones: couldn't create temporary zone file\n");
		free(*new_name);
		*new_name = NULL;
	}
	
	return fd;
}

/*----------------------------------------------------------------------------*/

static int zones_dump_zone_text(knot_zone_contents_t *zone, const char *fname)
{
	assert(zone != NULL && fname != NULL);

	char *new_fname = NULL;
	int fd = zones_open_free_filename(fname, &new_fname);
	if (fd < 0) {
		log_zone_warning("Failed to find filename for temporary "
		                 "storage of the transferred zone.\n");
		return KNOT_ERROR;
	}
	
	FILE *f = fdopen(fd, "w");
	if (f == NULL) {
		log_zone_warning("Failed to open file descriptor for text zone.\n");
		unlink(new_fname);
		free(new_fname);
		return KNOT_ERROR;
	}
	
	if (zone_dump_text(zone, f) != KNOT_EOK) {
		log_zone_warning("Failed to save the transferred zone to '%s'.\n",
		                 new_fname);
		fclose(f);
		unlink(new_fname);
		free(new_fname);
		return KNOT_ERROR;
	}
	
	/* Set zone file rights to 0640. */
	fchmod(fd, S_IRUSR|S_IWUSR|S_IRGRP|S_IWGRP);

	/* Swap temporary zonefile and new zonefile. */
	fclose(f);
	int ret = rename(new_fname, fname);
	if (ret < 0 && ret != EEXIST) {
		log_zone_warning("Failed to replace old zone file '%s'' with a new"
		                 " zone file '%s'.\n", fname, new_fname);
		unlink(new_fname);
		free(new_fname);
		return KNOT_ERROR;
	}
	
	free(new_fname);
	return KNOT_EOK;
}

/*----------------------------------------------------------------------------*/

static int zones_dump_zone_binary(knot_zone_contents_t *zone, 
                                   const char *zonedb,
                                   const char *zonefile)
{
	assert(zone != NULL && zonedb != NULL);

	char *new_zonedb = NULL;
	int fd = zones_open_free_filename(zonedb, &new_zonedb);
	if (fd < 0) {
		dbg_zones("zones: failed to find free filename for temporary "
		          "storage of the zone binary file '%s'\n",
		          zonedb);
		return KNOT_ERROR;
	}

	crc_t crc_value = 0;
	if (knot_zdump_dump(zone, fd, zonefile, &crc_value) != KNOT_EOK) {
		close(fd);
		unlink(new_zonedb);
		free(new_zonedb);
		return KNOT_ERROR;
	}
	
	/* Set compiled zone rights to 0640. */
	fchmod(fd, S_IRUSR|S_IWUSR|S_IRGRP|S_IWGRP);
	
	/* Close compiled zone. */
	close(fd);

	/* Delete old CRC file. */
	char *zonedb_crc = knot_zdump_crc_file(zonedb);
	if (zonedb_crc == NULL) {
		unlink(new_zonedb);
		free(new_zonedb);
		return KNOT_ENOMEM;
	}
	remove(zonedb_crc);

	/* New CRC file. */
	char *new_zonedb_crc = knot_zdump_crc_file(new_zonedb);
	if (new_zonedb_crc == NULL) {
		dbg_zdump("Failed to create CRC file path from %s.\n",
		          new_zonedb);
		free(zonedb_crc);
		unlink(new_zonedb);
		free(new_zonedb);
		return KNOT_ENOMEM;
	}

	/* Write CRC value to CRC file. */
	FILE *f_crc = fopen(new_zonedb_crc, "w");
	if (f_crc == NULL) {
		dbg_zdump("Cannot open CRC file %s!\n",
		          zonedb_crc);
		free(zonedb_crc);
		unlink(new_zonedb);
		free(new_zonedb);
		return KNOT_ERROR;
	} else {
		fprintf(f_crc, "%lu\n",
		        (unsigned long)crc_value);
		fclose(f_crc);
	}
	
	/* Set CRC file rights to 0640. */
	chmod(new_zonedb_crc, S_IRUSR|S_IWUSR|S_IRGRP|S_IWGRP);

	/* Swap CRC files. */
	int ret = KNOT_EOK;
	if (rename(new_zonedb_crc, zonedb_crc) < 0) {
		dbg_zdump("Failed to replace old zonedb CRC %s "
		          "with new CRC zone file %s.\n",
		          zonedb_crc,
		          new_zonedb_crc);
		unlink(new_zonedb);
		unlink(new_zonedb_crc);
		ret = KNOT_ERROR;
	} else {
		/* Swap zone databases. */
		int swap_res = rename(new_zonedb, zonedb);
		if (swap_res < 0 && swap_res != EEXIST) {
			dbg_zdump("Failed to replace old zonedb %s "
			          "with new zone file %s.\n",
			          new_zonedb,
			          zonedb);
			ret = KNOT_ERROR;
			unlink(new_zonedb);
		} else {

		}
	}

	free(new_zonedb_crc);
	free(zonedb_crc);
	free(new_zonedb);


	return ret;
}

/*----------------------------------------------------------------------------*/

int zones_save_zone(const knot_ns_xfr_t *xfr)
{
	if (xfr == NULL || xfr->new_contents == NULL || xfr->zone == NULL) {
		return KNOT_EINVAL;
	}
	
	rcu_read_lock();
	
	zonedata_t *zd = (zonedata_t *)knot_zone_data(xfr->zone);
	knot_zone_contents_t *new_zone = xfr->new_contents;
	
	const char *zonefile = zd->conf->file;
	const char *zonedb = zd->conf->db;
	
	/* Check if the new zone apex dname matches zone name. */
	knot_dname_t *cur_name = knot_dname_new_from_str(zd->conf->name,
	                                                 strlen(zd->conf->name),
	                                                 NULL);
	const knot_dname_t *new_name = NULL;
	new_name = knot_node_owner(knot_zone_contents_apex(new_zone));
	int r = knot_dname_compare(cur_name, new_name);
	knot_dname_free(&cur_name);
	if (r != 0) {
		rcu_read_unlock();
		return KNOT_EINVAL;
	}
	
	assert(zonefile != NULL && zonedb != NULL);
	
	/* dump the zone into text zone file */
	int ret = zones_dump_zone_text(new_zone, zonefile);
	if (ret != KNOT_EOK) {
		rcu_read_unlock();
		return KNOT_ERROR;
	}
	/* dump the zone into binary db file */
	ret = zones_dump_zone_binary(new_zone, zonedb, zonefile);
	if (ret != KNOT_EOK) {
		rcu_read_unlock();
		return KNOT_ERROR;
	}
	
	rcu_read_unlock();
	
	return KNOT_EOK;
}

/*----------------------------------------------------------------------------*/

int zones_ns_conf_hook(const struct conf_t *conf, void *data)
{
	knot_nameserver_t *ns = (knot_nameserver_t *)data;
	dbg_zones_verb("zones: reconfiguring name server.\n");
	
	/* Set NSID. */
	knot_ns_set_nsid(ns, conf->nsid, conf->nsid_len);

	knot_zonedb_t *old_db = 0;

	int ret = zones_update_db_from_config(conf, ns, &old_db);
	if (ret != KNOT_EOK) {
		return ret;
	}
	/* Wait until all readers finish with reading the zones. */
	synchronize_rcu();

	dbg_zones_verb("zones: nameserver's zone db: %p, old db: %p\n",
	               ns->zone_db, old_db);

	/* Delete all deprecated zones and delete the old database. */
	knot_zonedb_deep_free(&old_db);

	return KNOT_EOK;
}

/*----------------------------------------------------------------------------*/
/* Counting size of changeset in serialized form.                             */
/*----------------------------------------------------------------------------*/

static inline size_t zones_dname_binary_size(const knot_dname_t *dname)
{
	if (dname == NULL) {
		return 0;
	}

	size_t size = 10; // 4B ID, 4B size, 2B label count

	// dname size in wire format
	size += knot_dname_size(dname);
	// label array size
	size += knot_dname_label_count(dname);

	return size;
}

/*----------------------------------------------------------------------------*/

static size_t zones_rdata_binary_size(const knot_rdata_t *rdata,
                                      knot_rrtype_descriptor_t *desc)
{
	if (rdata == NULL) {
		return 0;
	}

	assert(desc != NULL);

	size_t size = sizeof(unsigned int); // RDATA item count

	for (int i = 0; i < rdata->count; ++i) {
		if (desc->wireformat[i] == KNOT_RDATA_WF_COMPRESSED_DNAME
		    || desc->wireformat[i] == KNOT_RDATA_WF_UNCOMPRESSED_DNAME
		    || desc->wireformat[i] == KNOT_RDATA_WF_LITERAL_DNAME) {
			size += zones_dname_binary_size(rdata->items[i].dname);
			size += 2; // flags
		} else {
			if (rdata->items[i].raw_data != NULL) {
				size += rdata->items[i].raw_data[0] + 2;
			}
		}
	}

	return size;
}

/*----------------------------------------------------------------------------*/

static size_t zones_rrset_binary_size(const knot_rrset_t *rrset)
{
	assert(rrset != NULL);

	size_t size = 0;

	size += 13; // 2B type, 2B class, 4B TTL, 4B RDATA count, 1B flags
	size += zones_dname_binary_size(rrset->owner);

	knot_rrtype_descriptor_t *desc = knot_rrtype_descriptor_by_type(
	                        knot_rrset_type(rrset));
	assert(desc != NULL);

	const knot_rdata_t *rdata = knot_rrset_rdata(rrset);
	while (rdata != NULL) {
		size += zones_rdata_binary_size(rdata, desc);
		rdata = knot_rrset_rdata_next(rrset, rdata);
	}

	return size;
}

/*----------------------------------------------------------------------------*/

int zones_changeset_binary_size(const knot_changeset_t *chgset, size_t *size)
{
	if (chgset == NULL || size == NULL) {
		return KNOT_EINVAL;
	}

	size_t soa_from_size = zones_rrset_binary_size(chgset->soa_from);
	size_t soa_to_size = zones_rrset_binary_size(chgset->soa_to);

	size_t remove_size = 0;
	for (int i = 0; i < chgset->remove_count; ++i)
	{
		remove_size += zones_rrset_binary_size(chgset->remove[i]);
	}

	size_t add_size = 0;
	for (int i = 0; i < chgset->add_count; ++i)
	{
		add_size += zones_rrset_binary_size(chgset->add[i]);
	}

	/*! \todo How is the changeset serialized? Any other parts? */
	*size = soa_from_size + soa_to_size + remove_size + add_size;
	/* + Changeset flags. */
	*size += sizeof(uint32_t);

	return KNOT_EOK;
}

/*----------------------------------------------------------------------------*/
/* Changeset serialization and storing (new)                                  */
/*----------------------------------------------------------------------------*/

static int zones_rrset_write_to_mem(const knot_rrset_t *rr, char **entry,
                                    size_t *remaining) {
	size_t written = 0;
	int ret = knot_zdump_rrset_serialize(rr, *((uint8_t **)entry),
	                                     *remaining, &written);
	if (ret == KNOT_EOK) {
		assert(written <= *remaining);
		*remaining -= written;
		*entry += written;
	}
	
	return ret;
}

static int zones_serialize_and_store_chgset(const knot_changeset_t *chs,
                                            char *entry, size_t max_size)
{
	/* Write changeset flags. */
	memcpy(entry, (char*)&chs->flags, sizeof(uint32_t));
	entry += sizeof(uint32_t);
	max_size -= sizeof(uint32_t);
	
	/* Serialize SOA 'from'. */
	int ret = zones_rrset_write_to_mem(chs->soa_from, &entry, &max_size);
	if (ret != KNOT_EOK) {
		dbg_zones("knot_zdump_rrset_serialize() returned %s\n",
		          knot_strerror(ret));
		return KNOT_ERROR;  /*! \todo Other code? */
	}

	/* Serialize RRSets from the 'remove' section. */
	for (int i = 0; i < chs->remove_count; ++i) {
		ret = zones_rrset_write_to_mem(chs->remove[i], &entry, &max_size);
		if (ret != KNOT_EOK) {
			dbg_zones("knot_zdump_rrset_serialize() returned %s\n",
			          knot_strerror(ret));
			return KNOT_ERROR;  /*! \todo Other code? */
		}
	}

	/* Serialize SOA 'to'. */
	ret = zones_rrset_write_to_mem(chs->soa_to, &entry, &max_size);
	if (ret != KNOT_EOK) {
		dbg_zones("knot_zdump_rrset_serialize() returned %s\n",
		          knot_strerror(ret));
		return KNOT_ERROR;  /*! \todo Other code? */
	}

	/* Serialize RRSets from the 'add' section. */
	for (int i = 0; i < chs->add_count; ++i) {
		ret = zones_rrset_write_to_mem(chs->add[i], &entry, &max_size);
		if (ret != KNOT_EOK) {
			dbg_zones("knot_zdump_rrset_serialize() returned %s\n",
			          knot_strerror(ret));
			return KNOT_ERROR;  /*! \todo Other code? */
		}

	}


	return KNOT_EOK;
}

/*----------------------------------------------------------------------------*/

static int zones_store_changeset(const knot_changeset_t *chs, journal_t *j,
                                 knot_zone_t *zone, zonedata_t *zd)
{
	assert(chs != NULL);
	assert(j != NULL);

	dbg_xfr("Saving changeset from %u to %u.\n",
	        chs->serial_from, chs->serial_to);

	uint64_t k = ixfrdb_key_make(chs->serial_from, chs->serial_to);

	/* Count the size of the entire changeset in serialized form. */
	size_t entry_size = 0;

	int ret = zones_changeset_binary_size(chs, &entry_size);
	assert(ret == KNOT_EOK);

	dbg_xfr_verb("Size in serialized form: %zu\n", entry_size);

	/* Reserve space for the journal entry. */
	char *journal_entry = NULL;
	ret = journal_map(j, k, &journal_entry, entry_size);

	/* Sync to zonefile may be needed. */
	while (ret == KNOT_EAGAIN) {
		/* Cancel sync timer. */
		event_t *tmr = zd->ixfr_dbsync;
		if (tmr) {
			dbg_xfr_verb("xfr: cancelling zonefile "
			             "SYNC timer of '%s'\n",
			             zd->conf->name);
			evsched_cancel(tmr->parent, tmr);
		}

		/* Synchronize. */
		dbg_xfr_verb("xfr: forcing zonefile SYNC "
		             "of '%s'\n",
		             zd->conf->name);
		ret = zones_zonefile_sync(zone, j);
		if (ret != KNOT_EOK && ret != KNOT_ERANGE) {
			continue;
		}

		/* Reschedule sync timer. */
		if (tmr) {
			/* Fetch sync timeout. */
			rcu_read_lock();
			int timeout = zd->conf->dbsync_timeout;
			timeout *= 1000; /* Convert to ms. */
			rcu_read_unlock();

			/* Reschedule. */
			dbg_xfr_verb("xfr: resuming SYNC "
			             "of '%s'\n",
			             zd->conf->name);
			evsched_schedule(tmr->parent, tmr,
			                 timeout);

		}

		/* Attempt to map again. */
		ret = journal_map(j, k, &journal_entry, entry_size);
	}

	if (ret != KNOT_EOK) {
		dbg_xfr("Failed to map space for journal entry: %s.\n",
		        knot_strerror(ret));
		return ret;
	}

	assert(journal_entry != NULL);

	/* Serialize changeset, saving it bit by bit. */
	ret = zones_serialize_and_store_chgset(chs, journal_entry, entry_size);

	if (ret != KNOT_EOK) {
		dbg_xfr("Failed to serialize and store changeset: %s\n",
		        knot_strerror(ret));
	}

	/* Unmap the journal entry.
	   If successfuly written changeset to journal, validate the entry. */
	ret = journal_unmap(j, k, journal_entry, ret == KNOT_EOK);

	return ret;
}

/*----------------------------------------------------------------------------*/

journal_t *zones_store_changesets_begin(knot_zone_t *zone)
{
	if (zone == NULL) {
		return NULL;
	}

	/* Fetch zone-specific data. */
	//knot_zone_t *zone = xfr->zone;
	zonedata_t *zd = (zonedata_t *)zone->data;
	if (!zd->ixfr_db) {
		return NULL;
	}

	/* Begin transaction, will be release on commit/rollback. */
	journal_t *j = journal_retain(zd->ixfr_db);
	if (journal_trans_begin(j) != KNOT_EOK) {
		journal_release(j);
		j = NULL;
	}
	
	return j;
}

/*----------------------------------------------------------------------------*/

int zones_store_changesets_commit(journal_t *j)
{
	if (j == NULL) {
		return KNOT_EINVAL;
	}
	
	int ret = journal_trans_commit(j);
	journal_release(j);
	return ret;
}

/*----------------------------------------------------------------------------*/

int zones_store_changesets_rollback(journal_t *j)
{
	if (j == NULL) {
		return KNOT_EINVAL;
	}
	
	int ret = journal_trans_rollback(j);
	journal_release(j);
	return ret;
}

/*----------------------------------------------------------------------------*/

int zones_store_changesets(knot_zone_t *zone, knot_changesets_t *src)
{
	if (zone == NULL || src == NULL) {
		return KNOT_EINVAL;
	}

//	knot_zone_t *zone = xfr->zone;
//	knot_changesets_t *src = (knot_changesets_t *)xfr->data;

	/* Fetch zone-specific data. */
	zonedata_t *zd = (zonedata_t *)zone->data;
	if (!zd->ixfr_db) {
		return KNOT_EINVAL;
	}

	/* Retain journal for changeset writing. */
	journal_t *j = journal_retain(zd->ixfr_db);
	if (j == NULL) {
		return KNOT_EBUSY;
	}
	int ret = 0;

	/* Begin writing to journal. */
	for (unsigned i = 0; i < src->count; ++i) {
		/* Make key from serials. */
		knot_changeset_t* chs = src->sets + i;

		ret = zones_store_changeset(chs, j, zone, zd);
		if (ret != KNOT_EOK) {
			journal_release(j);
			return ret;
		}
	}

	/* Release journal. */
	journal_release(j);

	/* Written changesets to journal. */
	return KNOT_EOK;
}

/*----------------------------------------------------------------------------*/

int zones_xfr_load_changesets(knot_ns_xfr_t *xfr, uint32_t serial_from,
                              uint32_t serial_to) 
{
	if (!xfr || !xfr->zone || !knot_zone_contents(xfr->zone)) {
		dbg_zones_detail("Wrong parameters: xfr=%p,"
		                " xfr->zone = %p\n", xfr, xfr->zone);
		return KNOT_EINVAL;
	}
	
	knot_changesets_t *chgsets = (knot_changesets_t *)
	                               calloc(1, sizeof(knot_changesets_t));
	CHECK_ALLOC_LOG(chgsets, KNOT_ENOMEM);
	
	int ret = ns_serial_compare(serial_to, serial_from);
	dbg_zones_verb("Compared serials, result: %d\n", ret);
	
	/* if serial_to is not larger than serial_from, do not load anything */
	if (ret <= 0) {
		xfr->data = chgsets;
		return KNOT_EOK;
	}
	
	dbg_xfr_verb("xfr: loading changesets\n");
	ret = zones_load_changesets(xfr->zone, chgsets,
	                                serial_from, serial_to);
	if (ret != KNOT_EOK) {
		dbg_xfr("xfr: failed to load changesets: %s\n",
		        knot_strerror(ret));
		knot_free_changesets(&chgsets);
		return ret;
	}
	
	xfr->data = chgsets;
	return KNOT_EOK;
}

/*----------------------------------------------------------------------------*/

int zones_create_and_save_changesets(const knot_zone_t *old_zone,
                                     const knot_zone_t *new_zone)
{
	if (old_zone == NULL || old_zone->contents == NULL
	    || new_zone == NULL || new_zone->contents == NULL) {
		dbg_zones("zones: create_changesets: "
		          "NULL arguments.\n");
		return KNOT_EINVAL;
	}
	
	knot_ns_xfr_t xfr;
	memset(&xfr, 0, sizeof(xfr));
	xfr.zone = (knot_zone_t *)old_zone;
	knot_changesets_t *changesets;
	int ret = knot_zone_diff_create_changesets(old_zone->contents,
	                                           new_zone->contents,
	                                           &changesets);
	if (ret != KNOT_EOK) {
		if (ret == KNOT_ERANGE) {
			dbg_zones_detail("zones: create_changesets: "
			                 "New serial was lower than the old "
			                 "one.\n");
			knot_free_changesets(&changesets);
			return KNOT_ERANGE;
		} else if (ret == KNOT_ENODIFF) {
			dbg_zones_detail("zones: create_changesets: "
			                 "New serial was the same as the old "
			                 "one.\n");
			knot_free_changesets(&changesets);
			return KNOT_ENODIFF;
		} else {
			dbg_zones("zones: create_changesets: "
			          "Could not create changesets. Reason: %s\n",
			          knot_strerror(ret));
			knot_free_changesets(&changesets);
			return KNOT_ERROR;
		}
	}
	
	xfr.data = changesets;
	journal_t *journal = zones_store_changesets_begin(xfr.zone);
	if (journal == NULL) {
		dbg_zones("zones: create_changesets: "
		          "Could not start journal operation.\n");
		return KNOT_ERROR;
	}
	
	ret = zones_store_changesets(xfr.zone, (knot_changesets_t *)xfr.data);
	if (ret != KNOT_EOK) {
		zones_store_changesets_rollback(journal);
		dbg_zones("zones: create_changesets: "
		          "Could not store in the journal. Reason: %s.\n",
		          knot_strerror(ret));
		
		return ret;
	}
	
	ret = zones_store_changesets_commit(journal);
	if (ret != KNOT_EOK) {
		dbg_zones("zones: create_changesets: "
		          "Could not commit to journal. Reason: %s.\n",
		          knot_strerror(ret));
		
		return ret;
	}
	
	knot_free_changesets(&changesets);
	
	return KNOT_EOK;
}

/*----------------------------------------------------------------------------*/

int zones_store_and_apply_chgsets(knot_changesets_t *chs,
                                  knot_zone_t *zone,
                                  knot_zone_contents_t **new_contents,
                                  const char *msgpref, int type)
{
	int ret = KNOT_EOK;
	int apply_ret = KNOT_EOK;
	int switch_ret = KNOT_EOK;

	/* Serialize and store changesets. */
	dbg_xfr("xfr: IXFR/IN serializing and saving changesets\n");
	journal_t *transaction = zones_store_changesets_begin(zone);
	if (transaction != NULL) {
		ret = zones_store_changesets(zone, chs);
	} else {
		ret = KNOT_ERROR;
	}
	if (ret != KNOT_EOK) {
		log_zone_error("%s Failed to serialize and store "
		               "changesets - %s\n", msgpref,
		               knot_strerror(ret));
		/* Free changesets, but not the data. */
		zones_store_changesets_rollback(transaction);
		knot_free_changesets(&chs);
		return ret;
	}

	/* Now, try to apply the changesets to the zone. */
	apply_ret = xfrin_apply_changesets(zone, chs, new_contents);

	if (apply_ret != KNOT_EOK) {
		log_zone_error("%s Failed to apply changesets - %s\n",
		               msgpref, knot_strerror(apply_ret));

		/* Free changesets, but not the data. */
		zones_store_changesets_rollback(transaction);
		knot_free_changesets(&chs);
		return apply_ret;  // propagate the error above
	}

	/* Commit transaction. */
	ret = zones_store_changesets_commit(transaction);
	if (ret != KNOT_EOK) {
		/*! \todo THIS WILL LEAK!! xfrin_rollback_update() needed. */
		log_zone_error("%s Failed to commit stored changesets "
		               "- %s\n", msgpref, knot_strerror(apply_ret));
		knot_free_changesets(&chs);
		return ret;
	}

	/* Switch zone contents. */
	switch_ret = xfrin_switch_zone(zone, *new_contents, type);

	if (switch_ret != KNOT_EOK) {
		log_zone_error("%s Failed to replace current zone - %s\n",
		               msgpref, knot_strerror(switch_ret));
		// Cleanup old and new contents
		xfrin_rollback_update(zone->contents, new_contents,
		                      &chs->changes);

		/* Free changesets, but not the data. */
		knot_free_changesets(&chs);
		return KNOT_ERROR;
	}

	xfrin_cleanup_successful_update(&chs->changes);

	/* Free changesets, but not the data. */
	knot_free_changesets(&chs);
	assert(ret == KNOT_EOK);
	log_zone_info("%s Finished.\n", msgpref);
	return KNOT_EOK;
}

/*----------------------------------------------------------------------------*/

int zones_timers_update(knot_zone_t *zone, conf_zone_t *cfzone, evsched_t *sch)
{
	if (!sch || !zone) {
		return KNOT_EINVAL;
	}

	/* Fetch zone data. */
	zonedata_t *zd = (zonedata_t *)zone->data;
	if (!zd) {
		return KNOT_EINVAL;
	}

	/* Cancel REFRESH timer. */
	if (zd->xfr_in.timer) {
		evsched_cancel(sch, zd->xfr_in.timer);
		evsched_event_free(sch, zd->xfr_in.timer);
		zd->xfr_in.timer = 0;
	}

	/* Cancel EXPIRE timer. */
	if (zd->xfr_in.expire) {
		evsched_cancel(sch, zd->xfr_in.expire);
		evsched_event_free(sch, zd->xfr_in.expire);
		zd->xfr_in.expire = 0;
	}

	/* Remove list of pending NOTIFYs. */
	pthread_mutex_lock(&zd->lock);
	notify_ev_t *ev = 0, *evn = 0;
	WALK_LIST_DELSAFE(ev, evn, zd->notify_pending) {
		zones_cancel_notify(zd, ev);
	}
	pthread_mutex_unlock(&zd->lock);

	/* Check XFR/IN master server. */
	rcu_read_lock();
	if (zd->xfr_in.has_master) {

		/* Schedule REFRESH timer. */
		uint32_t refresh_tmr = 0;
		if (knot_zone_contents(zone)) {
			refresh_tmr = zones_jitter(zones_soa_refresh(zone));
		} else {
			refresh_tmr = zd->xfr_in.bootstrap_retry;
		}
		zd->xfr_in.timer = evsched_schedule_cb(sch, zones_refresh_ev,
							 zone, refresh_tmr);
		dbg_zones("zone: REFRESH '%s' set to %u\n",
		          cfzone->name, refresh_tmr);
	}

	/* Do not issue NOTIFY queries if stub. */
	if (!knot_zone_contents(zone)) {
		rcu_read_unlock();
		return KNOT_EOK;
	}

	/* Schedule NOTIFY to slaves. */
	conf_remote_t *r = 0;
	WALK_LIST(r, cfzone->acl.notify_out) {

		/* Fetch remote. */
		conf_iface_t *cfg_if = r->remote;

		/* Create request. */
		notify_ev_t *ev = malloc(sizeof(notify_ev_t));
		if (!ev) {
			free(ev);
			dbg_zones("notify: out of memory to create "
				    "NOTIFY query for %s\n", cfg_if->name);
			continue;
		}

		/* Parse server address. */
		sockaddr_init(&ev->saddr, -1);
		int ret = sockaddr_set(&ev->addr, cfg_if->family,
				       cfg_if->address,
				       cfg_if->port);
		sockaddr_t *via = &cfg_if->via;
		if (ret > 0) {
			if (sockaddr_isvalid(via)) {
				sockaddr_copy(&ev->saddr, via);
			}
		} else {
			free(ev);
			log_server_warning("NOTIFY slave '%s' has invalid "
			                   "address '%s@%d', couldn't create"
			                   "query.\n", cfg_if->name,
			                   cfg_if->address, cfg_if->port);
			continue;
		}

		/* Prepare request. */
		ev->retries = cfzone->notify_retries + 1; /* first + N retries*/
		ev->msgid = 0;
		ev->zone = zone;
		ev->timeout = cfzone->notify_timeout;

		/* Schedule request (30 - 60s random delay). */
		int tmr_s = 30 + (int)(30.0 * tls_rand());
		pthread_mutex_lock(&zd->lock);
		ev->timer = evsched_schedule_cb(sch, zones_notify_send, ev,
						tmr_s * 1000);
		add_tail(&zd->notify_pending, &ev->n);
		pthread_mutex_unlock(&zd->lock);

		log_server_info("Scheduled '%s' NOTIFY query "
				"after %d s to '%s@%d'.\n", zd->conf->name,
			    tmr_s, cfg_if->address, cfg_if->port);
	}

	rcu_read_unlock();

	return KNOT_EOK;
}

int zones_cancel_notify(zonedata_t *zd, notify_ev_t *ev)
{
	if (!zd || !ev || !ev->timer) {
		return KNOT_EINVAL;
	}

	/* Wait for event to finish running. */
#ifdef KNOTD_NOTIFY_DEBUG
	int pkt_id = ev->msgid; /*< Do not optimize! */
#endif
	event_t *tmr = ev->timer;
	ev->timer = 0;
	pthread_mutex_unlock(&zd->lock);
	if (evsched_cancel(tmr->parent, tmr) == 0) {
		dbg_notify("notify: NOTIFY event %p designated for cancellation "
			   "not found\n", tmr);
	}

	/* Re-lock and find again (if not deleted). */
	pthread_mutex_lock(&zd->lock);
	int match_exists = 0;
	notify_ev_t *tmpev = 0;
	WALK_LIST(tmpev, zd->notify_pending) {
		if (tmpev == ev) {
			match_exists = 1;
			break;
		}
	}

	/* Event deleted before cancelled. */
	if (!match_exists) {
		dbg_notify("notify: NOTIFY event for query ID=%u was "
		           "deleted before cancellation.\n",
		           pkt_id);
		return KNOT_EOK;

	}

	/* Free event (won't be scheduled again). */
	dbg_notify("notify: NOTIFY query ID=%u event cancelled.\n",
	           pkt_id);
	rem_node(&ev->n);
	evsched_event_free(tmr->parent, tmr);
	free(ev);
	return KNOT_EOK;
}

int zones_process_update_response(knot_ns_xfr_t *data, uint8_t *rwire, size_t *rsize)
{
	/* Processing of a forwarded response:
	 * change packet id
	 */
	int ret = KNOT_EOK;
	knot_wire_set_id(rwire, (uint16_t)data->packet_nr);

	/* Forward the response. */
	ret = data->send(data->fwd_src_fd, &data->saddr, rwire, *rsize);
	if (ret != *rsize) {
		ret = KNOT_ECONN;
	} else {
		ret = KNOT_EOK;
	}
	
	/* As it is a response, do not reply back. */
	*rsize = 0;
	return ret;
}


int zones_verify_tsig_query(const knot_packet_t *query,
                            const knot_key_t *key,
                            knot_rcode_t *rcode, uint16_t *tsig_rcode,
                            uint64_t *tsig_prev_time_signed)
{
	assert(key != NULL);
	assert(rcode != NULL);
	assert(tsig_rcode != NULL);
	
	const knot_rrset_t *tsig_rr = knot_packet_tsig(query);
	if (tsig_rr == NULL) {
		dbg_zones("TSIG key required, but not in query - REFUSED.\n");
		*rcode = KNOT_RCODE_REFUSED;
		return KNOT_TSIG_EBADKEY;
	}

	/*
	 * 1) Check if we support the requested algorithm.
	 */
	tsig_algorithm_t alg = tsig_rdata_alg(tsig_rr);
	if (tsig_alg_digest_length(alg) == 0) {
		log_answer_info("Unsupported digest algorithm "
		                "requested, treating as bad key\n");
		/*! \todo [TSIG] It is unclear from RFC if I
		 *               should treat is as a bad key
		 *               or some other error.
		 */
		*rcode = KNOT_RCODE_NOTAUTH;
		*tsig_rcode = KNOT_TSIG_RCODE_BADKEY;
		return KNOT_TSIG_EBADKEY;
	}

	const knot_dname_t *kname = knot_rrset_owner(tsig_rr);
	assert(kname != NULL);

	/*
	 * 2) Find the particular key used by the TSIG.
	 *    Check not only name, but also the algorithm.
	 */
	if (key && kname && knot_dname_compare(key->name, kname) == 0
	    && key->algorithm == alg) {
		dbg_zones_verb("Found claimed TSIG key for comparison\n");
	} else {
		*rcode = KNOT_RCODE_NOTAUTH;
		*tsig_rcode = KNOT_TSIG_RCODE_BADKEY;
		return KNOT_TSIG_EBADKEY;
	}

	/*
	 * 3) Validate the query with TSIG.
	 */
	/* Prepare variables for TSIG */
	/*! \todo These need to be saved to the response somehow. */
	//size_t tsig_size = tsig_wire_maxsize(key);
	size_t digest_max_size = tsig_alg_digest_length(key->algorithm);
	//size_t digest_size = 0;
	//uint64_t tsig_prev_time_signed = 0;
	//uint8_t *digest = (uint8_t *)malloc(digest_max_size);
	//memset(digest, 0 , digest_max_size);

	/* Copy MAC from query. */
	dbg_zones_verb("Validating TSIG from query\n");

	//const uint8_t* mac = tsig_rdata_mac(tsig_rr);
	size_t mac_len = tsig_rdata_mac_length(tsig_rr);

	int ret = KNOT_EOK;

	if (mac_len > digest_max_size) {
		*rcode = KNOT_RCODE_FORMERR;
		dbg_zones("MAC length %zu exceeds digest "
		       "maximum size %zu\n", mac_len, digest_max_size);
		return KNOT_EMALF;
	} else {
		//memcpy(digest, mac, mac_len);
		//digest_size = mac_len;

		/* Check query TSIG. */
		ret = knot_tsig_server_check(tsig_rr,
		                             knot_packet_wireformat(query),
		                             knot_packet_size(query), key);
		dbg_zones_verb("knot_tsig_server_check() returned %s\n",
		               knot_strerror(ret));

		/* Evaluate TSIG check results. */
		switch(ret) {
		case KNOT_EOK:
			*rcode = KNOT_RCODE_NOERROR;
			break;
		case KNOT_TSIG_EBADKEY:
			*tsig_rcode = KNOT_TSIG_RCODE_BADKEY;
			*rcode = KNOT_RCODE_NOTAUTH;
			break;
		case KNOT_TSIG_EBADSIG:
			*tsig_rcode = KNOT_TSIG_RCODE_BADSIG;
			*rcode = KNOT_RCODE_NOTAUTH;
			break;
		case KNOT_TSIG_EBADTIME:
			*tsig_rcode = KNOT_TSIG_RCODE_BADTIME;
			// store the time signed from the query
			*tsig_prev_time_signed = tsig_rdata_time_signed(tsig_rr);
			*rcode = KNOT_RCODE_NOTAUTH;
			break;
		case KNOT_EMALF:
			*rcode = KNOT_RCODE_FORMERR;
			break;
		default:
			*rcode = KNOT_RCODE_SERVFAIL;
		}
	}

	return ret;
}<|MERGE_RESOLUTION|>--- conflicted
+++ resolved
@@ -2845,7 +2845,6 @@
 		ret = knot_ddns_check_zone(contents, query, &rcode);
 		dbg_zones_verb("Checking zone = %s\n", knot_strerror(ret));
 	}
-<<<<<<< HEAD
 
 	/*
 	 * 2) DDNS Prerequisities Section processing (RFC2136, Section 3.2).
@@ -2866,30 +2865,8 @@
 	}
 
 	/*
-=======
-
-	/*
-	 * 2) DDNS Prerequisities Section processing (RFC2136, Section 3.2).
-	 *
-	 * \note Permissions section means probably policies and fine grained
-	 *       access control, not transaction security.
+	 * 3) Process query.
 	 */
-	knot_ddns_prereq_t *prereqs = NULL;
-	if (ret == KNOT_EOK) {
-		ret = knot_ddns_process_prereqs(query, &prereqs, &rcode);
-		dbg_zones_verb("Processing prereq = %s\n", knot_strerror(ret));
-	}
-	if (ret == KNOT_EOK) {
-		assert(prereqs != NULL);
-		ret = knot_ddns_check_prereqs(contents, &prereqs, &rcode);
-		dbg_zones_verb("Checking prereq = %s\n", knot_strerror(ret));
-		knot_ddns_prereqs_free(&prereqs);
-	}
-
-	/*
->>>>>>> 3bcb1c5e
-	 * 3) Process query.
-	*/
 	if (ret == KNOT_EOK) {
 		zonedata_t *zd = (zonedata_t *)knot_zone_data(zone);
 		pthread_mutex_lock(&zd->xfr_in.lock);
