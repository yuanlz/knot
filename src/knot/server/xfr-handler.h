/*!
 * \file xfr-handler.h
 *
 * \author Marek Vavrusa <marek.vavusa@nic.cz>
 *
 * \brief XFR requests handler.
 *
 * \addtogroup server
 * @{
 */

#ifndef _KNOT_XFRHANDLER_H_
#define _KNOT_XFRHANDLER_H_

#include <ev.h>

#include "knot/server/dthreads.h"
#include "knot/server/name-server.h"
#include "common/evqueue.h"

/*!
 * \brief XFR handler structure.
 */
typedef struct xfrhandler_t
{
<<<<<<< HEAD
	dt_unit_t     *unit;  /*!< \brief Threading unit. */
	ns_nameserver_t *ns;  /*!< \brief Pointer to nameserver.*/
	evqueue_t        *q;  /*!< \brief Shared XFR requests queue.*/
	evqueue_t       *cq;  /*!< \brief XFR client requests queue.*/
	struct ev_loop *loop; /*!< \brief Event loop. */
=======
	dt_unit_t      *unit; /*!< \brief Threading unit. */
	ns_nameserver_t  *ns; /*!< \brief Pointer to nameserver.*/
	evqueue_t         *q; /*!< \brief Shared XFR requests queue.*/
	evqueue_t    *bridge; /*!< \brief Thread-safe bridge to ev_loop. */
	struct ev_loop *loop; /*!< \brief XFR clients event loop. */
	void (*interrupt)(struct xfrhandler_t *h); /*!< Interrupt handler. */
>>>>>>> baeaa3f8
} xfrhandler_t;

/*!
 * \brief Create XFR threading unit.
 *
 * Unit can be controlled by standard DThreads API.
 * Unit is created in Idle mode.
 *
 * \param thrcount Requested number of threads.
 * \param ns Pointer to nameserver.
 *
 * \retval New handler on success.
 * \retval NULL on error.
 */
xfrhandler_t *xfr_create(size_t thrcount, ns_nameserver_t *ns);

/*!
 * \brief Delete XFR handler.
 *
 * \warning Threading unit must be stopped and joined.
 *
 * \param handler XFR handler.
 *
 * \retval KNOT_EOK on success.
 * \retval KNOT_EINVAL on NULL handler.
 * \retval KNOT_ERROR on error.
 */
int xfr_free(xfrhandler_t *handler);

/*!
 * \brief Start XFR handler.
 *
 * \param handler XFR handler.
 *
 * \retval KNOT_EOK on success.
 * \retval KNOT_ERROR on error.
 */
static inline int xfr_start(xfrhandler_t *handler) {
	return dt_start(handler->unit);
}

/*!
 * \brief Stop XFR handler.
 *
 * \param handler XFR handler.
 *
 * \retval KNOT_EOK on success.
 * \retval KNOT_ERROR on error.
 */
int xfr_stop(xfrhandler_t *handler);

/*!
 * \brief Wait for XFR handler to finish.
 *
 * \param handler XFR handler.
 *
 * \retval KNOT_EOK on success.
 * \retval KNOT_ERROR on error.
 */
static inline int xfr_join(xfrhandler_t *handler) {
	return dt_join(handler->unit);
}

/*!
 * \brief Enqueue XFR request.
 *
 * \param handler XFR handler instance.
 * \param req XFR request.
 *
 * \retval KNOT_EOK on success.
 * \retval KNOT_EINVAL on NULL handler or request.
 * \retval KNOT_ERROR on error.
 */
int xfr_request(xfrhandler_t *handler, ns_xfr_t *req);

/*!
 * \brief XFR master runnable.
 *
 * Processes incoming AXFR/IXFR requests asynchonously.
 * When no thread is available at the moment, request is enqueued.
 *
 * \param thread Associated thread from DThreads unit.
 *
 * \retval KNOT_EOK on success.
 * \retval KNOT_EINVAL invalid parameters.
 */
int xfr_master(dthread_t *thread);

/*!
  * \brief XFR client runnable.
  *
  * Processess AXFR/IXFR client sessions.
  *
  * \param thread Associated thread from DThreads unit.
  *
  * \retval KNOT_EOK on success.
  * \retval KNOT_EINVAL invalid parameters.
  */
int xfr_client(dthread_t *thread);

#endif // _KNOT_XFRHANDLER_H_

/*! @} */<|MERGE_RESOLUTION|>--- conflicted
+++ resolved
@@ -23,20 +23,12 @@
  */
 typedef struct xfrhandler_t
 {
-<<<<<<< HEAD
 	dt_unit_t     *unit;  /*!< \brief Threading unit. */
 	ns_nameserver_t *ns;  /*!< \brief Pointer to nameserver.*/
 	evqueue_t        *q;  /*!< \brief Shared XFR requests queue.*/
 	evqueue_t       *cq;  /*!< \brief XFR client requests queue.*/
 	struct ev_loop *loop; /*!< \brief Event loop. */
-=======
-	dt_unit_t      *unit; /*!< \brief Threading unit. */
-	ns_nameserver_t  *ns; /*!< \brief Pointer to nameserver.*/
-	evqueue_t         *q; /*!< \brief Shared XFR requests queue.*/
-	evqueue_t    *bridge; /*!< \brief Thread-safe bridge to ev_loop. */
-	struct ev_loop *loop; /*!< \brief XFR clients event loop. */
 	void (*interrupt)(struct xfrhandler_t *h); /*!< Interrupt handler. */
->>>>>>> baeaa3f8
 } xfrhandler_t;
 
 /*!
