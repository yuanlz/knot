--- conflicted
+++ resolved
@@ -409,7 +409,7 @@
 	}
 
 	/* Copy was made in add_rrset function, we can free now. */
-	knot_rrset_deep_free(&to_remove, 1, NULL);
+	knot_rrset_deep_free(&to_remove, 1);
 
 	/* Get RRs to add to zone. */ // TODO move to extra function, same for remove
 	knot_rrset_t *to_add = NULL;
@@ -470,55 +470,6 @@
                                  const knot_rrset_t *rrset2,
                                  knot_changeset_t *changeset)
 {
-<<<<<<< HEAD
-=======
-//	if (rrset1 == NULL || rrset2 == NULL) {
-//		/* This could happen when diffing RRSIGs. */
-//		if (rrset1 == NULL && rrset2 != NULL) {
-//			dbg_zonediff("zone_diff: diff_rrsets: RRSIG missing in first"
-//			       " rrset1.\n");
-//			int ret =
-//				knot_zone_diff_changeset_add_rrset(changeset,
-//			                                           rrset2);
-//			if (ret != KNOT_EOK) {
-//				dbg_zonediff("zone_diff: diff_rrsets: "
-//				       "Cannot add RRSIG. (%s)\n",
-//				       knot_strerror(ret));
-//			}
-//		} else if (rrset1 != NULL && rrset2 == NULL) {
-//			dbg_zonediff("zone_diff: diff_rrsets: RRSIG missing in second"
-//			       " rrset1.\n");
-//			int ret =
-//				knot_zone_diff_changeset_remove_rrset(changeset,
-//			                                              rrset1);
-//			if (ret != KNOT_EOK) {
-//				dbg_zonediff("zone_diff: diff_rrsets: "
-//				       "Cannot remove RRSIG. (%s)\n",
-//				       knot_strerror(ret));
-//			}
-//		}
-//		dbg_zonediff_detail("zone_diff: diff_rrsets: "
-//		              "NULL arguments (RRSIGs?). (%p) (%p)\n",
-//		              rrset1, rrset2);
-//		return KNOT_EOK;
-//	}
-
-	assert(knot_dname_cmp(knot_rrset_owner(rrset1),
-	                          knot_rrset_owner(rrset2)) == 0);
-	assert(knot_rrset_type(rrset1) == knot_rrset_type(rrset2));
-
-	int ret = knot_zone_diff_rdata(knot_rrset_rrsigs(rrset1),
-	                               knot_rrset_rrsigs(rrset2), changeset);
-	if (ret != KNOT_EOK) {
-		dbg_zonediff("zone_diff: diff_rrsets (%p:%u): Failed to diff RRSIGs. "
-		       "They were: %p %p. (%s).\n",
-		       rrset1->owner,
-		       rrset1->type,
-		       rrset1->rrsigs,
-		       rrset2->rrsigs, knot_strerror(ret));
-	}
-
->>>>>>> 1e75046f
 	/* RRs (=rdata) have to be cross-compared, unfortunalely. */
 	return knot_zone_diff_rdata(rrset1, rrset2, changeset);
 }
