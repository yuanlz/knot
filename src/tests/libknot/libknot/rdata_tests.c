#include <stdlib.h>
#include <assert.h>

#include "tests/libknot/libknot/rdata_tests.h"
#include "libknot/common.h"
#include "libknot/rdata.h"
#include "libknot/dname.h"
#include "libknot/util/descriptor.h"
#include "libknot/util/utils.h"
#include "libknot/util/error.h"

enum { TEST_DOMAINS_OK = 8 };

struct test_domain {
	char *str;
	char *wire;
	uint size;
	char *labels;
	short label_count;
};

/*! \warning Do not change the order in those, if you want to test some other
 *           feature with new dname, add it at the end of these arrays.
 */
static const struct test_domain
		test_domains_ok[TEST_DOMAINS_OK] = {
	{ "abc.test.domain.com.", "\3abc\4test\6domain\3com", 21,
	  "\x0\x4\x9\x10", 4 },
	{ "some.test.domain.com.", "\4some\4test\6domain\3com", 22,
	  "\x0\x5\xA\x11", 4 },
	{ "xyz.test.domain.com.", "\3xyz\4test\6domain\3com", 21,
	  "\x0\x4\x9\x10", 4 },
	{ "some.test.domain.com.", "\4some\4test\6domain\3com", 22,
	  "\x0\x5\xA\x11", 4 },
	{ "test.domain.com.", "\4test\6domain\3com", 17,
	  "\x0\x5\xC", 3 },
	{ ".", "\0", 1,
	  "", 0 },
	{ "foo.bar.net.", "\3foo\3bar\3net", 13,
	  "\x0\x4\x8", 3},
	{ "bar.net.", "\3bar\3net", 9,
	  "\x0\x4", 2}
};


static int knot_rdata_tests_count(int argc, char *argv[]);
static int knot_rdata_tests_run(int argc, char *argv[]);

/*! Exported unit API.
 */
unit_api rdata_tests_api = {
	"DNS library - rdata",        //! Unit name
	&knot_rdata_tests_count,  //! Count scheduled tests
	&knot_rdata_tests_run     //! Run scheduled tests
};

/*----------------------------------------------------------------------------*/
/*
 *  Unit implementation.
 */

static uint16_t *RDATA_ITEM_PTR = (uint16_t *)0xDEADBEEF;

enum { RDATA_ITEMS_COUNT = 7, TEST_RDATA_COUNT = 4 , RDATA_DNAMES_COUNT = 2 };

static knot_dname_t RDATA_DNAMES[RDATA_DNAMES_COUNT] = {
	{{}, (uint8_t *)"\6abcdef\7example\3com", 20,
         (uint8_t *)"\x0\x7\xF", 3},
	{{}, (uint8_t *)"\6abcdef\3foo\3com", 16,
        (uint8_t *)"\x0\x7\xB", 3}
};

static knot_rdata_item_t TEST_RDATA_ITEMS[RDATA_ITEMS_COUNT] = {
	{.dname = (knot_dname_t *)0xF00},
	{.raw_data = (uint16_t *)"some data"},
	{.raw_data = (uint16_t *)"other data"},
	{.raw_data = (uint16_t *)"123456"},
	{.raw_data = (uint16_t *)"654321"},
	{.dname = &RDATA_DNAMES[0]},
	{.dname = &RDATA_DNAMES[1]}
};

/* \note indices 0 to 3 should not be changed - used in (and only in)
 * test_rdata_compare() - better than creating new struct just for this
 */
static knot_rdata_t test_rdata[TEST_RDATA_COUNT] = {
	{&TEST_RDATA_ITEMS[3], 1, &test_rdata[1]},
	{&TEST_RDATA_ITEMS[4], 1, &test_rdata[2]},
	{&TEST_RDATA_ITEMS[5], 1, &test_rdata[3]},
	{&TEST_RDATA_ITEMS[6], 1, &test_rdata[4]},
};

static knot_rdata_t TEST_RDATA = {
	&TEST_RDATA_ITEMS[0],
	3,
	&TEST_RDATA
};

/*----------------------------------------------------------------------------*/
/*!
 * \brief Tests knot_rdata_new().
 *
 * Creates new RDATA structure with no items and tests if there really are no
 * items in it.
 *
 * \retval > 0 on success.
 * \retval 0 otherwise.
 */
static int test_rdata_create()
{
	knot_rdata_t *rdata = knot_rdata_new();
	if (rdata == NULL) {
		diag("RDATA structure not created!");
		return 0;
	}

	if (knot_rdata_item(rdata, 0) != NULL) {
		diag("Get item returned something else than NULL!");
		knot_rdata_free(&rdata);
		return 0;
	}

	knot_rdata_free(&rdata);
	return 1;
}

/*----------------------------------------------------------------------------*/
/*!
 * \brief Tests knot_rdata_free().
 *
 * \retval > 0 on success.
 * \retval 0 otherwise.
 */
static int test_rdata_delete()
{
	// how to test this??
	return 0;
}

/*----------------------------------------------------------------------------*/

static void generate_rdata(uint8_t *data, int size)
{
	for (int i = 0; i < size; ++i) {
		data[i] = rand() % 256;
	}
}

/*----------------------------------------------------------------------------*/

static int fill_rdata(uint8_t *data, int max_size, uint16_t rrtype,
                      knot_rdata_t *rdata)
{
	assert(rdata != NULL);
	assert(data != NULL);
	assert(max_size > 0);

	uint8_t *pos = data;
	int used = 0;
	int wire_size = 0;

	//note("Filling RRType %u", rrtype);

	knot_rrtype_descriptor_t *desc =
	knot_rrtype_descriptor_by_type(rrtype);

	uint item_count = desc->length;
	knot_rdata_item_t *items =
	(knot_rdata_item_t *)malloc(item_count
				      * sizeof(knot_rdata_item_t));

	for (int i = 0; i < item_count; ++i) {
		uint size = 0;
		int domain = 0;
		knot_dname_t *dname = NULL;
		int binary = 0;
		int stored_size = 0;

		switch (desc->wireformat[i]) {
		case KNOT_RDATA_WF_COMPRESSED_DNAME:
		case KNOT_RDATA_WF_UNCOMPRESSED_DNAME:
		case KNOT_RDATA_WF_LITERAL_DNAME:
			dname = knot_dname_new_from_wire(
			                (uint8_t *)test_domains_ok[0].wire,
			                test_domains_ok[0].size, NULL);
			assert(dname != NULL);
			/* note("Created domain name: %s",
			         knot_dname_name(dname)); */
			//note("Domain name ptr: %p", dname);
			domain = 1;
			size = knot_dname_size(dname);
			//note("Size of created domain name: %u", size);
			assert(size < KNOT_MAX_RDATA_ITEM_SIZE);
			// store size of the domain name
			*(pos++) = size;
			// copy the domain name
			memcpy(pos, knot_dname_name(dname), size);
			pos += size;
			break;
		default:
			binary = 1;
			size = rand() % KNOT_MAX_RDATA_ITEM_SIZE;
		}

		if (binary) {
			// Rewrite the actual 2 bytes in the data array
			// with length.
			// (this is a bit ugly, but does the work ;-)
			knot_wire_write_u16(pos, size);
			//*pos = size;
		}

		//note("Filling %u bytes", size);
		used += size;
		assert(used < max_size);

		if (domain) {
			items[i].dname = dname;
			wire_size += knot_dname_size(dname);
/*			note("Saved domain name ptr on index %d: %p",
			      i, items[i].dname); */
		} else {
			free(dname);
//			note("Saved raw data ptr on index %d: %p",i, pos);
			items[i].raw_data = (uint16_t *)pos;
			pos += size;
			wire_size += size;
			if (binary && !stored_size) {
				wire_size -= 2;
			}
		}
	}

	int res = knot_rdata_set_items(rdata, items, item_count);
	if (res != 0) {
		diag("knot_rdata_set_items() returned %d.", res);
		free(items);
		return -1;
	} else {
		free(items);
		return wire_size;
	}
}

/*----------------------------------------------------------------------------*/
/*!
 * \brief Checks if all RDATA items in the given RDATA structure are correct.
 *
 * \return Number of errors encountered. Error is either if some RDATA item
 *         is not set (i.e. NULL) or if it has other than the expected value.
 */
static int check_rdata(const uint8_t *data, int max_size, uint16_t rrtype,
                       const knot_rdata_t *rdata)
{
	assert(rdata != NULL);
	assert(data != NULL);
	assert(max_size > 0);

	int errors = 0;

	const uint8_t *pos = data;
	int used = 0;

	knot_rrtype_descriptor_t *desc =
	knot_rrtype_descriptor_by_type(rrtype);
	uint item_count = desc->length;
	//note("check_rdata(), RRType: %u", rrtype);
	//note("  item count: %u", item_count);

	for (int i = 0; i < item_count; ++i) {
		uint size = 0;
		int domain = 0;
		int binary = 0;

		//note("  item: %d", i);

		switch (desc->wireformat[i]) {
		case KNOT_RDATA_WF_COMPRESSED_DNAME:
		case KNOT_RDATA_WF_UNCOMPRESSED_DNAME:
		case KNOT_RDATA_WF_LITERAL_DNAME:
			//note("    domain name");
			domain = 1;
			size = knot_dname_size(knot_rdata_item(
						 rdata, i)->dname);
			break;
		default:
			size =
			knot_wire_read_u16((uint8_t *)
					     (knot_rdata_item(
					      rdata, i)->raw_data));
		}

		assert(size > 0);
		//note("Size: %u", size);
		used += size;
		assert(used < max_size);

		//note("    item size: %u", size);

		if (domain) {
			/*note("Domain name ptr: %p",
				knot_rdata_get_item(rdata, i)->dname);*/
			// check dname size
			if (*pos != size) {
				diag("Domain name stored in %d-th"
				     "RDATA has wrong size: %d"
				     " (should be %d)", size, *pos);
				++errors;
			} else if (strncmp((char *)knot_dname_name(
			           knot_rdata_item(rdata, i)->dname),
			           (char *)(pos + 1), *pos) != 0) {
				diag("Domain name stored in %d-th"
				     "RDATA item is wrong: %s ("
				     "should be %.*s)", i,
				     knot_dname_name(knot_rdata_item(
				     rdata, i)->dname),
				     *pos, (char *)(pos + 1));
				++errors;
			}

			pos += *pos + 1;

			continue;
		}

		if (binary &&
		    size !=
		    knot_wire_read_u16(
			(uint8_t *)(knot_rdata_item(rdata, i)->raw_data))) {
		    diag("Size of stored binary data is wrong:"
		         " %u (should be %u)",
			 knot_rdata_item(rdata, i)->raw_data[0] + 1,
			                       size);
			++errors;
		}

		if (strncmp((char *)
		   (&knot_rdata_item(rdata, i)->raw_data[0]),
		   (char *)pos, size) != 0) {
/*			knot_rrtype_descriptor_t *desc =
			knot_rrtype_descriptor_by_type(rrtype); */

			diag("Data stored in %d-th RDATA item are wrong.", i);
			++errors;
		}

		pos += size;
	}

	return errors;
}

/*----------------------------------------------------------------------------*/

//static int convert_to_wire(const uint8_t *data, int max_size, uint16_t rrtype,
//                           uint8_t *data_wire)
//{
//	//note("Converting type %u", rrtype);

//	int wire_size = 0;
//	const uint8_t *pos = data;
//	uint8_t *pos_wire = data_wire;

//	knot_rrtype_descriptor_t *desc =
//	knot_rrtype_descriptor_by_type(rrtype);
//	uint item_count = desc->length;

//	for (int i = 0; i < item_count; ++i) {
//		const uint8_t *from = NULL;
//		uint to_copy = 0;

//		switch (desc->wireformat[i]) {
//		case KNOT_RDATA_WF_COMPRESSED_DNAME:
//		case KNOT_RDATA_WF_UNCOMPRESSED_DNAME:
//		case KNOT_RDATA_WF_LITERAL_DNAME:
//			// copy the domain name without its length
//			from = pos + 1;
//			to_copy = *pos;
//			pos += *pos + 1;
///*			note("Domain name in wire format (size %u): %s",
//			     to_copy, (char *)from); */
//			break;
//		case KNOT_RDATA_WF_BYTE:
//			//note("    1byte int");
//			from = pos;
//			to_copy = 1;
//			pos += 1;
//			break;
//		case KNOT_RDATA_WF_SHORT:
//			//note("    2byte int");
//			from = pos;
//			to_copy = 2;
//			pos += 2;
//			break;
//		case KNOT_RDATA_WF_LONG:
//			//note("    4byte int");
//			from = pos;
//			to_copy = 4;
//			pos += 4;
//			break;
//		case KNOT_RDATA_WF_A:
//			//note("    A");
//			from = pos;
//			to_copy = 4;
//			pos += 4;
//			break;
//		case KNOT_RDATA_WF_AAAA:
//			//note("    AAAA");
//			from = pos;
//			to_copy = 16;
//			pos += 16;
//			break;
//		case KNOT_RDATA_WF_BINARY:
//		case KNOT_RDATA_WF_APL:            // saved as binary
//		case KNOT_RDATA_WF_IPSECGATEWAY:   // saved as binary
//			//note("    binary");
//			from = pos + 1;
//			to_copy = *pos;
//			pos += *pos + 1;
//			break;
//		case KNOT_RDATA_WF_TEXT:
//		case KNOT_RDATA_WF_BINARYWITHLENGTH:
//			//note("    text or binary with length (%u)", *pos);
//			to_copy = *pos + 1;
//			from = pos;
//			pos += *pos + 1;
//			break;
//		default:
//			assert(0);
//		}

//		//note("Copying %u bytes from %p", to_copy, from);

//		assert(from != NULL);
//		assert(to_copy != 0);

//		memcpy(pos_wire, from, to_copy);
//		pos_wire += to_copy;
//		wire_size += to_copy;

//		assert(wire_size < max_size);
//	}

//	return wire_size;
//}

/*----------------------------------------------------------------------------*/
/*!
 * \brief Tests knot_rdata_set_item().
 *
 * \retval > 0 on success.
 * \retval 0 otherwise.
 */
static int test_rdata_set_item()
{
	knot_rdata_t *rdata = knot_rdata_new();
	knot_rdata_item_t item;
	item.raw_data = RDATA_ITEM_PTR;

	int ret = knot_rdata_set_item(rdata, 0, item);
	if (ret == 0) {
		diag("knot_rdata_set_item() called on empty RDATA"
		     "returned %d instead of error (-1).", ret);
		knot_rdata_free(&rdata);
		return 0;
	}

//	uint8_t *data = malloc(sizeof(uint8_t) * KNOT_MAX_RDATA_WIRE_SIZE);
//	assert(data);
	uint8_t data[KNOT_MAX_RDATA_WIRE_SIZE];
	generate_rdata(data, KNOT_MAX_RDATA_WIRE_SIZE);

	// set items through set_items() and then call set_item()
	uint16_t rrtype = rand() % KNOT_RRTYPE_LAST + 1;
	if (fill_rdata(data, KNOT_MAX_RDATA_WIRE_SIZE, rrtype, rdata) < 0) {
		knot_rdata_free(&rdata);
		diag("Error filling RDATA");
		return 0;
	}

	uint8_t pos = rand() % knot_rrtype_descriptor_by_type(rrtype)->length;

	knot_rrtype_descriptor_t *desc =
	  knot_rrtype_descriptor_by_type(rrtype);

	// if the rdata on this position is domain name, free it to avoid leaks
	if (desc->wireformat[pos] == KNOT_RDATA_WF_UNCOMPRESSED_DNAME
	    || desc->wireformat[pos] == KNOT_RDATA_WF_COMPRESSED_DNAME
	    || desc->wireformat[pos] == KNOT_RDATA_WF_LITERAL_DNAME) {
		knot_dname_free(&(rdata->items[pos].dname));
	}

	ret = knot_rdata_set_item(rdata, pos, item);
	if (ret != 0) {
		diag("knot_rdata_set_item() called on filled"
		     " RDATA returned %d instead of 0.", ret);
		knot_rdata_free(&rdata);
		return 0;
	}

	if (knot_rdata_item(rdata, pos)->raw_data != RDATA_ITEM_PTR) {
		diag("RDATA item on position %d is wrong: %p (should be %p).",
		     pos, knot_rdata_item(rdata, pos)->raw_data,
		     RDATA_ITEM_PTR);
		knot_rdata_free(&rdata);
		return 0;
	}

	for (int x = 0; x < desc->length; x++) {
	       if (x != pos && (
		   desc->wireformat[x] ==
	               KNOT_RDATA_WF_UNCOMPRESSED_DNAME ||
	           desc->wireformat[x] ==
	               KNOT_RDATA_WF_COMPRESSED_DNAME ||
	           desc->wireformat[x] ==
	               KNOT_RDATA_WF_LITERAL_DNAME)) {
		knot_dname_free(&(rdata->items[x].dname));
	       }
	}

//	knot_rdata_free(&rdata);
	return 1;
}

/*----------------------------------------------------------------------------*/
/*!
 * \brief Tests knot_rdata_set_items().
 *
 * Iterates over the test_rdatas array and for each testing RDATA it creates
 * the RDATA structure, sets its items (\see set_rdata_all()) and checks if the
 * items are set properly (\see check_rdata()).
 *
 * \retval > 0 on success.
 * \retval 0 otherwise.
 */
static int test_rdata_set_items()
{
	knot_rdata_t *rdata = NULL;
	knot_rdata_item_t *item = (knot_rdata_item_t *)0xDEADBEEF;
	int errors = 0;

	// check error return values
	if (knot_rdata_set_items(rdata, NULL, 0) != KNOT_EBADARG) {
		diag("Return value of knot_rdata_set_items() "
		     "when rdata == NULL is wrong");
		return 0;
	} else {
		rdata = knot_rdata_new();
		assert(rdata != NULL);

		if (knot_rdata_set_items(rdata, NULL, 0) != KNOT_EBADARG) {
			diag("Return value of knot_rdata_set_items()"
			     " when items == NULL is wrong");
//			knot_rdata_free(&rdata);
			return 0;
		} else if (knot_rdata_set_items(rdata, item, 0) !=
			   KNOT_EBADARG) {
			diag("Return value of knot_rdata_set_items()"
			     " when count == 0"
			     "is wrong");
//			knot_rdata_free(&rdata);
			return 0;
		}
//		knot_rdata_free(&rdata);
	}

	// generate some random data
//	uint8_t *data = malloc(sizeof(uint8_t) * KNOT_MAX_RDATA_WIRE_SIZE);
	uint8_t data [KNOT_MAX_RDATA_WIRE_SIZE];
	generate_rdata(data, KNOT_MAX_RDATA_WIRE_SIZE);

	for (int i = 0; i <= KNOT_RRTYPE_LAST; ++i) {
		rdata = knot_rdata_new();

		if (fill_rdata(data, KNOT_MAX_RDATA_WIRE_SIZE, i, rdata)
		    < 0) {
			++errors;
		}
		errors += check_rdata(data, KNOT_MAX_RDATA_WIRE_SIZE, i,
		                      rdata);

		knot_rrtype_descriptor_t *desc =
		knot_rrtype_descriptor_by_type(i);

		for (int x = 0; x < desc->length; x++) {
			if (desc->wireformat[x] ==
			    KNOT_RDATA_WF_UNCOMPRESSED_DNAME ||
			    desc->wireformat[x] ==
			    KNOT_RDATA_WF_COMPRESSED_DNAME ||
			    desc->wireformat[x] ==
			    KNOT_RDATA_WF_LITERAL_DNAME) {
//            printf("freeing %p\n", rdata->items[x].dname);
				knot_dname_free(&(rdata->items[x].dname));
			}
		}

//		knot_rdata_free(&rdata);
	}

	return (errors == 0);
}

/*----------------------------------------------------------------------------*/
/*!
 * \brief Tests knot_rdata_get_item().
 *
 * \retval > 0 on success.
 * \retval 0 otherwise.
 */
static int test_rdata_get_item()
{
	const knot_rdata_t *rdata = &TEST_RDATA;

	if (knot_rdata_item(rdata, TEST_RDATA.count) != NULL) {
		diag("knot_rdata_get_item() called with"
		     "invalid position did not return NULL");
		return 0;
	}

	int errors = 0;
	if ((knot_rdata_item(rdata, 0)->dname)
	      != TEST_RDATA.items[0].dname) {
		diag("RDATA item on position 0 is wrong: %p (should be %p)",
		     knot_rdata_item(rdata, 0), TEST_RDATA.items[0]);
		++errors;
	}
	if ((knot_rdata_item(rdata, 1)->raw_data)
	      != TEST_RDATA.items[1].raw_data) {
		diag("RDATA item on position 0 is wrong: %p (should be %p)",
		     knot_rdata_item(rdata, 1), TEST_RDATA.items[1]);
		++errors;
	}
	if ((knot_rdata_item(rdata, 2)->raw_data)
	      != TEST_RDATA.items[2].raw_data) {
		diag("RDATA item on position 0 is wrong: %p (should be %p)",
		     knot_rdata_item(rdata, 2), TEST_RDATA.items[2]);
		++errors;
	}

	return (errors == 0);
}

/*----------------------------------------------------------------------------*/

static int test_rdata_compare()
{
	int errors = 0;

	uint8_t format_rawdata = KNOT_RDATA_WF_BINARY;

	uint8_t format_dname = KNOT_RDATA_WF_LITERAL_DNAME;

	/* 123456 \w 654321 -> result -1 */
	if (knot_rdata_compare(&test_rdata[0],
	                         &test_rdata[1],
	                         &format_rawdata) != -1) {
		diag("RDATA raw data comparison failed 0");
		errors++;
	}

	/* 123456 \w 123456 -> result 0 */
	if (knot_rdata_compare(&test_rdata[0],
	                         &test_rdata[0],
	                         &format_rawdata) != 0) {
		diag("RDATA raw data comparison failed 1 ");
		errors++;
	}

	/* 123456 \w 654321 -> result 1 */
	if (knot_rdata_compare(&test_rdata[1],
	                         &test_rdata[0],
	                         &format_rawdata) != 1) {
		diag("RDATA raw data comparison failed 2");
		errors++;
	}

	/* abcdef.example.com. \w abcdef.foo.com. -> result -1 */
	int ret = 0;
	if ((ret = knot_rdata_compare(&test_rdata[2],
	                         &test_rdata[3],
<<<<<<< HEAD
	                         &format_dname)) != -1) {
		diag("RDATA dname comparison failed (%s & %s retured %d)",
		     knot_dname_to_str(test_rdata[2].items[0].dname),
		     knot_dname_to_str(test_rdata[3].items[0].dname),
		     ret);
=======
	                         &format_dname)) >= 0) {
		diag("RDATA dname comparison failed 3");
>>>>>>> c16f7a5a
		errors++;
	}

	/* abcdef.example.com. \w abcdef.example.com. -> result 0 */
	if (knot_rdata_compare(&test_rdata[2],
	                         &test_rdata[2],
	                         &format_dname) != 0) {
		diag("RDATA dname comparison failed 4");
		errors++;
	}

	/* abcdef.example.com. \w abcdef.foo.com -> result 1 */
	if (knot_rdata_compare(&test_rdata[3],
	                         &test_rdata[2],
	                         &format_dname) != 1) {
		diag("RDATA dname comparison failed 5");
		errors++;
	}




	return (errors == 0);
}

/*----------------------------------------------------------------------------*/

//static int test_rdata_wire_size()
//{
//	knot_rdata_t *rdata;
//	int errors = 0;

//	// generate some random data
//	uint8_t data[KNOT_MAX_RDATA_WIRE_SIZE];
//	generate_rdata(data, KNOT_MAX_RDATA_WIRE_SIZE);

//	for (int i = 0; i <= KNOT_RRTYPE_LAST; ++i) {
//		rdata = knot_rdata_new();

//		int size =
//		fill_rdata(data, KNOT_MAX_RDATA_WIRE_SIZE, i, rdata);

//		if (size < 0) {
//			++errors;
//		} else {
//			int counted_size = knot_rdata_wire_size(rdata,
//			    knot_rrtype_descriptor_by_type(i)->wireformat);
//			if (size != counted_size) {
//				diag("Wrong wire size computed (type %d):"
//				     " %d (should be %d)",
//				     i, counted_size, size);
//				++errors;
//			}
//		}

//		knot_rrtype_descriptor_t *desc =
//		    knot_rrtype_descriptor_by_type(i);

//		for (int x = 0; x < desc->length; x++) {
//			if (desc->wireformat[x] ==
//			    KNOT_RDATA_WF_UNCOMPRESSED_DNAME ||
//			    desc->wireformat[x] ==
//			    KNOT_RDATA_WF_COMPRESSED_DNAME ||
//			    desc->wireformat[x] ==
//			    KNOT_RDATA_WF_LITERAL_DNAME) {
//				knot_dname_free(&(rdata->items[x].dname));
//			}
//		}
//		knot_rdata_free(&rdata);
//	}

//	return (errors == 0);
//}

/*----------------------------------------------------------------------------*/

//static int test_rdata_to_wire()
//{
//	knot_rdata_t *rdata;
//	int errors = 0;

//	// generate some random data
//	uint8_t data[KNOT_MAX_RDATA_WIRE_SIZE];
//	uint8_t data_wire[KNOT_MAX_RDATA_WIRE_SIZE];
//	uint8_t rdata_wire[KNOT_MAX_RDATA_WIRE_SIZE];
//	generate_rdata(data, KNOT_MAX_RDATA_WIRE_SIZE);

//	for (int i = 0; i <= KNOT_RRTYPE_LAST; ++i) {
//		rdata = knot_rdata_new();

//		int size =
//		fill_rdata(data, KNOT_MAX_RDATA_WIRE_SIZE, i, rdata);

//		int size_expected =
//	        convert_to_wire(data, KNOT_MAX_RDATA_WIRE_SIZE, i,
//			        data_wire);

//		if (size < 0) {
//			++errors;
//		} else {
//			if (size != size_expected) {
//				diag("Wire format size (%u) not"
//				     " as expected (%u)",
//				     size, size_expected);
//				++errors;
//			} else {
//				if (knot_rdata_to_wire(rdata,
//				    knot_rrtype_descriptor_by_type(i)->
//				    wireformat, rdata_wire,
//				    KNOT_MAX_RDATA_WIRE_SIZE) != 0) {
//					diag("Error while converting RDATA"
//					     " to wire format.");
//					++errors;
//				} else {
//					if (strncmp((char *)data_wire,
//						    (char *)rdata_wire, size)
//					                != 0) {
//						diag("RDATA converted to wire"
//						     "format does not match"
//						     " the expected value");
//						++errors;
//					}
//				}
//			}
//		}

//		knot_rrtype_descriptor_t *desc =
//		knot_rrtype_descriptor_by_type(i);

//		for (int x = 0; x < desc->length; x++) {
//			if (desc->wireformat[x] ==
//			    KNOT_RDATA_WF_UNCOMPRESSED_DNAME ||
//			    desc->wireformat[x] ==
//			    KNOT_RDATA_WF_COMPRESSED_DNAME ||
//			    desc->wireformat[x] ==
//			    KNOT_RDATA_WF_LITERAL_DNAME) {
//				knot_dname_free(&(rdata->items[x].dname));
//			}
//		}
//		knot_rdata_free(&rdata);
//	}

//	return (errors == 0);
//}

static int test_rdata_free()
{
	return 0;
//	knot_rdata_t *tmp_rdata;

//	tmp_rdata = knot_rdata_new();

//	knot_rdata_free(&tmp_rdata);

//	return (tmp_rdata == NULL);
}
/* Can't test this with current implementation
 * would be trying to free pointers on stack */
static int test_rdata_deep_free()
{
	return 0;

/*	int errors = 0;

	knot_rdata_t *tmp_rdata;

	uint8_t data[KNOT_MAX_RDATA_WIRE_SIZE];

	for (int i = 0; i <= KNOT_RRTYPE_LAST; i++) {
		tmp_rdata = knot_rdata_new();

		fill_rdata(data, KNOT_MAX_RDATA_WIRE_SIZE, i, tmp_rdata);

		knot_rdata_deep_free(&tmp_rdata, i, 0);
		errors += (tmp_rdata != NULL);
	}

	return (errors == 0); */
}

/*----------------------------------------------------------------------------*/

static const int KNOT_RDATA_TEST_COUNT = 8;

/*! This helper routine should report number of
 *  scheduled tests for given parameters.
 */
static int knot_rdata_tests_count(int argc, char *argv[])
{
	return KNOT_RDATA_TEST_COUNT;
}

/*! Run all scheduled tests for given parameters.
 */
static int knot_rdata_tests_run(int argc, char *argv[])
{
	int res = 0,
	    res_final = 1;

	res = test_rdata_create();
	ok(res, "rdata: create empty");
	res_final *= res;

	skip(!res, 6);

	todo();

	ok(res = test_rdata_delete(), "rdata: delete");
	//res_final *= res;

	endtodo;

	ok(res = test_rdata_get_item(), "rdata: get item");
	res_final *= res;

	skip(!res, 4)

	ok(res = test_rdata_set_items(), "rdata: set items all at once");
	res_final *= res;

	skip(!res, 3);

	ok(res = test_rdata_set_item(), "rdata: set items one-by-one");
	res_final *= res;

	ok(res = test_rdata_compare(), "rdata: compare");
	res_final *= res;

//	ok(res = test_rdata_wire_size(), "rdata: wire size");
//	res_final *= res;

//	skip(!res, 1);

//	ok(res = test_rdata_to_wire(), "rdata: to wire");
//	res_final *= res;

//	endskip;	/* test_rdata_wire_size() failed */

	endskip;	/* test_rdata_set_items() failed */

	endskip;	/* test_rdata_get_item() failed */

	endskip;	/* test_rdata_create() failed */

	todo();

	ok(res = test_rdata_deep_free(), "rdata: deep free");
	res_final *= res;

	ok(res = test_rdata_free(), "rdata: free");
	res_final *= res;

	endtodo;

	return res_final;
}<|MERGE_RESOLUTION|>--- conflicted
+++ resolved
@@ -678,16 +678,8 @@
 	int ret = 0;
 	if ((ret = knot_rdata_compare(&test_rdata[2],
 	                         &test_rdata[3],
-<<<<<<< HEAD
-	                         &format_dname)) != -1) {
-		diag("RDATA dname comparison failed (%s & %s retured %d)",
-		     knot_dname_to_str(test_rdata[2].items[0].dname),
-		     knot_dname_to_str(test_rdata[3].items[0].dname),
-		     ret);
-=======
 	                         &format_dname)) >= 0) {
 		diag("RDATA dname comparison failed 3");
->>>>>>> c16f7a5a
 		errors++;
 	}
 
