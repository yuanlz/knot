#include <assert.h>
#include <malloc.h>
#include <stdio.h>
#include <stdlib.h>
#include <string.h>

#include "zone-load.h"
#include "dnslib/dnslib.h"
#include "common.h"
#include "debug.h"

enum { MAGIC_LENGTH = 6 };

enum { DNAME_MAX_WIRE_LENGTH = 256 };

//TODO move to parameters
static dnslib_dname_t **id_array;

dnslib_rdata_t *dnslib_load_rdata(uint16_t type, FILE *f)
{
	dnslib_rdata_t *rdata;

	rdata = dnslib_rdata_new();

	dnslib_rrtype_descriptor_t *desc =
		dnslib_rrtype_descriptor_by_type(type);
	assert(desc != NULL);

	dnslib_rdata_item_t *items =
		malloc(sizeof(dnslib_rdata_item_t) * desc->length);

	uint8_t raw_data_length;

	debug_zp("Reading %d items\n", desc->length);

	debug_zp("current type: %s\n", dnslib_rrtype_to_string(type));

	for (int i = 0; i < desc->length; i++) {
		if (desc->wireformat[i] == DNSLIB_RDATA_WF_COMPRESSED_DNAME ||
		desc->wireformat[i] == DNSLIB_RDATA_WF_UNCOMPRESSED_DNAME ||
		desc->wireformat[i] == DNSLIB_RDATA_WF_LITERAL_DNAME )	{

			/* TODO maybe this does not need to be stored this big */

			void *tmp_id;
			uint8_t dname_in_zone;

			uint8_t dname_size;
			uint8_t *dname_wire = NULL; //[DNAME_MAX_WIRE_LENGTH] = { 0 };
			short label_count;
			uint8_t *labels;

			uint8_t has_wildcard;

			fread(&dname_in_zone, sizeof(dname_in_zone), 1, f);
			if (dname_in_zone) {
				fread(&tmp_id, sizeof(void *), 1, f);
				items[i].dname = id_array[(uint)tmp_id];
			} else {
				fread(&dname_size, sizeof(dname_size), 1, f);
				assert(dname_size < DNAME_MAX_WIRE_LENGTH);

				dname_wire = malloc(sizeof(uint8_t) * dname_size);
				fread(dname_wire, sizeof(uint8_t),
				      dname_size, f);

				fread(&label_count, sizeof(label_count), 1, f);

				labels = malloc(sizeof(uint8_t) * label_count);
				fread(labels, sizeof(uint8_t), label_count, f);

				fread(&has_wildcard, sizeof(uint8_t), 1, f);

				if (has_wildcard) {
					fread(&tmp_id, sizeof(void *), 1, f);
				} else {
					tmp_id = NULL;
				}

				items[i].dname = dnslib_dname_new();

				items[i].dname->name = dname_wire;
				items[i].dname->size = dname_size;
				items[i].dname->labels = labels;
				items[i].dname->label_count = label_count;

				if (has_wildcard) {
					fread(&tmp_id, sizeof(void *), 1, f);
					printf("read ID: %d\n", (uint)tmp_id);
					getchar();
					items[i].dname->node = id_array[(uint)tmp_id]->node;
				} else {
					items[i].dname->node = NULL;
				}
			}

			assert(items[i].dname);

		} else {
			fread(&raw_data_length, sizeof(raw_data_length), 1, f);
			debug_zp("read len: %d\n", raw_data_length);
			items[i].raw_data =
				malloc(sizeof(uint8_t) * raw_data_length + 1);
			*(items[i].raw_data) = raw_data_length;
			fread(items[i].raw_data + 1, sizeof(uint8_t),
			      raw_data_length, f);
		}
	}

	if (dnslib_rdata_set_items(rdata, items, desc->length) != 0) {
		fprintf(stderr, "Error: could not set items\n");
	}

	free(items);

	return rdata;
}

dnslib_rrsig_set_t *dnslib_load_rrsig(FILE *f)
{
	dnslib_rrsig_set_t *rrsig;

	uint16_t rrset_type;
	uint16_t rrset_class;
	uint32_t rrset_ttl;

	uint8_t rdata_count;

	fread(&rrset_type, sizeof(rrset_type), 1, f);
	debug_zp("rrset type: %d\n", rrset_type);
	fread(&rrset_class, sizeof(rrset_class), 1, f);
	debug_zp("rrset class %d\n", rrset_class);
	fread(&rrset_ttl, sizeof(rrset_ttl), 1, f);
	debug_zp("rrset ttl %d\n", rrset_ttl);

	fread(&rdata_count, sizeof(rdata_count), 1, f);

	rrsig = dnslib_rrsig_set_new(NULL, rrset_type, rrset_class, rrset_ttl);

	dnslib_rdata_t *tmp_rdata;

	debug_zp("loading %d rdata entries\n", rdata_count);

	for (int i = 0; i < rdata_count; i++) {
		tmp_rdata = dnslib_load_rdata(DNSLIB_RRTYPE_RRSIG, f);
		dnslib_rrsig_set_add_rdata(rrsig, tmp_rdata);
	}

	return rrsig;
}

dnslib_rrset_t *dnslib_load_rrset(FILE *f)
{
	dnslib_rrset_t *rrset;

	uint16_t rrset_type;
	uint16_t rrset_class;
	uint32_t rrset_ttl;

	uint8_t rdata_count;
	uint8_t rrsig_count;

	fread(&rrset_type, sizeof(rrset_type), 1, f);
	fread(&rrset_class, sizeof(rrset_class), 1, f);
	fread(&rrset_ttl, sizeof(rrset_ttl), 1, f);

	fread(&rdata_count, sizeof(rdata_count), 1, f);
	fread(&rrsig_count, sizeof(rrsig_count), 1, f);

	rrset = dnslib_rrset_new(NULL, rrset_type, rrset_class, rrset_ttl);

	debug_zp("RRSet type: %d\n", rrset->type);

	dnslib_rdata_t *tmp_rdata;

	for (int i = 0; i < rdata_count; i++) {
		tmp_rdata = dnslib_load_rdata(rrset->type, f);
		dnslib_rrset_add_rdata(rrset, tmp_rdata);
	}

	dnslib_rrsig_set_t *tmp_rrsig = NULL;

	if (rrsig_count) {
		tmp_rrsig = dnslib_load_rrsig(f);
	}

	rrset->rrsigs = tmp_rrsig;

	return rrset;
}

dnslib_node_t *dnslib_load_node(FILE *f)
{

	uint8_t dname_size = 0;
	uint8_t flags = 0;
	dnslib_node_t *node;
	/* first, owner */

	uint8_t dname_wire[DNAME_MAX_WIRE_LENGTH];
	//XXX in respect to remark below, should be dynamic
	//(malloc happens either way)
	//but I couldn't make it work - really strange error
	//when fread() was rewriting other variables

	uint8_t rrset_count;
	void *dname_id; //ID, technically it's an integer(32 or 64 bites)
	void *parent_id;

	short label_count = 0;
	uint8_t *labels = NULL;

	fread(&dname_size, sizeof(dname_size), 1, f);

	debug_zp("%d\n", dname_size);

	assert(dname_size < DNAME_MAX_WIRE_LENGTH);

	fread(dname_wire, sizeof(uint8_t), dname_size, f);
	/* refactor */
	fread(&label_count, sizeof(label_count), 1, f);

	labels = malloc(sizeof(uint8_t) * label_count);

	fread(labels, sizeof(uint8_t), label_count, f);

	/* refactor */

	fread(&dname_id, sizeof(dname_id), 1, f);

	debug_zp("id: %p\n", dname_id);

	fread(&parent_id, sizeof(dname_id), 1, f);

	fread(&flags, sizeof(flags), 1, f);

	fread(&rrset_count, sizeof(rrset_count), 1, f);

	dnslib_dname_t *owner = id_array[(uint)dname_id];

	owner->name = malloc(sizeof(uint8_t) * dname_size);
	memcpy(owner->name, dname_wire, dname_size);
	owner->size = dname_size;

	owner->labels = labels;
	owner->label_count = label_count;

	debug_zp("Node owned by: %s\n", dnslib_dname_to_str(owner));
	debug_zp("labels: %d\n", owner->label_count);
//	hex_print(owner->labels, owner->label_count);

	debug_zp("Number of RRSets in a node: %d\n", rrset_count);

	node = owner->node;

	node->owner = owner;

	if (node == NULL) {
		fprintf(stderr, "Error: could not create node\n");
		return NULL;
	}

	node->flags = flags;

	//XXX will have to be set already...canonical order should do it

	if ((uint)parent_id != 0) {
		node->parent = id_array[(uint)parent_id]->node;
		assert(node->parent != NULL);
	} else {
		node->parent = NULL;
	}

	dnslib_rrset_t *tmp_rrset;

	for (int i = 0; i < rrset_count; i++) {
		if ((tmp_rrset = dnslib_load_rrset(f)) == NULL) {
			dnslib_node_free(&node, 1);
			//TODO what else to free?
			printf("could not load rrset\n");
			return NULL;
		}
		tmp_rrset->owner = node->owner;
		if (tmp_rrset->rrsigs != NULL) {
			tmp_rrset->rrsigs->owner = node->owner;
		}
		if (dnslib_node_add_rrset(node, tmp_rrset) != 0) {
			fprintf(stderr, "Error: could not add rrset\n");
			return NULL;
		}
	}
	assert(node != NULL);
	return node;
}

void find_and_set_wildcard_child(dnslib_zone_t *zone,
                                 dnslib_node_t *node, int nsec3)
{
	dnslib_dname_t *chopped = dnslib_dname_left_chop(node->owner);
	assert(chopped);
	dnslib_node_t *wildcard_parent;
	if (!nsec3) {
		wildcard_parent =
			dnslib_zone_get_node(zone, chopped);
	} else {
		wildcard_parent =
			dnslib_zone_get_nsec3_node(zone, chopped);
	}

	dnslib_dname_free(&chopped);

	assert(wildcard_parent); /* it *has* to be there */

	wildcard_parent->wildcard_child = node;
}

int dnslib_check_magic(FILE *f, const uint8_t* MAGIC, uint MAGIC_LENGTH)
{
	uint8_t tmp_magic[MAGIC_LENGTH];

	fread(&tmp_magic, sizeof(uint8_t), MAGIC_LENGTH, f);

	for (int i = 0; i < MAGIC_LENGTH; i++) {
		if (tmp_magic[i] != MAGIC[i]) {
			return 0;
		}
	}

	return 1;
}

dnslib_zone_t *dnslib_zone_load(const char *filename)
{
	FILE *f = fopen(filename, "rb");

	dnslib_node_t *tmp_node;

	uint node_count;

	uint nsec3_node_count;

	uint auth_node_count;

	static const uint8_t MAGIC[MAGIC_LENGTH] = {99, 117, 116, 101, 0, 2};
	                                           /*c   u    t    e   0.1*/

	if (!dnslib_check_magic(f, MAGIC, MAGIC_LENGTH)) {
		fprintf(stderr, "Error: unknown file format\n");
		return NULL;
	}

	fread(&node_count, sizeof(node_count), 1, f);
	fread(&nsec3_node_count, sizeof(nsec3_node_count), 1, f);
	fread(&auth_node_count,
	      sizeof(auth_node_count), 1, f);

	debug_zp("authorative nodes: %u\n", auth_node_count);

<<<<<<< HEAD
	uint8_t dname_size;
	uint8_t dname_wire[DNAME_MAX_WIRE_LENGTH];

	fread(&dname_size, sizeof(dname_size), 1, f);
	assert(dname_size < DNAME_MAX_WIRE_LENGTH);

	fread(dname_wire, sizeof(uint8_t), dname_size, f);

	dnslib_dname_t *apex_dname = dnslib_dname_new();

	apex_dname->size = dname_size;

	apex_dname->name = malloc(sizeof(uint8_t) * dname_size);

	memcpy(apex_dname->name, dname_wire, dname_size);

	fread(&apex_dname->label_count, sizeof(apex_dname->label_count), 1, f);

	apex_dname->labels = malloc(sizeof(uint8_t) * apex_dname->label_count);

	fread(apex_dname->labels, sizeof(uint8_t), apex_dname->label_count, f);

	dnslib_node_t *apex = dnslib_node_new(apex_dname, NULL);
	dnslib_zone_t *zone = dnslib_zone_new(apex, auth_node_count);

	debug_zp("Zone apex: %s\n", dnslib_dname_to_str(apex->owner));

=======
>>>>>>> 97cd807d
	id_array =
		malloc(sizeof(dnslib_dname_t *) *
		(node_count + nsec3_node_count + 1));

	printf("loading %u nodes\n", node_count);

	for (uint i = 1; i < (node_count + nsec3_node_count + 1); i++) {
		id_array[i] = dnslib_dname_new();
		id_array[i]->node = dnslib_node_new(NULL, NULL);
	}

	dnslib_node_t *apex = dnslib_load_node(f);

	if (!apex) {
		fprintf(stderr, "Could not load apex node.\n");
		return NULL;
	}

	dnslib_zone_t *zone = dnslib_zone_new(apex, auth_node_count);

	for (uint i = 1; i < node_count; i++) {
		tmp_node = dnslib_load_node(f);
		if (tmp_node != NULL) {
			dnslib_zone_add_node(zone, tmp_node);
			if (dnslib_dname_is_wildcard(tmp_node->owner)) {
				find_and_set_wildcard_child(zone,
				                            tmp_node,
							    0);
			}
		} else {
			fprintf(stderr, "Node error!\n");
		}
	}

	printf("loading %u nsec3 nodes\n", nsec3_node_count);

	for (uint i = 0; i < nsec3_node_count; i++) {
		tmp_node = dnslib_load_node(f);
		if (tmp_node != NULL) {
			dnslib_zone_add_nsec3_node(zone, tmp_node);
		} else {
			fprintf(stderr, "Node error!\n");
		}
		if (dnslib_dname_is_wildcard(tmp_node->owner)) {
			find_and_set_wildcard_child(zone,
			                            tmp_node,
						    1);
		}
	}

	fclose(f);

	return zone;
}
<|MERGE_RESOLUTION|>--- conflicted
+++ resolved
@@ -356,36 +356,6 @@
 
 	debug_zp("authorative nodes: %u\n", auth_node_count);
 
-<<<<<<< HEAD
-	uint8_t dname_size;
-	uint8_t dname_wire[DNAME_MAX_WIRE_LENGTH];
-
-	fread(&dname_size, sizeof(dname_size), 1, f);
-	assert(dname_size < DNAME_MAX_WIRE_LENGTH);
-
-	fread(dname_wire, sizeof(uint8_t), dname_size, f);
-
-	dnslib_dname_t *apex_dname = dnslib_dname_new();
-
-	apex_dname->size = dname_size;
-
-	apex_dname->name = malloc(sizeof(uint8_t) * dname_size);
-
-	memcpy(apex_dname->name, dname_wire, dname_size);
-
-	fread(&apex_dname->label_count, sizeof(apex_dname->label_count), 1, f);
-
-	apex_dname->labels = malloc(sizeof(uint8_t) * apex_dname->label_count);
-
-	fread(apex_dname->labels, sizeof(uint8_t), apex_dname->label_count, f);
-
-	dnslib_node_t *apex = dnslib_node_new(apex_dname, NULL);
-	dnslib_zone_t *zone = dnslib_zone_new(apex, auth_node_count);
-
-	debug_zp("Zone apex: %s\n", dnslib_dname_to_str(apex->owner));
-
-=======
->>>>>>> 97cd807d
 	id_array =
 		malloc(sizeof(dnslib_dname_t *) *
 		(node_count + nsec3_node_count + 1));
