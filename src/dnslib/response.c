--- conflicted
+++ resolved
@@ -3,7 +3,7 @@
 #include <stdint.h>
 #include <assert.h>
 
-#include "dnslib-common.h"
+#include "dnslib/dnslib-common.h"
 #include "dnslib/response.h"
 #include "dnslib/rrset.h"
 #include "dnslib/packet.h"
@@ -11,11 +11,8 @@
 #include "dnslib/edns.h"
 #include "dnslib/utils.h"
 #include "dnslib/node.h"
-<<<<<<< HEAD
 #include "dnslib/error.h"
-=======
 #include "dnslib/debug.h"
->>>>>>> 81475ba8
 
 enum {
 	DEFAULT_ANCOUNT = 6,
@@ -1117,13 +1114,8 @@
 
 	if (remaining > 0) {
 		// some trailing garbage; ignore, but log
-<<<<<<< HEAD
-		log_answer_info("response: %zu bytes of trailing garbage "
-		                "in query.\n", remaining);
-=======
 		debug_dnslib_response("response: %zu bytes of trailing garbage "
 		                      "in query.\n", remaining);
->>>>>>> 81475ba8
 	}
 #ifdef DNSLIB_RESPONSE_DEBUG
 	dnslib_response_dump(resp);
