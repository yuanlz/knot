--- conflicted
+++ resolved
@@ -2,13 +2,14 @@
 #include <stdio.h>
 #include <stdint.h>
 #include <assert.h>
+#include <netinet/in.h>
 
 #include "dnslib-common.h"
 #include "dnslib/zone-dump.h"
 #include "dnslib/dnslib.h"
-<<<<<<< HEAD
-#include "lib/skip-list.h"
-#include "lib/base32.h"
+#include "dnslib/debug.h"
+#include "common/skip-list.h"
+#include "common/base32.h"
 
 #define ZONECHECKS_VERBOSE
 
@@ -92,10 +93,6 @@
 		*target='\0';
 	return len;
 }
-=======
-#include "dnslib/debug.h"
-#include "common/skip-list.h"
->>>>>>> 65b9df74
 
 /* \note For space and speed purposes, dname ID (to be later used in loading)
  * is being stored in dname->node field. Not to be confused with dname's actual
@@ -292,13 +289,12 @@
 	if (node != NULL) {
 		char *name =
 			dnslib_dname_to_str(dnslib_node_owner(node));
-		log_zone_error("Semantic error in node: %s: ",
-			       name);
-		log_zone_error("%s", error_messages[error]);
+		fprintf(stderr, "Semantic error in node: %s: ", name);
+		fprintf(stderr, "%s", error_messages[error]);
 		free(name);
 	} else {
-		log_zone_error("Total number: %d: %s", handler->errors[error],
-			       error_messages[error]);
+		fprintf(stderr, "Total number: %d: %s", handler->errors[error],
+		        error_messages[error]);
 	}
 }
 
