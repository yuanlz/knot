#include <config.h>
#include <stdlib.h>
#include <assert.h>
#include <string.h>

#include "dnslib/dnslib-common.h"
#include "dnslib/zone.h"
#include "dnslib/node.h"
#include "dnslib/dname.h"
#include "dnslib/consts.h"
#include "dnslib/descriptor.h"
#include "dnslib/nsec3.h"
#include "dnslib/error.h"
#include "dnslib/debug.h"
#include "dnslib/utils.h"
#include "common/tree.h"
#include "common/base32hex.h"
#include "dnslib/hash/cuckoo-hash-table.h"

/*----------------------------------------------------------------------------*/
/* Non-API functions                                                          */
/*----------------------------------------------------------------------------*/

// AVL tree functions
TREE_DEFINE(dnslib_node, avl);

/*----------------------------------------------------------------------------*/
/*!
 * \brief Checks if the given node can be inserted into the given zone.
 *
 * Checks if both the arguments are non-NULL and if the owner of the node
 * belongs to the zone (i.e. is a subdomain of the zone apex).
 *
 * \param zone Zone to which the node is going to be inserted.
 * \param node Node to check.
 *
 * \retval DNSLIB_EOK if both arguments are non-NULL and the node belongs to the
 *         zone.
 * \retval DNSLIB_EBADARG if either of the arguments is NULL.
 * \retval DNSLIB_EBADZONE if the node does not belong to the zone.
 */
static int dnslib_zone_check_node(const dnslib_zone_t *zone,
                                  const dnslib_node_t *node)
{
	if (zone == NULL || node == NULL) {
		return DNSLIB_EBADARG;
	}

	// assert or just check??
	assert(zone->apex != NULL);

	if (!dnslib_dname_is_subdomain(node->owner, zone->apex->owner)) {
DEBUG_DNSLIB_ZONE(
		char *node_owner = dnslib_dname_to_str(node->owner);
		char *apex_owner = dnslib_dname_to_str(zone->apex->owner);
		debug_dnslib_zone("zone: Trying to insert foreign node to a "
				  "zone. Node owner: %s, zone apex: %s\n",
				  node_owner, apex_owner);
		free(node_owner);
		free(apex_owner);
);
		return DNSLIB_EBADZONE;
	}
	return DNSLIB_EOK;
}

/*----------------------------------------------------------------------------*/
/*!
 * \brief Destroys all RRSets in a node.
 *
 * This function is designed to be used in the tree-iterating functions.
 *
 * \param node Node to destroy RRSets from.
 * \param data Unused parameter.
 */
static void dnslib_zone_destroy_node_rrsets_from_tree(dnslib_node_t *node,
                                                      void *data)
{
	int free_rdata_dnames = (int)((intptr_t)data);
	dnslib_node_free_rrsets(node, free_rdata_dnames);
}

/*----------------------------------------------------------------------------*/
/*!
 * \brief Destroys node owner.
 *
 * This function is designed to be used in the tree-iterating functions.
 *
 * \param node Node to destroy the owner of.
 * \param data Unused parameter.
 */
static void dnslib_zone_destroy_node_owner_from_tree(dnslib_node_t *node,
                                                     void *data)
{
	UNUSED(data);
	/*!< \todo change completely! */
	dnslib_node_free(&node, 0);
}

/*----------------------------------------------------------------------------*/
/*!
 * \brief Adjusts one RDATA item by replacing domain name by one present in the
 *        zone.
 *
 * This function tries to find the domain name in the zone. If the name is not
 * in the zone, it does nothing. If it is there, it destroys the domain name
 * stored in the RDATA item and replaces it by pointer to the domain name from
 * the zone.
 *
 * \warning Call this function only with RDATA items which store domain names,
 *          otherwise the behaviour is undefined.
 *
 * \param rdata RDATA where the item is located.
 * \param zone Zone to which the RDATA belongs.
 * \param pos Position of the RDATA item in the RDATA.
 */
static void dnslib_zone_adjust_rdata_item(dnslib_rdata_t *rdata,
                                          dnslib_zone_t *zone, int pos)
{
	const dnslib_rdata_item_t *dname_item
			= dnslib_rdata_item(rdata, pos);

	if (dname_item != NULL) {
		dnslib_dname_t *dname = dname_item->dname;
		const dnslib_node_t *n = NULL;
		const dnslib_node_t *closest_encloser = NULL;
		const dnslib_node_t *prev = NULL;

		int ret = dnslib_zone_find_dname(zone, dname, &n,
		                                 &closest_encloser, &prev);

		//		n = dnslib_zone_find_node(zone, dname);

		if (ret == DNSLIB_EBADARG || ret == DNSLIB_EBADZONE) {
			// TODO: do some cleanup if needed
			return;
		}

		assert(ret != DNSLIB_ZONE_NAME_FOUND
		       || n == closest_encloser);

		if (ret != DNSLIB_ZONE_NAME_FOUND
		                && (closest_encloser != NULL)) {
			debug_dnslib_zdump("Saving closest encloser to RDATA."
			                   "\n");
			// save pointer to the closest encloser
			dnslib_rdata_item_t *item =
					dnslib_rdata_get_item(rdata, pos);
			assert(item->dname != NULL);
			//assert(item->dname->node == NULL);
			//skip_insert(list, (void *)item->dname,
			//	    (void *)closest_encloser->owner, NULL);
			item->dname->node = closest_encloser->owner->node;
		}
	}
//	const dnslib_rdata_item_t *dname_item
//		= dnslib_rdata_item(rdata, pos);

//	if (dname_item != NULL) {
//		dnslib_dname_t *dname = dname_item->dname;
//		const dnslib_node_t *n = NULL;
//		int ret = dnslib_zone_find_dname(zone, dname, &n,
//						 &closest_encloser, &prev);

//		n = dnslib_zone_find_node(zone, dname);

//		if (ret == DNSLIB_EBADARG || ret == DNSLIB_EBADZONE) {
//			// TODO: do some cleanup if needed
//			return;
//		}
//		n = dnslib_zone_find_node(zone, dname);

//		if (n == NULL) {
//			return;
//		}

//		if (n->owner == dname_item->dname) {
//			return;
//		}
//		debug_dnslib_zone("Replacing dname %s by reference to "
//		  "dname %s in zone.\n", dname->name, n->owner->name);

//		/*!< \note This will not delete duplicated dnames.
//			   Has to be removed as soon as possible !!! */
////		dnslib_rdata_item_set_dname(rdata, pos, n->owner);
//		dname->node = n->owner->node;
////		dnslib_dname_free(&dname);
//	}
}

/*----------------------------------------------------------------------------*/
/*!
 * \brief Adjusts all RDATA in the given RRSet by replacing domain names by ones
 *        present in the zone.
 *
 * This function selects the RDATA items containing a domain name (according to
 * RR type descriptor of the RRSet's type and adjusts the item using
 * dnslib_zone_adjust_rdata_item().
 *
 * \param rrset RRSet to adjust RDATA in.
 * \param zone Zone to which the RRSet belongs.
 */
static void dnslib_zone_adjust_rdata_in_rrset(dnslib_rrset_t *rrset,
                                              dnslib_zone_t *zone)
{
	uint16_t type = dnslib_rrset_type(rrset);

	dnslib_rrtype_descriptor_t *desc =
		dnslib_rrtype_descriptor_by_type(type);

	dnslib_rdata_t *rdata_first = dnslib_rrset_get_rdata(rrset);
	dnslib_rdata_t *rdata = rdata_first;

	if (rdata == NULL) {
		return;
	}

	while (rdata->next != rdata_first) {
		for (int i = 0; i < rdata->count; ++i) {
			if (desc->wireformat[i]
			    == DNSLIB_RDATA_WF_COMPRESSED_DNAME
			    || desc->wireformat[i]
			       == DNSLIB_RDATA_WF_UNCOMPRESSED_DNAME
			    || desc->wireformat[i]
			       == DNSLIB_RDATA_WF_LITERAL_DNAME) {
				debug_dnslib_zone("Adjusting domain name at "
				  "position %d of RDATA of record with owner "
				  "%s and type %s.\n",
				  i, rrset->owner->name,
				  dnslib_rrtype_to_string(type));

				dnslib_zone_adjust_rdata_item(rdata, zone, i);
			}
		}
		rdata = rdata->next;
	}

	for (int i = 0; i < rdata->count; ++i) {
		if (desc->wireformat[i]
		    == DNSLIB_RDATA_WF_COMPRESSED_DNAME
		    || desc->wireformat[i]
		       == DNSLIB_RDATA_WF_UNCOMPRESSED_DNAME
		    || desc->wireformat[i]
		       == DNSLIB_RDATA_WF_LITERAL_DNAME) {
			debug_dnslib_zone("Adjusting domain name at "
			  "position %d of RDATA of record with owner "
			  "%s and type %s.\n",
			  i, rrset->owner->name,
			  dnslib_rrtype_to_string(type));

			dnslib_zone_adjust_rdata_item(rdata, zone, i);
		}
	}

}

/*----------------------------------------------------------------------------*/
/*!
 * \brief Adjusts all RRSets in the given node by replacing domain names in
 *        RDATA by ones present in the zone.
 *
 * This function just calls dnslib_zone_adjust_rdata_in_rrset() for all RRSets
 * in the node (including all RRSIG RRSets).
 *
 * \param node Zone node to adjust the RRSets in.
 * \param zone Zone to which the node belongs.
 */
static void dnslib_zone_adjust_rrsets(dnslib_node_t *node, dnslib_zone_t *zone)
{
	return;
	dnslib_rrset_t **rrsets = dnslib_node_get_rrsets(node);
	short count = dnslib_node_rrset_count(node);

	assert(count == 0 || rrsets != NULL);

	for (int r = 0; r < count; ++r) {
		assert(rrsets[r] != NULL);
		dnslib_zone_adjust_rdata_in_rrset(rrsets[r], zone);
		dnslib_rrset_t *rrsigs = rrsets[r]->rrsigs;
		if (rrsigs != NULL) {
			dnslib_zone_adjust_rdata_in_rrset(rrsigs, zone);
		}
	}

	free(rrsets);
}

/*----------------------------------------------------------------------------*/
/*!
 * \brief Adjusts zone node for faster query processing.
 *
 * - Adjusts RRSets in the node (see dnslib_zone_adjust_rrsets()).
 * - Marks the node as delegation point or non-authoritative (below a zone cut)
 *   if applicable.
 * - Stores reference to corresponding NSEC3 node if applicable.
 *
 * \param node Zone node to adjust.
 * \param zone Zone the node belongs to.
 */
static void dnslib_zone_adjust_node(dnslib_node_t *node, dnslib_zone_t *zone)
{

DEBUG_DNSLIB_ZONE(
	char *name = dnslib_dname_to_str(node->owner);
	debug_dnslib_zone("----- Adjusting node %s -----\n", name);
	free(name);
);

	// adjust domain names in RDATA
	dnslib_zone_adjust_rrsets(node, zone);

DEBUG_DNSLIB_ZONE(
	if (node->parent) {
		char *name = dnslib_dname_to_str(node->parent->owner);
		debug_dnslib_zone("Parent: %s\n", name);
		debug_dnslib_zone("Parent is delegation point: %s\n",
		       dnslib_node_is_deleg_point(node->parent) ? "yes" : "no");
		debug_dnslib_zone("Parent is non-authoritative: %s\n",
		       dnslib_node_is_non_auth(node->parent) ? "yes" : "no");
		free(name);
	} else {
		debug_dnslib_zone("No parent!\n");
	}
);
	// delegation point / non-authoritative node
	if (node->parent
	    && (dnslib_node_is_deleg_point(node->parent)
		|| dnslib_node_is_non_auth(node->parent))) {
		dnslib_node_set_non_auth(node);
	} else if (dnslib_node_rrset(node, DNSLIB_RRTYPE_NS) != NULL
		   && node != zone->apex) {
		dnslib_node_set_deleg_point(node);
	}

	// authorative node?
	if (!dnslib_node_is_non_auth(node)) {
		zone->node_count++;
	}

	// assure that owner has proper node
	if (node->owner->node == NULL) {
		node->owner->node = node;
	}

	// NSEC3 node
	const dnslib_node_t *prev;
	int match = dnslib_zone_find_nsec3_for_name(zone, node->owner,
						    &node->nsec3_node, &prev);
	if (match != DNSLIB_ZONE_NAME_FOUND) {
		node->nsec3_node = NULL;
	}

	debug_dnslib_zone("Set flags to the node: \n");
	debug_dnslib_zone("Delegation point: %s\n",
	       dnslib_node_is_deleg_point(node) ? "yes" : "no");
	debug_dnslib_zone("Non-authoritative: %s\n",
	       dnslib_node_is_non_auth(node) ? "yes" : "no");
}

/*----------------------------------------------------------------------------*/
/*!
 * \brief Adjusts a NSEC3 node for faster query processing.
 *
 * This function just adjusts all RRSets in the node, similarly as the
 * dnslib_zone_adjust_rrsets() function.
 *
 * \param node Zone node to adjust.
 * \param zone Zone the node belongs to.
 */
static void dnslib_zone_adjust_nsec3_node(dnslib_node_t *node,
                                          dnslib_zone_t *zone)
{

DEBUG_DNSLIB_ZONE(
	char *name = dnslib_dname_to_str(node->owner);
	debug_dnslib_zone("----- Adjusting node %s -----\n", name);
	free(name);
);

	// adjust domain names in RDATA
	dnslib_rrset_t **rrsets = dnslib_node_get_rrsets(node);
	short count = dnslib_node_rrset_count(node);

	assert(count == 0 || rrsets != NULL);

	for (int r = 0; r < count; ++r) {
		assert(rrsets[r] != NULL);
		assert(dnslib_rrset_type(rrsets[r]) == DNSLIB_RRTYPE_NSEC3);
		dnslib_rrset_t *rrsigs = rrsets[r]->rrsigs;
		if (rrsigs != NULL) {
			dnslib_zone_adjust_rdata_in_rrset(rrsigs, zone);
		}
	}

	free(rrsets);
}

/*----------------------------------------------------------------------------*/
/*!
 * \brief Adjusts zone node for faster query processing.
 *
 * This function is just a wrapper over dnslib_zone_adjust_node() to be used
 * in tree-traversing functions.
 *
 * \param node Zone node to adjust.
 * \param data Zone the node belongs to.
 */
static void dnslib_zone_adjust_node_in_tree(dnslib_node_t *node, void *data)
{
	assert(data != NULL);
	dnslib_zone_t *zone = (dnslib_zone_t *)data;

	dnslib_zone_adjust_node(node, zone);
}

/*----------------------------------------------------------------------------*/
/*!
 * \brief Adjusts NSEC3 node for faster query processing.
 *
 * This function is just a wrapper over dnslib_zone_adjust_nsec3_node() to be
 * used in tree-traversing functions.
 *
 * \param node Zone node to adjust.
 * \param data Zone the node belongs to.
 */
static void dnslib_zone_adjust_nsec3_node_in_tree(dnslib_node_t *node,
                                                  void *data)
{
	assert(data != NULL);
	dnslib_zone_t *zone = (dnslib_zone_t *)data;

	dnslib_zone_adjust_nsec3_node(node, zone);
}

/*----------------------------------------------------------------------------*/
/*!
 * \brief Creates a NSEC3 hashed name for the given domain name.
 *
 * \note The zone's NSEC3PARAM record must be parsed prior to calling this
 *       function (see dnslib_zone_load_nsec3param()).
 *
 * \param zone Zone from which to take the NSEC3 parameters.
 * \param name Domain name to hash.
 * \param nsec3_name Hashed name.
 *
 * \retval DNSLIB_EOK
 * \retval DNSLIB_ENSEC3PAR
 * \retval DNSLIB_ECRYPTO
 * \retval DNSLIB_ERROR if an error occured while creating a new domain name
 *                      from the hash or concatenating it with the zone name.
 */
static int dnslib_zone_nsec3_name(const dnslib_zone_t *zone,
                                  const dnslib_dname_t *name,
                                  dnslib_dname_t **nsec3_name)
{
	assert(nsec3_name != NULL);

	*nsec3_name = NULL;

	const dnslib_nsec3_params_t *nsec3_params =
		dnslib_zone_nsec3params(zone);

	if (nsec3_params == NULL) {
DEBUG_DNSLIB_ZONE(
		char *n = dnslib_dname_to_str(zone->apex->owner);
		debug_dnslib_zone("No NSEC3PARAM for zone %s.\n", n);
		free(n);
);
		return DNSLIB_ENSEC3PAR;
	}

	uint8_t *hashed_name = NULL;
	size_t hash_size = 0;

DEBUG_DNSLIB_ZONE(
	char *n = dnslib_dname_to_str(name);
	debug_dnslib_zone("Hashing name %s.\n", n);
	free(n);
);

	int res = dnslib_nsec3_sha1(nsec3_params, dnslib_dname_name(name),
	                            dnslib_dname_size(name), &hashed_name,
	                            &hash_size);

	if (res != 0) {
		char *n = dnslib_dname_to_str(name);
		debug_dnslib_zone("Error while hashing name %s.\n", n);
		free(n);
		return DNSLIB_ECRYPTO;
	}

	debug_dnslib_zone("Hash: ");
	debug_dnslib_zone_hex((char *)hashed_name, hash_size);
	debug_dnslib_zone("\n");

	char *name_b32 = NULL;
	size_t size = base32hex_encode_alloc((char *)hashed_name, hash_size,
	                                     &name_b32);

	if (size == 0) {
		char *n = dnslib_dname_to_str(name);
		debug_dnslib_zone("Error while encoding hashed name %s to "
		                  "base32.\n", n);
		free(n);
		if (name_b32 != NULL) {
			free(name_b32);
		}
		return DNSLIB_ECRYPTO;
	}

	assert(name_b32 != NULL);
	free(hashed_name);

	debug_dnslib_zone("Base32-encoded hash: %s\n", name_b32);

	*nsec3_name = dnslib_dname_new_from_str(name_b32, size, NULL);

	free(name_b32);

	if (*nsec3_name == NULL) {
		debug_dnslib_zone("Error while creating domain name for hashed"
		                  " name.\n");
		return DNSLIB_ERROR;
	}

	assert(zone->apex->owner != NULL);
	dnslib_dname_t *ret = dnslib_dname_cat(*nsec3_name, zone->apex->owner);

	if (ret == NULL) {
		debug_dnslib_zone("Error while creating NSEC3 domain name for "
		                  "hashed name.\n");
		dnslib_dname_free(nsec3_name);
		return DNSLIB_ERROR;
	}

	assert(ret == *nsec3_name);

	return DNSLIB_EOK;
}

/*----------------------------------------------------------------------------*/
/*!
 * \brief Tries to find the given domain name in the zone tree.
 *
 * \param zone Zone to search in.
 * \param name Domain name to find.
 * \param node Found node.
 * \param previous Previous node in canonical order (i.e. the one directly
 *                 preceding \a name in canonical order, regardless if the name
 *                 is in the zone or not).
 *
 * \retval <> 0 if the domain name was found. In such case \a node holds the
 *              zone node with \a name as its owner. \a previous is set
 *              properly.
 * \retval 0 if the domain name was not found. \a node may hold any (or none)
 *           node. \a previous is set properly.
 */
static int dnslib_zone_find_in_tree(const dnslib_zone_t *zone,
                                    const dnslib_dname_t *name,
                                    const dnslib_node_t **node,
                                    const dnslib_node_t **previous)
{
	assert(zone != NULL);
	assert(name != NULL);
	assert(node != NULL);
	assert(previous != NULL);

	dnslib_node_t *found = NULL, *prev = NULL;

	// create dummy node to use for lookup
	dnslib_node_t *tmp = dnslib_node_new((dnslib_dname_t *)name, NULL);
	int exact_match = TREE_FIND_LESS_EQUAL(
	                  zone->tree, dnslib_node, avl, tmp, &found, &prev);
	dnslib_node_free(&tmp, 0);

	*node = found;

	if (prev == NULL) {
		// either the returned node is the root of the tree, or it is
		// the leftmost node in the tree; in both cases node was found
		// set the previous node of the found node
		assert(exact_match);
		assert(found != NULL);
		*previous = dnslib_node_previous(found);
	} else {
		// otherwise check if the previous node is not an empty
		// non-terminal
		*previous = (dnslib_node_rrset_count(prev) == 0)
		            ? dnslib_node_previous(prev)
		            : prev;
	}

	return exact_match;
}

/*----------------------------------------------------------------------------*/
/* API functions                                                              */
/*----------------------------------------------------------------------------*/

dnslib_zone_t *dnslib_zone_new(dnslib_node_t *apex, uint node_count)
{
	if (apex == NULL) {
		return NULL;
	}

	dnslib_zone_t *zone = (dnslib_zone_t *)malloc(sizeof(dnslib_zone_t));
	if (zone == NULL) {
		ERR_ALLOC_FAILED;
		return NULL;
	}

	zone->apex = apex;
	zone->tree = malloc(sizeof(avl_tree_t));
	if (zone->tree == NULL) {
		ERR_ALLOC_FAILED;
		free(zone);
		return NULL;
	}
	zone->nsec3_nodes = malloc(sizeof(avl_tree_t));
	if (zone->nsec3_nodes == NULL) {
		ERR_ALLOC_FAILED;
		free(zone->tree);
		free(zone);
		return NULL;
	}
<<<<<<< HEAD
=======

	zone->dname_table = NULL;

>>>>>>> 9617875d
	zone->node_count = node_count;

	/* Initialize ACLs. */
	zone->acl.xfr_in = 0;
	zone->acl.xfr_out = 0;
	zone->acl.notify_in = 0;
	zone->acl.notify_out = 0;

	/* Initialize NSEC3 params */
	zone->nsec3_params.algorithm = 0;
	zone->nsec3_params.flags = 0;
	zone->nsec3_params.iterations = 0;
	zone->nsec3_params.salt_length = 0;
	zone->nsec3_params.salt = NULL;

	TREE_INIT(zone->tree, dnslib_node_compare);
	TREE_INIT(zone->nsec3_nodes, dnslib_node_compare);

	// how to know if this is successfull??
	TREE_INSERT(zone->tree, dnslib_node, avl, apex);

#ifdef USE_HASH_TABLE
	if (zone->node_count > 0) {
		zone->table = ck_create_table(zone->node_count);
		if (zone->table == NULL) {
			free(zone->tree);
			free(zone->nsec3_nodes);
			free(zone->dname_table);
			free(zone);
			return NULL;
		}

		// insert the apex into the hash table
		if (ck_insert_item(zone->table, (const char *)apex->owner->name,
		                   apex->owner->size, (void *)apex) != 0) {
			ck_destroy_table(&zone->table, NULL, 0);
			free(zone->tree);
			free(zone->nsec3_nodes);
			free(zone);
			return NULL;
		}
	} else {
		zone->table = NULL;
	}
#endif
	return zone;
}

/*----------------------------------------------------------------------------*/

int dnslib_zone_add_node(dnslib_zone_t *zone, dnslib_node_t *node)
{
	int ret = 0;
	if ((ret = dnslib_zone_check_node(zone, node)) != 0) {
		return ret;
	}

	// add the node to the tree
	// how to know if this is successfull??
	TREE_INSERT(zone->tree, dnslib_node, avl, node);

#ifdef USE_HASH_TABLE
	//assert(zone->table != NULL);
	// add the node also to the hash table if authoritative, or deleg. point
	if (zone->table != NULL
	    && ck_insert_item(zone->table, (const char *)node->owner->name,
	                      node->owner->size, (void *)node) != 0) {
		debug_dnslib_zone("Error inserting node into hash table!\n");
		return DNSLIB_EHASH;
	}
#endif
	return DNSLIB_EOK;
}

/*----------------------------------------------------------------------------*/

int dnslib_zone_add_nsec3_node(dnslib_zone_t *zone, dnslib_node_t *node)
{
	int ret = 0;
	if ((ret = dnslib_zone_check_node(zone, node)) != 0) {
		return ret;
	}

	// how to know if this is successfull??
	TREE_INSERT(zone->nsec3_nodes, dnslib_node, avl, node);

	return DNSLIB_EOK;
}

/*----------------------------------------------------------------------------*/

dnslib_node_t *dnslib_zone_get_node(const dnslib_zone_t *zone,
				    const dnslib_dname_t *name)
{
	if (zone == NULL || name == NULL) {
		return NULL;
	}

	// create dummy node to use for lookup
	dnslib_node_t *tmp = dnslib_node_new((dnslib_dname_t *)name, NULL);
	dnslib_node_t *n = TREE_FIND(zone->tree, dnslib_node, avl, tmp);
	dnslib_node_free(&tmp, 0);

	return n;
}

/*----------------------------------------------------------------------------*/

dnslib_node_t *dnslib_zone_get_nsec3_node(const dnslib_zone_t *zone,
					  const dnslib_dname_t *name)
{
	if (zone == NULL || name == NULL) {
		return NULL;
	}

	// create dummy node to use for lookup
	dnslib_node_t *tmp = dnslib_node_new((dnslib_dname_t *)name, NULL);
	dnslib_node_t *n = TREE_FIND(zone->nsec3_nodes, dnslib_node, avl, tmp);
	dnslib_node_free(&tmp, 0);

	return n;
}

/*----------------------------------------------------------------------------*/

const dnslib_node_t *dnslib_zone_find_node(const dnslib_zone_t *zone,
					   const dnslib_dname_t *name)
{
	return dnslib_zone_get_node(zone, name);
}

/*----------------------------------------------------------------------------*/

int dnslib_zone_find_dname(const dnslib_zone_t *zone,
                           const dnslib_dname_t *name,
                           const dnslib_node_t **node,
                           const dnslib_node_t **closest_encloser,
                           const dnslib_node_t **previous)
{
	if (zone == NULL || name == NULL || node == NULL
	    || closest_encloser == NULL || previous == NULL) {
		return DNSLIB_EBADARG;
	}

DEBUG_DNSLIB_ZONE(
	char *name_str = dnslib_dname_to_str(name);
	char *zone_str = dnslib_dname_to_str(zone->apex->owner);
	debug_dnslib_zone("Searching for name %s in zone %s...\n",
	                  name_str, zone_str);
	free(name_str);
	free(zone_str);
);

	if (dnslib_dname_compare(name, zone->apex->owner) == 0) {
		*node = zone->apex;
		*closest_encloser = *node;
		return DNSLIB_ZONE_NAME_FOUND;
	}

	if (!dnslib_dname_is_subdomain(name, zone->apex->owner)) {
		*node = NULL;
		*closest_encloser = NULL;
		return DNSLIB_EBADZONE;
	}

	int exact_match = dnslib_zone_find_in_tree(zone, name, node, previous);

DEBUG_DNSLIB_ZONE(
	char *name_str = (*node) ? dnslib_dname_to_str((*node)->owner)
	                         : "(nil)";
	char *name_str2 = (*previous != NULL)
	                  ? dnslib_dname_to_str((*previous)->owner)
	                  : "(nil)";
	debug_dnslib_zone("Search function returned %d, node %s and prev: %s\n",
			  exact_match, name_str, name_str2);

	if (*node) {
		free(name_str);
	}
	if (*previous != NULL) {
		free(name_str2);
	}
);

	*closest_encloser = *node;

	// there must be at least one node with domain name less or equal to
	// the searched name if the name belongs to the zone (the root)
	if (*node == NULL) {
		return DNSLIB_EBADZONE;
	}

	// TODO: this could be replaced by saving pointer to closest encloser
	//       in node

	if (!exact_match) {
		int matched_labels = dnslib_dname_matched_labels(
				(*closest_encloser)->owner, name);
		while (matched_labels
		       < dnslib_dname_label_count((*closest_encloser)->owner)) {
			(*closest_encloser) = (*closest_encloser)->parent;
			assert(*closest_encloser);
		}
	}
DEBUG_DNSLIB_ZONE(
	char *n = dnslib_dname_to_str((*closest_encloser)->owner);
	debug_dnslib_zone("Closest encloser: %s\n", n);
	free(n);
);

	debug_dnslib_zone("find_dname() returning %d\n", exact_match);

	return (exact_match)
	       ? DNSLIB_ZONE_NAME_FOUND
	       : DNSLIB_ZONE_NAME_NOT_FOUND;
}

/*----------------------------------------------------------------------------*/

const dnslib_node_t *dnslib_zone_find_previous(const dnslib_zone_t *zone,
                                               const dnslib_dname_t *name)
{
	if (zone == NULL || name == NULL) {
		return NULL;
	}

	const dnslib_node_t *found = NULL, *prev = NULL;

	(void)dnslib_zone_find_in_tree(zone, name, &found, &prev);
	assert(prev != NULL);

	return prev;
}

/*----------------------------------------------------------------------------*/
#ifdef USE_HASH_TABLE
int dnslib_zone_find_dname_hash(const dnslib_zone_t *zone,
                                const dnslib_dname_t *name,
                                const dnslib_node_t **node,
                                const dnslib_node_t **closest_encloser)
{
	if (zone == NULL || name == NULL || node == NULL
	    || closest_encloser == NULL) {
		return DNSLIB_EBADARG;
	}

DEBUG_DNSLIB_ZONE(
	char *name_str = dnslib_dname_to_str(name);
	char *zone_str = dnslib_dname_to_str(zone->apex->owner);
	debug_dnslib_zone("Searching for name %s in zone %s...\n",
	                  name_str, zone_str);
	free(name_str);
	free(zone_str);
);

	if (dnslib_dname_compare(name, zone->apex->owner) == 0) {
		*node = zone->apex;
		*closest_encloser = *node;
		return DNSLIB_ZONE_NAME_FOUND;
	}

	if (!dnslib_dname_is_subdomain(name, zone->apex->owner)) {
		*node = NULL;
		*closest_encloser = NULL;
		return DNSLIB_EBADZONE;
	}

	const ck_hash_table_item_t *item = ck_find_item(zone->table,
	                                               (const char *)name->name,
	                                               name->size);

	if (item != NULL) {
		*node = (const dnslib_node_t *)item->value;
		*closest_encloser = *node;

		debug_dnslib_zone("Found node in hash table: %p (owner %p, "
		                  "labels: %d)\n", *node, (*node)->owner,
		                  dnslib_dname_label_count((*node)->owner));
		assert(*node != NULL);
		assert(*closest_encloser != NULL);
		return DNSLIB_ZONE_NAME_FOUND;
	}

	*node = NULL;

	// chop leftmost labels until some node is found
	// copy the name for chopping
	dnslib_dname_t *name_copy = dnslib_dname_copy(name);
DEBUG_DNSLIB_ZONE(
	char *n = dnslib_dname_to_str(name_copy);
	debug_dnslib_zone("Finding closest encloser..\nStarting with: %s\n", n);
	free(n);
);

	while (item == NULL) {
		dnslib_dname_left_chop_no_copy(name_copy);
DEBUG_DNSLIB_ZONE(
		char *n = dnslib_dname_to_str(name_copy);
		debug_dnslib_zone("Chopped leftmost label: %s (%.*s, size %u)"
		                  "\n", n, name_copy->size, name_copy->name,
		                  name_copy->size);
		free(n);
);
		// not satisfied in root zone!!
		assert(name_copy->label_count > 0);

		item = ck_find_item(zone->table, (const char *)name_copy->name,
		                    name_copy->size);
	}

	dnslib_dname_free(&name_copy);

	assert(item != NULL);
	*closest_encloser = (const dnslib_node_t *)item->value;

	return DNSLIB_ZONE_NAME_NOT_FOUND;
}
#endif
/*----------------------------------------------------------------------------*/

const dnslib_node_t *dnslib_zone_find_nsec3_node(const dnslib_zone_t *zone,
                                                 const dnslib_dname_t *name)
{
	return dnslib_zone_get_nsec3_node(zone, name);
}

/*----------------------------------------------------------------------------*/

int dnslib_zone_find_nsec3_for_name(const dnslib_zone_t *zone,
                                    const dnslib_dname_t *name,
                                    const dnslib_node_t **nsec3_node,
                                    const dnslib_node_t **nsec3_previous)
{
	if (zone == NULL || name == NULL
	    || nsec3_node == NULL || nsec3_previous == NULL) {
		return DNSLIB_EBADARG;
	}

	dnslib_dname_t *nsec3_name = NULL;
	int ret = dnslib_zone_nsec3_name(zone, name, &nsec3_name);

	if (ret != DNSLIB_EOK) {
		return ret;
	}

DEBUG_DNSLIB_ZONE(
	char *n = dnslib_dname_to_str(nsec3_name);
	debug_dnslib_zone("NSEC3 node name: %s.\n", n);
	free(n);
);

	dnslib_node_t *found = NULL, *prev = NULL;

	// create dummy node to use for lookup
	dnslib_node_t *tmp = dnslib_node_new(nsec3_name, NULL);
	int exact_match = TREE_FIND_LESS_EQUAL(zone->nsec3_nodes, dnslib_node, \
			   avl, tmp, &found, &prev);
	dnslib_node_free(&tmp, 1);

DEBUG_DNSLIB_ZONE(
	if (found) {
		char *n = dnslib_dname_to_str(found->owner);
		debug_dnslib_zone("Found NSEC3 node: %s.\n", n);
		free(n);
	} else {
		debug_dnslib_zone("Found no NSEC3 node.\n");
	}

	if (prev) {
		assert(prev->owner);
		char *n = dnslib_dname_to_str(prev->owner);
		debug_dnslib_zone("Found previous NSEC3 node: %s.\n", n);
		free(n);
	} else {
		debug_dnslib_zone("Found no previous NSEC3 node.\n");
	}
);
	*nsec3_node = found;

	if (prev == NULL) {
		// either the returned node is the root of the tree, or it is
		// the leftmost node in the tree; in both cases node was found
		// set the previous node of the found node
		assert(exact_match);
		assert(*nsec3_node != NULL);
		*nsec3_previous = dnslib_node_previous(*nsec3_node);
	} else {
		*nsec3_previous = prev;
	}

	debug_dnslib_zone("find_nsec3_for_name() returning %d\n", exact_match);

	return (exact_match)
	       ? DNSLIB_ZONE_NAME_FOUND
	       : DNSLIB_ZONE_NAME_NOT_FOUND;
}

/*----------------------------------------------------------------------------*/

const dnslib_node_t *dnslib_zone_apex(const dnslib_zone_t *zone)
{
	return zone->apex;
}

/*----------------------------------------------------------------------------*/

void dnslib_zone_adjust_dnames(dnslib_zone_t *zone)
{
	// load NSEC3PARAM (needed on adjusting function)
	dnslib_zone_load_nsec3param(zone);

	TREE_FORWARD_APPLY(zone->tree, dnslib_node, avl,
	                   dnslib_zone_adjust_node_in_tree, zone);

	TREE_FORWARD_APPLY(zone->nsec3_nodes, dnslib_node, avl,
	                   dnslib_zone_adjust_nsec3_node_in_tree, zone);
}

/*----------------------------------------------------------------------------*/

void dnslib_zone_load_nsec3param(dnslib_zone_t *zone)
{
	assert(zone);
	assert(zone->apex);
	const dnslib_rrset_t *rrset = dnslib_node_rrset(zone->apex,
						      DNSLIB_RRTYPE_NSEC3PARAM);

	if (rrset != NULL) {
		dnslib_nsec3_params_from_wire(&zone->nsec3_params, rrset);
	} else {
		memset(&zone->nsec3_params, 0, sizeof(dnslib_nsec3_params_t));
	}
}

/*----------------------------------------------------------------------------*/

int dnslib_zone_nsec3_enabled(const dnslib_zone_t *zone)
{
	return (zone->nsec3_params.algorithm != 0);
}

/*----------------------------------------------------------------------------*/

const dnslib_nsec3_params_t *dnslib_zone_nsec3params(const dnslib_zone_t *zone)
{
	if (dnslib_zone_nsec3_enabled(zone)) {
		return &zone->nsec3_params;
	} else {
		return NULL;
	}
}

/*----------------------------------------------------------------------------*/

void dnslib_zone_tree_apply_postorder(dnslib_zone_t *zone,
                              void (*function)(dnslib_node_t *node, void *data),
                              void *data)
{
	if (zone == NULL) {
		return;
	}

	TREE_POST_ORDER_APPLY(zone->tree, dnslib_node, avl, function, data);
}

/*----------------------------------------------------------------------------*/

void dnslib_zone_tree_apply_inorder(dnslib_zone_t *zone,
                              void (*function)(dnslib_node_t *node, void *data),
                              void *data)
{
	if (zone == NULL) {
		return;
	}

	TREE_FORWARD_APPLY(zone->tree, dnslib_node, avl, function, data);
}

/*----------------------------------------------------------------------------*/

void dnslib_zone_tree_apply_inorder_reverse(dnslib_zone_t *zone,
                              void (*function)(dnslib_node_t *node, void *data),
                              void *data)
{
	if (zone == NULL) {
		return;
	}

	TREE_REVERSE_APPLY(zone->tree, dnslib_node, avl, function, data);
}

/*----------------------------------------------------------------------------*/

void dnslib_zone_nsec3_apply_postorder(dnslib_zone_t *zone,
                              void (*function)(dnslib_node_t *node, void *data),
                              void *data)
{
	if (zone == NULL) {
		return;
	}

	TREE_POST_ORDER_APPLY(zone->nsec3_nodes, dnslib_node, avl, function,
	                      data);
}

/*----------------------------------------------------------------------------*/

void dnslib_zone_nsec3_apply_inorder(dnslib_zone_t *zone,
                              void (*function)(dnslib_node_t *node, void *data),
                              void *data)
{
	if (zone == NULL) {
		return;
	}

	TREE_FORWARD_APPLY(zone->nsec3_nodes, dnslib_node, avl, function, data);
}

/*----------------------------------------------------------------------------*/

void dnslib_zone_nsec3_apply_inorder_reverse(dnslib_zone_t *zone,
                              void (*function)(dnslib_node_t *node, void *data),
                              void *data)
{
	if (zone == NULL) {
		return;
	}

	TREE_REVERSE_APPLY(zone->nsec3_nodes, dnslib_node, avl, function, data);
}

/*----------------------------------------------------------------------------*/

void dnslib_zone_free(dnslib_zone_t **zone)
{
	if (zone == NULL || *zone == NULL) {
		return;
	}

	free((*zone)->tree);
	free((*zone)->nsec3_nodes);

#ifdef USE_HASH_TABLE
	if ((*zone)->table != NULL) {
		ck_destroy_table(&(*zone)->table, NULL, 0);
	}
#endif

	dnslib_nsec3_params_free(&(*zone)->nsec3_params);

	acl_delete(&(*zone)->acl.xfr_in);
	acl_delete(&(*zone)->acl.xfr_out);
	acl_delete(&(*zone)->acl.notify_in);
	acl_delete(&(*zone)->acl.notify_out);

	free(*zone);
	*zone = NULL;
}

/*----------------------------------------------------------------------------*/

void dnslib_zone_deep_free(dnslib_zone_t **zone, int free_rdata_dnames)
{
	if (zone == NULL || *zone == NULL) {
		return;
	}
#ifdef USE_HASH_TABLE
	if ((*zone)->table != NULL) {
		ck_destroy_table(&(*zone)->table, NULL, 0);
	}
#endif
	/* has to go through zone twice, rdata may contain references to node
	   owners earlier in the zone which may be already freed */
	/* NSEC3 tree is deleted first as it may contain references to the
	   normal tree. */

	TREE_POST_ORDER_APPLY((*zone)->nsec3_nodes, dnslib_node, avl,
	                      dnslib_zone_destroy_node_rrsets_from_tree,
			      (void *)((intptr_t)free_rdata_dnames));

	TREE_POST_ORDER_APPLY((*zone)->nsec3_nodes, dnslib_node, avl,
	                      dnslib_zone_destroy_node_owner_from_tree, NULL);

	TREE_POST_ORDER_APPLY((*zone)->tree, dnslib_node, avl,
	                      dnslib_zone_destroy_node_rrsets_from_tree,
			      (void *)((intptr_t)free_rdata_dnames));

	TREE_POST_ORDER_APPLY((*zone)->tree, dnslib_node, avl,
	                      dnslib_zone_destroy_node_owner_from_tree, NULL);

	dnslib_dname_table_deep_free(&(*zone)->dname_table);

	dnslib_zone_free(zone);
}<|MERGE_RESOLUTION|>--- conflicted
+++ resolved
@@ -623,12 +623,8 @@
 		free(zone);
 		return NULL;
 	}
-<<<<<<< HEAD
-=======
 
 	zone->dname_table = NULL;
-
->>>>>>> 9617875d
 	zone->node_count = node_count;
 
 	/* Initialize ACLs. */
