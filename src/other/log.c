--- conflicted
+++ resolved
@@ -4,15 +4,10 @@
 #include <string.h>
 #include <stdlib.h>
 
-<<<<<<< HEAD
-#include "log.h"
-#include "lists.h"
-#include "common.h"
-#include "conf.h"
-=======
 #include "common.h"
 #include "other/log.h"
->>>>>>> a0a774f8
+#include "lib/lists.h"
+#include "conf/conf.h"
 
 /*! Log source table. */
 static uint8_t *LOG_FCL = 0;
