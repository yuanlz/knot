--- conflicted
+++ resolved
@@ -60,11 +60,8 @@
 	tests/knot/conf_tests.h			\
 	tests/knot/dthreads_tests.c		\
 	tests/knot/dthreads_tests.h		\
-<<<<<<< HEAD
 	tests/knot/journal_tests.c		\
 	tests/knot/journal_tests.h		\
-=======
->>>>>>> 93f7da13
 	tests/knot/server_tests.c		\
 	tests/knot/server_tests.h		\
 	tests/unittests_main.c
@@ -130,30 +127,15 @@
 	common/skip-list.h			\
 	common/dynamic-array.h			\
 	common/tree.h				\
-<<<<<<< HEAD
 	common/base32hex.h				\
 	common/evqueue.h		\
 	common/evqueue.c		\
 	common/evsched.h		\
 	common/evsched.c		\
-	common/errors.h			\
-	common/errors.c			\
-=======
-	common/evsched.h		\
-	common/evsched.c		\
->>>>>>> 93f7da13
 	common/acl.h				\
 	common/acl.c				\
 	common/sockaddr.h				\
 	common/sockaddr.c				\
-<<<<<<< HEAD
-=======
-	common/base32hex.h			\
-	common/evqueue.h			\
-	common/evqueue.c			\
-	common/errors.h				\
-	common/errors.c				\
->>>>>>> 93f7da13
 	common/crc.h				\
 	common/crc.c				\
 	knot/stat/gatherer.c				\
@@ -161,6 +143,8 @@
 	knot/stat/gatherer.h				\
 	knot/stat/stat.h				\
 	dnslib/edns.c                           \
+	common/errors.h				\
+	common/errors.c				\
 	dnslib/dnslib-error.c			\
 	dnslib/utils.c				\
 	dnslib/rrset.c				\
@@ -236,18 +220,13 @@
 	knot/server/tcp-handler.h			\
 	knot/server/xfr-handler.h			\
 	knot/server/dthreads.h			\
-<<<<<<< HEAD
 	knot/server/journal.h			\
+	knot/server/zones.h				\
+	knot/server/notify.h				\
+	knot/server/notify.c				\
 	knot/server/zones.h				\
 	knot/server/xfr-in.h				\
 	knot/server/xfr-in.c				\
-	knot/server/notify.h				\
-	knot/server/notify.c				\
-=======
-	knot/server/zones.h				\
-	knot/server/axfr-in.h				\
-	knot/server/axfr-in.c				\
->>>>>>> 93f7da13
 	knot/server/server.h
 
 libknot_la_LIBADD = @LIBOBJS@
