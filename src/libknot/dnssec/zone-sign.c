/*  Copyright (C) 2011 CZ.NIC, z.s.p.o. <knot-dns@labs.nic.cz>

    This program is free software: you can redistribute it and/or modify
    it under the terms of the GNU General Public License as published by
    the Free Software Foundation, either version 3 of the License, or
    (at your option) any later version.

    This program is distributed in the hope that it will be useful,
    but WITHOUT ANY WARRANTY; without even the implied warranty of
    MERCHANTABILITY or FITNESS FOR A PARTICULAR PURPOSE.  See the
    GNU General Public License for more details.

    You should have received a copy of the GNU General Public License
    along with this program.  If not, see <http://www.gnu.org/licenses/>.
 */

#include <config.h>
#include <assert.h>
#include <stdbool.h>
#include <stdint.h>
#include <sys/types.h>
#include <time.h>
#include "common/descriptor.h"
#include "common/errcode.h"
#include "common/hattrie/hat-trie.h"
#include "common/hattrie/ahtable.h"
#include "libknot/dname.h"
#include "libknot/rdata.h"
#include "libknot/dnssec/zone-sign.h"
#include "libknot/dnssec/key.h"
#include "libknot/dnssec/policy.h"
#include "libknot/dnssec/sign.h"
#include "libknot/dnssec/rrset-sign.h"
#include "libknot/dnssec/zone-keys.h"
#include "libknot/rrset.h"
#include "libknot/updates/changesets.h"
#include "libknot/zone/node.h"
#include "libknot/zone/zone-contents.h"
#include "libknot/util/debug.h"

//! \todo Check if defined elsewhere.
#define MAX_RR_WIREFORMAT_SIZE (64 * 1024 * sizeof(uint8_t))
#define RRSIG_RDATA_OFFSET 18

// COPIED FROM SIG(0) AND MODIFIED
static size_t rrsig_rdata_size(const knot_dnssec_key_t *key)
{
	assert(key);

	size_t size;

	// static part

	size = sizeof(uint16_t)		// type covered
	     + sizeof(uint8_t)		// algorithm
	     + sizeof(uint8_t)		// labels
	     + sizeof(uint32_t)		// original TTL
	     + sizeof(uint32_t)		// signature expiration
	     + sizeof(uint32_t)		// signature inception
	     + sizeof(uint16_t);	// key tag (footprint)

	// variable part

	size += sizeof(knot_dname_t *); // pointer to signer
	size += knot_dnssec_sign_size(key);

	return size;
}

// COPIED FROM SIG(0) AND MODIFIED
static void rrsig_write_rdata(uint8_t *rdata,
                              const knot_dnssec_key_t *key,
                              const knot_dname_t *owner,
                              const knot_rrset_t *covered,
                              uint32_t sig_incepted,
                              uint32_t sig_expires)
{
	assert(key);
	assert(rdata);

	uint8_t *w = rdata;

	uint8_t owner_labels = knot_dname_labels(owner, NULL);
	if (knot_dname_is_wildcard(owner))
		owner_labels -= 1;

	knot_wire_write_u16(w, covered->type);	// type covered
	w += sizeof(uint16_t);
	*w = key->algorithm;			// algorithm
	w += sizeof(uint8_t);
	*w = owner_labels;			// labels
	w += sizeof(uint8_t);
	knot_wire_write_u32(w, covered->ttl);	// original TTL
	w += sizeof(uint32_t);
	knot_wire_write_u32(w, sig_expires);	// signature expiration
	w += sizeof(uint32_t);
	knot_wire_write_u32(w, sig_incepted);	// signature inception
	w += sizeof(uint32_t);
	knot_wire_write_u16(w, key->keytag);	// key footprint
	w += sizeof(uint16_t);

	assert(w == rdata + 18);

	knot_dname_t *dname = knot_dname_copy(key->name);
	memcpy(w, &dname, sizeof(knot_dname_t *)); // pointer to signer
}

static uint8_t *create_rrsigs_rdata(knot_rrset_t *rrsigs,
                                    const knot_rrset_t *covered,
                                    const knot_dnssec_key_t *key,
                                    uint32_t sig_incept, uint32_t sig_expire)
{
	uint8_t *rdata = knot_rrset_create_rdata(rrsigs, rrsig_rdata_size(key));
	if (!rdata) {
		return NULL;
	}

	rrsig_write_rdata(rdata, key, covered->owner, covered, sig_incept,
	                  sig_expire);

	return rdata;
}

static int sign_rrset_ctx_add_self(knot_dnssec_sign_context_t *ctx,
                                   const uint8_t *rdata,
                                   const knot_dnssec_key_t *key)
{
	assert(ctx);
	assert(key);

	int result = knot_dnssec_sign_add(ctx, rdata, RRSIG_RDATA_OFFSET);
	if (result != KNOT_EOK) {
		return result;
	}

	return knot_dnssec_sign_add(ctx, key->name, knot_dname_size(key->name));
}

static int sign_rrset_ctx_add_records(knot_dnssec_sign_context_t *ctx,
                                      const knot_rrset_t *covered)
{
	// huge block of rrsets can be optionally created
	uint8_t *rrwf = malloc(MAX_RR_WIREFORMAT_SIZE);
	if (!rrwf) {
		return KNOT_ENOMEM;
	}

	int result = KNOT_EOK;

	uint16_t rr_count = knot_rrset_rdata_rr_count(covered);
	for (uint16_t i = 0; i < rr_count; i++) {
		size_t rr_size;
		result = knot_rrset_to_wire_one(covered, i, rrwf,
		                                MAX_RR_WIREFORMAT_SIZE,
		                                &rr_size, NULL);
		if (result != KNOT_EOK) {
			break;
		}

		result = knot_dnssec_sign_add(ctx, rrwf, rr_size);
		if (result != KNOT_EOK) {
			break;
		}
	}

	free(rrwf);

	return result;
}

static int sign_rrset_ctx_add_data(knot_dnssec_sign_context_t *ctx,
                                   const knot_dnssec_key_t *key,
				   const uint8_t *rrsig_rdata,
				   const knot_rrset_t *covered)
{
	// RFC 4034: The signature covers RRSIG RDATA field (excluding the
	// signature) and all matching RR records, which are ordered
	// canonically.

	int result = sign_rrset_ctx_add_self(ctx, rrsig_rdata, key);
	if (result != KNOT_EOK) {
		return result;
	}

	return sign_rrset_ctx_add_records(ctx, covered);
}

static int sign_rrset_one(knot_rrset_t *rrsigs,
                          const knot_rrset_t *covered,
                          const knot_dnssec_key_t *key,
                          knot_dnssec_sign_context_t *sign_ctx,
                          const knot_dnssec_policy_t *policy)
{
	uint32_t sig_incept = policy->now;
	uint32_t sig_expire = sig_incept + policy->sign_lifetime;

	uint8_t *rdata = create_rrsigs_rdata(rrsigs, covered, key,
	                                     sig_incept, sig_expire);
	if (!rdata) {
		return KNOT_ENOMEM;
	}

	int result = knot_dnssec_sign_new(sign_ctx);
	if (result != KNOT_EOK) {
		return result;
	}

	result = sign_rrset_ctx_add_data(sign_ctx, key, rdata, covered);
	if (result != KNOT_EOK) {
		return result;
	}

	uint8_t *rdata_signature = rdata + sizeof(knot_dname_t *)
	                           + RRSIG_RDATA_OFFSET;

	return knot_dnssec_sign_write(sign_ctx, rdata_signature);
}

static knot_rrset_t *create_empty_rrsigs_for(const knot_rrset_t *covered)
{
	assert(covered);

	knot_dname_t *owner_copy = knot_dname_copy(covered->owner);

	return knot_rrset_new(owner_copy, KNOT_RRTYPE_RRSIG, covered->rclass,
	                      covered->ttl);
}

static bool is_expired_signature(const knot_rrset_t *rrsigs, size_t pos,
                                 const knot_dnssec_policy_t *policy)
{
	assert(rrsigs);
	assert(rrsigs->type == KNOT_RRTYPE_RRSIG);
	assert(policy);

	uint32_t now = policy->now;
	uint32_t refresh = policy->sign_refresh;
	uint32_t expiration = knot_rdata_rrsig_sig_expiration(rrsigs, pos);

	return expiration - refresh <= now;
}

static bool is_valid_signature(const knot_rrset_t *covered,
                               const knot_rrset_t *rrsigs, size_t pos,
                               const knot_dnssec_key_t *key,
                               knot_dnssec_sign_context_t *ctx,
                               const knot_dnssec_policy_t *policy)
{
	assert(covered);
	assert(rrsigs);
	assert(policy);

	if (key == NULL || ctx == NULL) {
		return false;
	}

	if (is_expired_signature(rrsigs, pos, policy)) {
		return false;
	}

	// identify fields in the signature being validated

	uint8_t *rdata = knot_rrset_get_rdata(rrsigs, pos);
	const uint8_t *signer = knot_rdata_rrsig_signer_name(rrsigs, pos);

	if (!rdata || !signer) {
		return false;
	}

	size_t header_size = RRSIG_RDATA_OFFSET + sizeof(knot_dname_t *);
	uint8_t *signature = rdata + header_size;
	size_t signature_size = rrset_rdata_item_size(rrsigs, pos) - header_size;

	if (!signature || signature_size == 0) {
		return false;
	}

	// perform the validation

	int result = knot_dnssec_sign_new(ctx);
	if (result != KNOT_EOK) {
		return false;
	}

	result = knot_dnssec_sign_add(ctx, rdata, RRSIG_RDATA_OFFSET);
	if (result != KNOT_EOK) {
		return false;
	}

	result = knot_dnssec_sign_add(ctx, signer, knot_dname_size(signer));
	if (result != KNOT_EOK) {
		return false;
	}

	result = sign_rrset_ctx_add_records(ctx, covered);
	if (result != KNOT_EOK) {
		return false;
	}

	result = knot_dnssec_sign_verify(ctx, signature, signature_size);

	return result == KNOT_EOK;
}

static bool valid_signature_exists(const knot_rrset_t *covered,
				   const knot_rrset_t *rrsigs,
				   const knot_dnssec_key_t *key,
				   knot_dnssec_sign_context_t *ctx,
				   const knot_dnssec_policy_t *policy)
{
	assert(covered);
	assert(key);
	assert(ctx);
	assert(policy);

	if (!rrsigs) {
		return false;
	}

	for (int i = 0; i < rrsigs->rdata_count; i++) {
		uint16_t keytag = knot_rdata_rrsig_key_tag(rrsigs, i);
		if (keytag != key->keytag) {
			continue;
		}

		return is_valid_signature(covered, rrsigs, i, key, ctx, policy);
	}

	return false;
}

/*!
 * \todo rename: also fails when the signature doesn't exist
 */
static bool all_signatures_valid(const knot_rrset_t *covered,
                                 const knot_rrset_t *rrsigs,
                                 const knot_zone_keys_t *zone_keys,
                                 const knot_dnssec_policy_t *policy)
{
	bool use_ksk = covered->type == KNOT_RRTYPE_DNSKEY;
	for (int i = 0; i < zone_keys->count; i++) {
		if (zone_keys->is_ksk[i] && !use_ksk)
			continue;

		const knot_dnssec_key_t *key = &zone_keys->keys[i];
		knot_dnssec_sign_context_t *ctx = zone_keys->contexts[i];

		if (!valid_signature_exists(covered, rrsigs, key, ctx, policy)) {
			return false;
		}
	}

	return true;
}

static void get_matching_signing_data(const knot_rrset_t *rrsigs,
				      size_t pos,
				      const knot_zone_keys_t *keys,
				      const knot_dnssec_key_t **key,
				      knot_dnssec_sign_context_t **ctx)
{
	uint16_t keytag = knot_rdata_rrsig_key_tag(rrsigs, pos);

	for (int i = 0; i < keys->count; i++) {
		const knot_dnssec_key_t *found_key = &keys->keys[i];
		if (keytag != found_key->keytag)
			continue;
		*ctx = keys->contexts[i];
		*key = &keys->keys[i];
		return;
	}

	*ctx = NULL;
	*key = NULL;
	return;
}

static int remove_expired_rrsigs(const knot_rrset_t *covered,
				 const knot_rrset_t *rrsigs,
				 const knot_zone_keys_t *zone_keys,
				 const knot_dnssec_policy_t *policy,
				 knot_changeset_t *changeset)
{
	if (!rrsigs)
		return KNOT_EOK;

	assert(rrsigs->type == KNOT_RRTYPE_RRSIG);
	assert(policy);
	assert(changeset);

	knot_rrset_t *to_remove = NULL;
	int result = KNOT_EOK;

	for (int i = 0; i < rrsigs->rdata_count; i++) {
		// Get key that matches RRSIGs'
		const knot_dnssec_key_t *key = NULL;
		knot_dnssec_sign_context_t *ctx = NULL;

<<<<<<< HEAD
		get_matching_signing_data(rrsigs, i, zone_keys, &key, &ctx);
		if (key && ctx && is_valid_signature(covered, rrsigs, i, key, ctx, policy))
			continue;
=======
		if (key && ctx) {
			result = knot_is_valid_signature(covered, rrsigs, i,
			                                 key, ctx, policy);
			if (result == KNOT_EOK) {
				continue; // valid signature
			}

			if (result != KNOT_DNSSEC_EINVALID_SIGNATURE) {
				return result;
			}
		}
>>>>>>> f868f938

		if (to_remove == NULL) {
			to_remove = create_empty_rrsigs_for(rrsigs);
			if (to_remove == NULL)
				return KNOT_ENOMEM;
		}

		result = knot_rrset_add_rr_from_rrset(to_remove, rrsigs, i);
		if (result != KNOT_EOK)
			break;
	}

	if (to_remove != NULL && result == KNOT_EOK) {
		result = knot_changeset_add_rrset(changeset, to_remove,
		                                  KNOT_CHANGESET_REMOVE);
	}

	if (to_remove != NULL && result != KNOT_EOK) {
		int free_owners = true;
		int free_rdata_dnames = true;
		knot_rrset_deep_free(&to_remove, free_owners, free_rdata_dnames);
	}

	return result;
}

/*!
 * \brief Add missing RRSIGs into the changeset for adding.
 *
 * \param covered    RR set with covered records.
 * \param rrsigs     RR set with RRSIGs.
 * \param zone_keys  Zone keys.
 * \param policy     DNSSEC policy.
 * \param changeset  Changeset to be updated.
 *
 * \return Error code, KNOT_EOK if successful.
 */
static int add_missing_rrsigs(const knot_rrset_t *covered,
                              const knot_rrset_t *rrsigs,
                              const knot_zone_keys_t *zone_keys,
                              const knot_dnssec_policy_t *policy,
                              knot_changeset_t *changeset)
{
	assert(covered);
	assert(zone_keys);
	assert(policy);
	assert(changeset);

	int result = KNOT_EOK;
	knot_rrset_t *to_add = NULL;
	bool use_ksk = covered->type == KNOT_RRTYPE_DNSKEY;

	for (int i = 0; i < zone_keys->count; i++) {
		// DNSKEY must be signed with both ZSK and KSK
		// all other records only with ZSK
		if (zone_keys->is_ksk[i] && !use_ksk) {
			continue;
		}

		const knot_dnssec_key_t *key = &zone_keys->keys[i];
		knot_dnssec_sign_context_t *ctx = zone_keys->contexts[i];
		if (valid_signature_exists(covered, rrsigs, key, ctx, policy)) {
			continue;
		}

		if (to_add == NULL) {
			to_add = create_empty_rrsigs_for(covered);
			if (to_add == NULL) {
				return KNOT_ENOMEM;
			}
		}

		result = knot_sign_rrset(to_add, covered, key, ctx, policy);
		if (result != KNOT_EOK) {
			break;
		}
	}

	if (to_add != NULL && result == KNOT_EOK) {
		result = knot_changeset_add_rrset(changeset, to_add,
		                                  KNOT_CHANGESET_ADD);
	}

	if (to_add != NULL && result != KNOT_EOK) {
		int free_owners = true;
		int free_rdata_dnames = true;
		knot_rrset_deep_free(&to_add, free_owners, free_rdata_dnames);
	}

	return result;
}

/*!
 * \brief Add all RRSIGs into the changeset for removal.
 *
 * \param covered    RR set with covered records.
 * \param changeset  Changeset to be updated.
 *
 * \return Error code, KNOT_EOK if successful.
 */
static int remove_rrset_rrsigs(const knot_rrset_t *rrset,
                               knot_changeset_t *changeset)
{
	assert(rrset);

	if (!rrset->rrsigs) {
		return KNOT_EOK;
	}

	knot_rrset_t *to_remove = NULL;
	int result = knot_rrset_deep_copy(rrset->rrsigs, &to_remove);
	if (result != KNOT_EOK) {
		return result;
	}

	return knot_changeset_add_rrset(changeset, to_remove,
	                                KNOT_CHANGESET_REMOVE);
}

/*!
 * \brief Drop all existing and create new RRSIGs for covered records.
 *
 * \param rrset    RR set with covered records.
 * \param zone_keys  Zone keys.
 * \param policy     DNSSEC policy.
 * \param changeset  Changeset to be updated.
 *
 * \return Error code, KNOT_EOK if successful.
 */
static int force_resign_rrset(const knot_rrset_t *rrset,
                              const knot_zone_keys_t *zone_keys,
                              const knot_dnssec_policy_t *policy,
                              knot_changeset_t *changeset)
{
	// Remove all RRSIGs from rrset
	if (rrset->rrsigs) {
		int ret = remove_rrset_rrsigs(rrset, changeset);
		if (ret != KNOT_EOK) {
			return ret;
		}
	}

	// Create all signatures from scratch
	return add_missing_rrsigs(rrset, NULL, zone_keys, policy,
	                          changeset);
}

/*!
 * \brief Drop all expired and create new RRSIGs for covered records.
 *
 * \param rrset   RR set with covered records.
 * \param zone_keys  Zone keys.
 * \param policy     DNSSEC policy.
 * \param changeset  Changeset to be updated.
 *
 * \return Error code, KNOT_EOK if successful.
 */
static int resign_rrset(const knot_rrset_t *rrset,
                        const knot_zone_keys_t *zone_keys,
                        const knot_dnssec_policy_t *policy,
                        knot_changeset_t *changeset)
{
	int result = remove_expired_rrsigs(rrset, rrset->rrsigs, zone_keys,
	                                   policy, changeset);
	if (result != KNOT_EOK) {
		return result;
	}

	return add_missing_rrsigs(rrset, rrset->rrsigs, zone_keys, policy,
	                          changeset);
}

static bool rr_already_signed(const knot_rrset_t *rrset, ahtable_t *t)
{
	assert(rrset && t);
	// Create a key = combination of owner and type mnemonic
	int dname_size = knot_dname_size(rrset->owner);
	uint8_t key[dname_size + 16];
	memset(key, 0, dname_size + 16);
	memcpy(key, rrset->owner, dname_size);
	int ret = knot_rrtype_to_string(rrset->type, key + dname_size,
	                                16 - dname_size);
	if (ret != KNOT_EOK) {
		return false;
	}
	if (ahtable_tryget(t, key, dname_size + 16)) {
		return true;
	}

	// If not in the table, insert
	*ahtable_get(t, key, dname_size + 16) = (value_t *)rrset;
	return false;
}

static bool rr_should_be_signed(const knot_node_t *node,
                                const knot_rrset_t *rrset,
                                ahtable_t *table)
{
	assert(node);
	// TODO make sure this returns 'true' for newly added DSs (not in node)
	if (rrset == NULL) {
		return false;
	}

	// SOA entry is maintained separately
	if (rrset->type == KNOT_RRTYPE_SOA) {
		return false;
	}

	// DNSKEYs are maintained separately
	if (rrset->type == KNOT_RRTYPE_DNSKEY) {
		return false;
	}

	// We only want to sign NSEC and DS at delegation points
	if (knot_node_is_deleg_point(node) &&
	    (rrset->type != KNOT_RRTYPE_NSEC ||
	    rrset->type != KNOT_RRTYPE_DS)) {
		return false;
	}

	// These RRs have their signatures stored in changeset already
	if (knot_node_is_replaced_nsec(node)
	    && ((knot_rrset_type(rrset) == KNOT_RRTYPE_NSEC)
	         || (knot_rrset_type(rrset) == KNOT_RRTYPE_NSEC3))) {
		return false;
	}

	// Check for RRSet in the 'already_signed' table
	if (table) {
		if (rr_already_signed(rrset, table)) {
			return false;
		}
	}

	return true;
}

/*!
 * \brief Update RRSIGs in a given node by updating changeset.
 *
 * \param node       Node to be signed.
 * \param zone_keys  Zone keys.
 * \param policy     DNSSEC policy.
 * \param changeset  Changeset to be updated.
 *
 * \return Error code, KNOT_EOK if successful.
 */
static int sign_node_rrsets(const knot_node_t *node,
                            const knot_zone_keys_t *zone_keys,
                            const knot_dnssec_policy_t *policy,
                            knot_changeset_t *changeset)
{
	assert(node);
	assert(zone_keys);
	assert(policy);
	assert(changeset);

	int result = KNOT_EOK;

	for (int i = 0; i < node->rrset_count; i++) {
		const knot_rrset_t *rrset = node->rrset_tree[i];
		if (!rr_should_be_signed(node, rrset, NULL)) {
			continue;
		}

		// Remove standalone RRSIGs (without the RRSet they sign)
		if (rrset->rdata_count == 0 && rrset->rrsigs->rdata_count != 0) {
			result = remove_rrset_rrsigs(rrset, changeset);
			if (result != KNOT_EOK) {
				break;
			}
		}

		if (policy->forced_sign) {
			result = force_resign_rrset(rrset, zone_keys, policy,
			         changeset);
		} else {
			result = resign_rrset(rrset, zone_keys, policy,
			                      changeset);
		}

		if (result != KNOT_EOK) {
			break;
		}
	}

	return result;
}

/*!
 * \brief Struct to carry data for 'sign_data' callback function.
 */
typedef struct node_sign_args {
	const knot_zone_keys_t *zone_keys;
	const knot_dnssec_policy_t *policy;
	knot_changeset_t *changeset;
	int result;
} node_sign_args_t;

/*!
 * \brief Sign node (callback function).
 *
 * \param node  Node to be signed.
 * \param data  Callback data, node_sign_args_t.
 */
static void sign_node(knot_node_t **node, void *data)
{
	assert(node);
	assert(*node);
	node_sign_args_t *args = (node_sign_args_t *)data;
	assert(data);

	if (args->result != KNOT_EOK) {
		return;
	}

	if ((*node)->rrset_count == 0) {
		return;
	}

	if (knot_node_is_non_auth(*node)) {
		return;
	}

	args->result = sign_node_rrsets(*node, args->zone_keys, args->policy,
	                                args->changeset);
	knot_node_clear_replaced_nsec(*node);
}

/*!
 * \brief Update RRSIGs in a given zone tree by updating changeset.
 *
 * \param tree       Zone tree to be signed.
 * \param zone_keys  Zone keys.
 * \param policy     DNSSEC policy.
 * \param changeset  Changeset to be updated.
 *
 * \return Error code, KNOT_EOK if successful.
 */
static int zone_tree_sign(knot_zone_tree_t *tree,
                          const knot_zone_keys_t *zone_keys,
                          const knot_dnssec_policy_t *policy,
                          knot_changeset_t *changeset)
{
	assert(tree);
	assert(zone_keys);
	assert(policy);
	assert(changeset);

	node_sign_args_t args = {.zone_keys = zone_keys, .policy = policy,
	                         .changeset = changeset, .result = KNOT_EOK};
	knot_zone_tree_apply(tree, sign_node, &args);
	return args.result;
}

/*- private API - signing of NSEC(3) in changeset ----------------------------*/

/*!
 * \brief Sign NSEC nodes in changeset (callback function).
 *
 * \param node  Node to be signed, silently skipped if not NSEC/NSEC3.
 * \param data  Callback data, changeset_signing_data_t.
 */
static int add_rrsigs_for_nsec(knot_rrset_t *rrset, void *data)
{
	if (rrset == NULL) {
		return KNOT_EINVAL;
	}

	int res = KNOT_EOK;
	changeset_signing_data_t *nsec_data = (changeset_signing_data_t *)data;

	if (knot_rrset_type(rrset) == KNOT_RRTYPE_NSEC
	    || knot_rrset_type(rrset) == KNOT_RRTYPE_NSEC3) {
		res = add_missing_rrsigs(rrset, NULL, nsec_data->zone_keys,
		                         nsec_data->policy,
		                         nsec_data->changeset);
	}

	if (res != KNOT_EOK) {
		dbg_dnssec_detail("add_rrsigs_for_nsec() for NSEC failed\n");
	}

	return res;
}

/*- private API - DNSKEY handling --------------------------------------------*/

/*!
 * \brief Check if a DNSKEY (RDATA given) exist in zone keys database.
 *
 * \param zone_keys   Zone keys.
 * \param rdata       Pointer to DNSKEY RDATA.
 * \param rdata_size  Size of DNSKEY RDATA.
 *
 * \return DNSKEY exists in the key database.
 */
static bool dnskey_exists_in_keydb(const knot_zone_keys_t *zone_keys,
                                   const uint8_t *rdata,
                                   size_t rdata_size)
{
	assert(zone_keys);
	assert(rdata);

	for (int i = 0; i < zone_keys->count; i++) {
		const knot_dnssec_key_t *key = &zone_keys->keys[i];

		if (key->dnskey_rdata.size == rdata_size &&
		    memcmp(key->dnskey_rdata.data, rdata, rdata_size) == 0
		) {
			return true;
		}
	}

	return false;
}

/*!
 * \brief Check if DNSKEY (key struct given) exists in zone.
 *
 * \param dnskeys  DNSKEYS RR set in zone apex.
 * \param key      Key to be searched for.
 *
 * \return DNSKEY exists in the zone.
 */
static bool dnskey_exists_in_zone(const knot_rrset_t *dnskeys,
                                  const knot_dnssec_key_t *key)
{
	assert(dnskeys);
	assert(key);

	for (int i = 0; i < dnskeys->rdata_count; i++) {
		uint8_t *rdata = knot_rrset_get_rdata(dnskeys, i);
		size_t rdata_size = rrset_rdata_item_size(dnskeys, i);

		if (rdata_size == key->dnskey_rdata.size &&
		    memcmp(rdata, key->dnskey_rdata.data, rdata_size) == 0
		) {
			return true;
		}
	}

	return false;
}

/*!
 * \brief Remove unknown DNSKEYs from the zone by updating the changeset.
 *
 * \param soa        RR set with SOA (to get TTL value from).
 * \param dnskeys    RR set with DNSKEYs.
 * \param zone_keys  Zone keys.
 * \param changeset  Changeset to be updated.
 *
 * \return Error code, KNOT_EOK if successful.
 */
static int remove_unknown_dnskeys(const knot_rrset_t *soa,
                                  const knot_rrset_t *dnskeys,
                                  const knot_zone_keys_t *zone_keys,
                                  knot_changeset_t *changeset)
{
	assert(soa);
	assert(soa->type == KNOT_RRTYPE_SOA);
	assert(zone_keys);
	assert(changeset);

	if (!dnskeys) {
		return KNOT_EOK;
	}
	assert(dnskeys->type == KNOT_RRTYPE_DNSKEY);

	knot_rrset_t *to_remove = NULL;
	int result = KNOT_EOK;

	if (dnskeys->ttl != soa->ttl) {
		dbg_dnssec_detail("removing DNSKEYs (SOA TTL differs)\n");
		result = knot_rrset_deep_copy_no_sig(dnskeys, &to_remove);
		goto done;
	}

	for (int i = 0; i < dnskeys->rdata_count; i++) {
		uint8_t *rdata = knot_rrset_get_rdata(dnskeys, i);
		size_t rdata_size = rrset_rdata_item_size(dnskeys, i);
		if (dnskey_exists_in_keydb(zone_keys, rdata, rdata_size)) {
			continue;
		}

		dbg_dnssec_detail("removing DNSKEY with tag %d\n",
		                  knot_keytag(rdata, rdata_size));

		if (to_remove == NULL) {
			to_remove = knot_rrset_new_from(dnskeys);
			if (to_remove == NULL) {
				result = KNOT_ENOMEM;
				break;
			}
		}

		result = knot_rrset_add_rr_from_rrset(to_remove, dnskeys, i);
		if (result != KNOT_EOK) {
			break;
		}
	}

done:

	if (to_remove != NULL && result == KNOT_EOK) {
		result = knot_changeset_add_rrset(changeset, to_remove,
		                                  KNOT_CHANGESET_REMOVE);
	}

	if (to_remove != NULL && result != KNOT_EOK) {
		knot_rrset_deep_free(&to_remove, 1, 1);
	}

	return result;
}

/*!
 * \brief Create DNSKEY RR set from SOA RR set.
 *
 * \param soa  RR set with zone SOA.
 *
 * \return Empty DNSKEY RR set.
 */
static knot_rrset_t *create_dnskey_rrset_from_soa(const knot_rrset_t *soa)
{
	assert(soa);

	knot_dname_t *owner = knot_dname_copy(soa->owner);
	if (!owner) {
		return NULL;
	}

	return knot_rrset_new(owner, KNOT_RRTYPE_DNSKEY, soa->rclass, soa->ttl);
}

/*!
 * \brief Add missing DNSKEYs into the zone by updating the changeset.
 *
 * \param soa        RR set with SOA (to get TTL value from).
 * \param dnskeys    RR set with DNSKEYs.
 * \param zone_keys  Zone keys.
 * \param changeset  Changeset to be updated.
 *
 * \return Error code, KNOT_EOK if successful.
 */
static int add_missing_dnskeys(const knot_rrset_t *soa,
                               const knot_rrset_t *dnskeys,
                               const knot_zone_keys_t *zone_keys,
                               knot_changeset_t *changeset)
{
	assert(soa);
	assert(soa->type == KNOT_RRTYPE_SOA);
	assert(!dnskeys || dnskeys->type == KNOT_RRTYPE_DNSKEY);
	assert(zone_keys);
	assert(changeset);

	knot_rrset_t *to_add = NULL;
	int result = KNOT_EOK;
	bool add_all = dnskeys == NULL || dnskeys->ttl != soa->ttl;

	for (int i = 0; i < zone_keys->count; i++) {
		const knot_dnssec_key_t *key = &zone_keys->keys[i];
		if (!add_all && dnskey_exists_in_zone(dnskeys, key)) {
			continue;
		}

		dbg_dnssec_detail("adding DNSKEY with tag %d\n", key->keytag);

		if (to_add == NULL) {
			to_add = create_dnskey_rrset_from_soa(soa);
			if (to_add == NULL) {
				return KNOT_ENOMEM;
			}
		}

		result = knot_rrset_add_rdata(to_add, key->dnskey_rdata.data,
		                              key->dnskey_rdata.size);
		if (result != KNOT_EOK) {
			break;
		}
	}

	if (to_add != NULL && result == KNOT_EOK) {
		result = knot_changeset_add_rrset(changeset, to_add,
		                                  KNOT_CHANGESET_ADD);
	}

	if (to_add != NULL && result != KNOT_EOK) {
		knot_rrset_deep_free(&to_add, 1, 1);
	}

	return result;
}

/*!
 * \brief Refresh DNSKEY RRSIGs in the zone by updating the changeset.
 *
 * \param dnskeys    RR set with DNSKEYs.
 * \param soa        RR set with SOA.
 * \param zone_keys  Zone keys.
 * \param policy     DNSSEC policy.
 * \param changeset  Changeset to be updated.
 *
 * \return Error code, KNOT_EOK if successful.
 */
static int update_dnskeys_rrsigs(const knot_rrset_t *dnskeys,
                                 const knot_rrset_t *soa,
                                 const knot_zone_keys_t *zone_keys,
                                 const knot_dnssec_policy_t *policy,
                                 knot_changeset_t *changeset)
{
	assert(soa);
	assert(policy);
	assert(changeset);

	int result;

	// We know how the DNSKEYs in zone should look like after applying
	// the changeset. RRSIGs can be then built easily.

	knot_rrset_t *new_dnskeys = create_dnskey_rrset_from_soa(soa);
	if (!new_dnskeys) {
		return KNOT_ENOMEM;
	}

	for (int i = 0; i < zone_keys->count; i++) {
		const knot_dnssec_key_t *key = &zone_keys->keys[i];
		const knot_binary_t *rdata = &key->dnskey_rdata;
		result = knot_rrset_add_rdata(new_dnskeys, rdata->data,
		                              rdata->size);
		if (result != KNOT_EOK) {
			goto fail;
		}
	}

	result = knot_rrset_sort_rdata(new_dnskeys);
	if (result != KNOT_EOK) {
		goto fail;
	}

	result = add_missing_rrsigs(new_dnskeys, NULL, zone_keys, policy,
	                            changeset);
	if (result != KNOT_EOK) {
		goto fail;
	}

	if (dnskeys) {
		result = remove_rrset_rrsigs(dnskeys, changeset);
	}

fail:

	knot_rrset_deep_free(&new_dnskeys, 1, 1);

	return result;
}

/*!
 * \brief Update DNSKEY records in the zone by updating the changeset.
 *
 * \param zone       Zone to be updated.
 * \param zone_keys  Zone keys.
 * \param policy     DNSSEC policy.
 * \param changeset  Changeset to be updated.
 *
 * \return Error code, KNOT_EOK if successful.
 */
static int update_dnskeys(const knot_zone_contents_t *zone,
                          const knot_zone_keys_t *zone_keys,
                          const knot_dnssec_policy_t *policy,
                          knot_changeset_t *changeset)
{
	assert(zone);
	assert(zone->apex);

	const knot_node_t *apex = zone->apex;
	const knot_rrset_t *dnskeys = knot_node_rrset(apex, KNOT_RRTYPE_DNSKEY);
	const knot_rrset_t *soa = knot_node_rrset(apex, KNOT_RRTYPE_SOA);

	if (!soa) {
		return KNOT_EINVAL;
	}

	int result;
	size_t changes_before = knot_changeset_size(changeset);

	result = remove_unknown_dnskeys(soa, dnskeys, zone_keys, changeset);
	if (result != KNOT_EOK) {
		return result;
	}

	result = add_missing_dnskeys(soa, dnskeys, zone_keys, changeset);
	if (result != KNOT_EOK) {
		return result;
	}

	bool modified = knot_changeset_size(changeset) != changes_before;

	if (!modified && dnskeys &&
	    all_signatures_valid(dnskeys, dnskeys->rrsigs, zone_keys, policy)
	) {
		return KNOT_EOK;
	}

	dbg_dnssec_detail("Creating new signatures for DNSKEYs\n");
	return update_dnskeys_rrsigs(dnskeys, soa, zone_keys, policy, changeset);
}

/*- public API ---------------------------------------------------------------*/

/*!
 * \brief Update zone signatures and store performed changes in changeset.
 */
int knot_zone_sign(const knot_zone_contents_t *zone,
                   const knot_zone_keys_t *zone_keys,
                   const knot_dnssec_policy_t *policy,
                   knot_changeset_t *changeset)
{
	if (!zone || !zone_keys || !policy || !changeset) {
		return KNOT_EINVAL;
	}

	int result;

	result = update_dnskeys(zone, zone_keys, policy, changeset);
	if (result != KNOT_EOK) {
		dbg_dnssec_detail("update_dnskeys() failed\n");
		return result;
	}

	result = zone_tree_sign(zone->nodes, zone_keys, policy, changeset);
	if (result != KNOT_EOK) {
		dbg_dnssec_detail("zone_tree_sign() on normal nodes failed\n");
		return result;
	}

	result = zone_tree_sign(zone->nsec3_nodes, zone_keys, policy,
	                        changeset);
	if (result != KNOT_EOK) {
		dbg_dnssec_detail("zone_tree_sign() on nsec3 nodes failed\n");
		return result;
	}

	return KNOT_EOK;
}

/*!
 * \brief Check if zone SOA signatures are expired.
 */
bool knot_zone_sign_soa_expired(const knot_zone_contents_t *zone,
                                const knot_zone_keys_t *zone_keys,
                                const knot_dnssec_policy_t *policy)
{
	if (!zone || !zone_keys || !policy) {
		return KNOT_EINVAL;
	}

	const knot_rrset_t *soa = knot_node_rrset(zone->apex, KNOT_RRTYPE_SOA);
	assert(soa);

	return !all_signatures_valid(soa, soa->rrsigs, zone_keys, policy);
}

/*!
 * \brief Update and sign SOA and store performed changes in changeset.
 */
int knot_zone_sign_update_soa(const knot_rrset_t *soa,
                              const knot_zone_keys_t *zone_keys,
                              const knot_dnssec_policy_t *policy,
                              knot_changeset_t *changeset)
{
	if (!soa || !zone_keys || !policy || !changeset) {
		return KNOT_EINVAL;
	}

	dbg_dnssec_verb("Updating SOA...\n");

	uint32_t serial = knot_rdata_soa_serial(soa);
	if (serial == UINT32_MAX) {
		// TODO: this is wrong, the value should be 'rewound' to 0 in this case
		return KNOT_EINVAL;
	}

	uint32_t new_serial = serial;
	if (policy->soa_up == KNOT_SOA_SERIAL_INC) {
		new_serial += 1;
	} else {
		assert(policy->soa_up == KNOT_SOA_SERIAL_KEEP);
	}

	int result;

	// remove signatures for old SOA (if there are any)

	if (soa->rrsigs) {
		knot_rrset_t *soa_copy = NULL;
		result = knot_rrset_deep_copy_no_sig(soa->rrsigs, &soa_copy);
		if (result != KNOT_EOK) {
			return result;
		}
		result = knot_changeset_add_rrset(changeset, soa_copy,
		                                  KNOT_CHANGESET_REMOVE);
		if (result != KNOT_EOK) {
			knot_rrset_deep_free(&soa_copy, 1, 1);
			return result;
		}
	}

	// copy old SOA and create new SOA with updated serial

	knot_rrset_t *soa_from = NULL;
	knot_rrset_t *soa_to = NULL;

	result = knot_rrset_deep_copy_no_sig(soa, &soa_from);
	if (result != KNOT_EOK) {
		return result;
	}

	result = knot_rrset_deep_copy_no_sig(soa, &soa_to);
	if (result != KNOT_EOK) {
		knot_rrset_deep_free(&soa_from, 1, 1);
		return result;
	}

	knot_rdata_soa_serial_set(soa_to, new_serial);

	// add signatures for new SOA

	result = add_missing_rrsigs(soa_to, NULL, zone_keys, policy, changeset);
	if (result != KNOT_EOK) {
		knot_rrset_deep_free(&soa_from, 1, 1);
		knot_rrset_deep_free(&soa_to, 1, 1);
		return result;
	}

	// save the result

	changeset->soa_from = soa_from;
	changeset->soa_to = soa_to;
	changeset->serial_from = serial;
	changeset->serial_to = new_serial;

	return KNOT_EOK;
}

static int sign_changeset_wrap(knot_rrset_t *chg_rrset, void *data)
{
	changeset_signing_data_t *args = (changeset_signing_data_t *)data;
	// Find RR's node in zone, find out if we need to sign this RR
	const knot_node_t *node =
		knot_zone_contents_find_node(args->zone, chg_rrset->owner);
	// If node is not in zone, all its RRSIGs were dropped - no-op
	if (node) {
		const knot_rrset_t *zone_rrset =
			knot_node_rrset(node, chg_rrset->type);
		if (rr_should_be_signed(node, zone_rrset, args->signed_table)) {
			return force_resign_rrset(zone_rrset, args->zone_keys,
			                          args->policy, args->changeset);
		} else {
			/*!
			 * If RRSet in zone DOES have RRSIGs although we
			 * should not sign it, DDNS-caused change to node/rr
			 * occured and we have to drop all RRSIGs.
			 */
			if (zone_rrset && zone_rrset->rrsigs != NULL) {
				return remove_rrset_rrsigs(zone_rrset,
				                           args->changeset);
			}
		}
	}

}

int knot_zone_sign_changeset(const knot_zone_contents_t *zone,
                             const knot_changeset_t *in_ch,
                             knot_changeset_t *out_ch,
                             const knot_zone_keys_t *zone_keys,
                             const knot_dnssec_policy_t *policy)
{
	if (zone == NULL || in_ch == NULL || out_ch == NULL) {
		return KNOT_EINVAL;
	}

	// Create args for wrapper function - ahtable for duplicate sigs
	changeset_signing_data_t args = { .zone = zone, .zone_keys = zone_keys,
	                                  .policy = policy,
	                                  .changeset = out_ch,
	                                  .signed_table = ahtable_create()};

	// Sign all RRs that are new in changeset
	int ret = knot_changeset_apply((knot_changeset_t *)in_ch,
	                               KNOT_CHANGESET_ADD,
	                               sign_changeset_wrap, &args);

	// Sign all RRs that are removed in changeset
	if (ret == KNOT_EOK) {
		ret = knot_changeset_apply((knot_changeset_t *)in_ch,
		                           KNOT_CHANGESET_REMOVE,
		                           sign_changeset_wrap, &args);
	}

	ahtable_free(args.signed_table);

	return ret;
}

int knot_zone_sign_nsecs_in_changeset(const knot_zone_keys_t *zone_keys,
                                      const knot_dnssec_policy_t *policy,
                                      knot_changeset_t *changeset)
{
	assert(zone_keys);
	assert(policy);
	assert(changeset);

	changeset_signing_data_t data = {.zone = NULL,
	                                 .zone_keys = zone_keys,
	                                 .policy = policy,
	                                 .changeset = changeset };

	return knot_changeset_apply(changeset, KNOT_CHANGESET_ADD,
	                            add_rrsigs_for_nsec, &data);
}
<|MERGE_RESOLUTION|>--- conflicted
+++ resolved
@@ -29,193 +29,20 @@
 #include "libknot/dnssec/zone-sign.h"
 #include "libknot/dnssec/key.h"
 #include "libknot/dnssec/policy.h"
+#include "libknot/dnssec/rrset-sign.h"
 #include "libknot/dnssec/sign.h"
-#include "libknot/dnssec/rrset-sign.h"
 #include "libknot/dnssec/zone-keys.h"
 #include "libknot/rrset.h"
 #include "libknot/updates/changesets.h"
+#include "libknot/util/debug.h"
 #include "libknot/zone/node.h"
 #include "libknot/zone/zone-contents.h"
-#include "libknot/util/debug.h"
-
-//! \todo Check if defined elsewhere.
-#define MAX_RR_WIREFORMAT_SIZE (64 * 1024 * sizeof(uint8_t))
-#define RRSIG_RDATA_OFFSET 18
-
-// COPIED FROM SIG(0) AND MODIFIED
-static size_t rrsig_rdata_size(const knot_dnssec_key_t *key)
-{
-	assert(key);
-
-	size_t size;
-
-	// static part
-
-	size = sizeof(uint16_t)		// type covered
-	     + sizeof(uint8_t)		// algorithm
-	     + sizeof(uint8_t)		// labels
-	     + sizeof(uint32_t)		// original TTL
-	     + sizeof(uint32_t)		// signature expiration
-	     + sizeof(uint32_t)		// signature inception
-	     + sizeof(uint16_t);	// key tag (footprint)
-
-	// variable part
-
-	size += sizeof(knot_dname_t *); // pointer to signer
-	size += knot_dnssec_sign_size(key);
-
-	return size;
-}
-
-// COPIED FROM SIG(0) AND MODIFIED
-static void rrsig_write_rdata(uint8_t *rdata,
-                              const knot_dnssec_key_t *key,
-                              const knot_dname_t *owner,
-                              const knot_rrset_t *covered,
-                              uint32_t sig_incepted,
-                              uint32_t sig_expires)
-{
-	assert(key);
-	assert(rdata);
-
-	uint8_t *w = rdata;
-
-	uint8_t owner_labels = knot_dname_labels(owner, NULL);
-	if (knot_dname_is_wildcard(owner))
-		owner_labels -= 1;
-
-	knot_wire_write_u16(w, covered->type);	// type covered
-	w += sizeof(uint16_t);
-	*w = key->algorithm;			// algorithm
-	w += sizeof(uint8_t);
-	*w = owner_labels;			// labels
-	w += sizeof(uint8_t);
-	knot_wire_write_u32(w, covered->ttl);	// original TTL
-	w += sizeof(uint32_t);
-	knot_wire_write_u32(w, sig_expires);	// signature expiration
-	w += sizeof(uint32_t);
-	knot_wire_write_u32(w, sig_incepted);	// signature inception
-	w += sizeof(uint32_t);
-	knot_wire_write_u16(w, key->keytag);	// key footprint
-	w += sizeof(uint16_t);
-
-	assert(w == rdata + 18);
-
-	knot_dname_t *dname = knot_dname_copy(key->name);
-	memcpy(w, &dname, sizeof(knot_dname_t *)); // pointer to signer
-}
-
-static uint8_t *create_rrsigs_rdata(knot_rrset_t *rrsigs,
-                                    const knot_rrset_t *covered,
-                                    const knot_dnssec_key_t *key,
-                                    uint32_t sig_incept, uint32_t sig_expire)
-{
-	uint8_t *rdata = knot_rrset_create_rdata(rrsigs, rrsig_rdata_size(key));
-	if (!rdata) {
-		return NULL;
-	}
-
-	rrsig_write_rdata(rdata, key, covered->owner, covered, sig_incept,
-	                  sig_expire);
-
-	return rdata;
-}
-
-static int sign_rrset_ctx_add_self(knot_dnssec_sign_context_t *ctx,
-                                   const uint8_t *rdata,
-                                   const knot_dnssec_key_t *key)
-{
-	assert(ctx);
-	assert(key);
-
-	int result = knot_dnssec_sign_add(ctx, rdata, RRSIG_RDATA_OFFSET);
-	if (result != KNOT_EOK) {
-		return result;
-	}
-
-	return knot_dnssec_sign_add(ctx, key->name, knot_dname_size(key->name));
-}
-
-static int sign_rrset_ctx_add_records(knot_dnssec_sign_context_t *ctx,
-                                      const knot_rrset_t *covered)
-{
-	// huge block of rrsets can be optionally created
-	uint8_t *rrwf = malloc(MAX_RR_WIREFORMAT_SIZE);
-	if (!rrwf) {
-		return KNOT_ENOMEM;
-	}
-
-	int result = KNOT_EOK;
-
-	uint16_t rr_count = knot_rrset_rdata_rr_count(covered);
-	for (uint16_t i = 0; i < rr_count; i++) {
-		size_t rr_size;
-		result = knot_rrset_to_wire_one(covered, i, rrwf,
-		                                MAX_RR_WIREFORMAT_SIZE,
-		                                &rr_size, NULL);
-		if (result != KNOT_EOK) {
-			break;
-		}
-
-		result = knot_dnssec_sign_add(ctx, rrwf, rr_size);
-		if (result != KNOT_EOK) {
-			break;
-		}
-	}
-
-	free(rrwf);
-
-	return result;
-}
-
-static int sign_rrset_ctx_add_data(knot_dnssec_sign_context_t *ctx,
-                                   const knot_dnssec_key_t *key,
-				   const uint8_t *rrsig_rdata,
-				   const knot_rrset_t *covered)
-{
-	// RFC 4034: The signature covers RRSIG RDATA field (excluding the
-	// signature) and all matching RR records, which are ordered
-	// canonically.
-
-	int result = sign_rrset_ctx_add_self(ctx, rrsig_rdata, key);
-	if (result != KNOT_EOK) {
-		return result;
-	}
-
-	return sign_rrset_ctx_add_records(ctx, covered);
-}
-
-static int sign_rrset_one(knot_rrset_t *rrsigs,
-                          const knot_rrset_t *covered,
-                          const knot_dnssec_key_t *key,
-                          knot_dnssec_sign_context_t *sign_ctx,
-                          const knot_dnssec_policy_t *policy)
-{
-	uint32_t sig_incept = policy->now;
-	uint32_t sig_expire = sig_incept + policy->sign_lifetime;
-
-	uint8_t *rdata = create_rrsigs_rdata(rrsigs, covered, key,
-	                                     sig_incept, sig_expire);
-	if (!rdata) {
-		return KNOT_ENOMEM;
-	}
-
-	int result = knot_dnssec_sign_new(sign_ctx);
-	if (result != KNOT_EOK) {
-		return result;
-	}
-
-	result = sign_rrset_ctx_add_data(sign_ctx, key, rdata, covered);
-	if (result != KNOT_EOK) {
-		return result;
-	}
-
-	uint8_t *rdata_signature = rdata + sizeof(knot_dname_t *)
-	                           + RRSIG_RDATA_OFFSET;
-
-	return knot_dnssec_sign_write(sign_ctx, rdata_signature);
-}
-
+
+/*- private API - common functions -------------------------------------------*/
+
+/*!
+ * \brief Create empty RRSIG RR set for a given RR set to be covered.
+ */
 static knot_rrset_t *create_empty_rrsigs_for(const knot_rrset_t *covered)
 {
 	assert(covered);
@@ -226,82 +53,19 @@
 	                      covered->ttl);
 }
 
-static bool is_expired_signature(const knot_rrset_t *rrsigs, size_t pos,
-                                 const knot_dnssec_policy_t *policy)
-{
-	assert(rrsigs);
-	assert(rrsigs->type == KNOT_RRTYPE_RRSIG);
-	assert(policy);
-
-	uint32_t now = policy->now;
-	uint32_t refresh = policy->sign_refresh;
-	uint32_t expiration = knot_rdata_rrsig_sig_expiration(rrsigs, pos);
-
-	return expiration - refresh <= now;
-}
-
-static bool is_valid_signature(const knot_rrset_t *covered,
-                               const knot_rrset_t *rrsigs, size_t pos,
-                               const knot_dnssec_key_t *key,
-                               knot_dnssec_sign_context_t *ctx,
-                               const knot_dnssec_policy_t *policy)
-{
-	assert(covered);
-	assert(rrsigs);
-	assert(policy);
-
-	if (key == NULL || ctx == NULL) {
-		return false;
-	}
-
-	if (is_expired_signature(rrsigs, pos, policy)) {
-		return false;
-	}
-
-	// identify fields in the signature being validated
-
-	uint8_t *rdata = knot_rrset_get_rdata(rrsigs, pos);
-	const uint8_t *signer = knot_rdata_rrsig_signer_name(rrsigs, pos);
-
-	if (!rdata || !signer) {
-		return false;
-	}
-
-	size_t header_size = RRSIG_RDATA_OFFSET + sizeof(knot_dname_t *);
-	uint8_t *signature = rdata + header_size;
-	size_t signature_size = rrset_rdata_item_size(rrsigs, pos) - header_size;
-
-	if (!signature || signature_size == 0) {
-		return false;
-	}
-
-	// perform the validation
-
-	int result = knot_dnssec_sign_new(ctx);
-	if (result != KNOT_EOK) {
-		return false;
-	}
-
-	result = knot_dnssec_sign_add(ctx, rdata, RRSIG_RDATA_OFFSET);
-	if (result != KNOT_EOK) {
-		return false;
-	}
-
-	result = knot_dnssec_sign_add(ctx, signer, knot_dname_size(signer));
-	if (result != KNOT_EOK) {
-		return false;
-	}
-
-	result = sign_rrset_ctx_add_records(ctx, covered);
-	if (result != KNOT_EOK) {
-		return false;
-	}
-
-	result = knot_dnssec_sign_verify(ctx, signature, signature_size);
-
-	return result == KNOT_EOK;
-}
-
+/*- private API - signing of in-zone nodes -----------------------------------*/
+
+/*!
+ * \brief Check if there is a valid signature for a given RR set and key.
+ *
+ * \param covered  RR set with covered records.
+ * \param rrsigs   RR set with RRSIGs.
+ * \param key      Signing key.
+ * \param ctx      Signing context.
+ * \param policy   DNSSEC policy.
+ *
+ * \return The signature exists and is valid.
+ */
 static bool valid_signature_exists(const knot_rrset_t *covered,
 				   const knot_rrset_t *rrsigs,
 				   const knot_dnssec_key_t *key,
@@ -323,16 +87,24 @@
 			continue;
 		}
 
-		return is_valid_signature(covered, rrsigs, i, key, ctx, policy);
+		return knot_is_valid_signature(covered, rrsigs, i, key, ctx,
+		                               policy) == KNOT_EOK;
 	}
 
 	return false;
 }
 
 /*!
- * \todo rename: also fails when the signature doesn't exist
- */
-static bool all_signatures_valid(const knot_rrset_t *covered,
+ * \brief Check if valid signature exist for all keys for a given RR set.
+ *
+ * \param covered    RR set with covered records.
+ * \param rrsigs     RR set with RRSIGs.
+ * \param zone_keys  Zone keys.
+ * \param policy     DNSSEC policy.
+ *
+ * \return Valid signature exists for every key.
+ */
+static bool all_signatures_exist(const knot_rrset_t *covered,
                                  const knot_rrset_t *rrsigs,
                                  const knot_zone_keys_t *zone_keys,
                                  const knot_dnssec_policy_t *policy)
@@ -353,18 +125,32 @@
 	return true;
 }
 
-static void get_matching_signing_data(const knot_rrset_t *rrsigs,
-				      size_t pos,
-				      const knot_zone_keys_t *keys,
-				      const knot_dnssec_key_t **key,
-				      knot_dnssec_sign_context_t **ctx)
-{
+/*!
+ * \brief Get key and signing context for given RRSIG.
+ *
+ * \param[in]  rrsigs  RR set with RRSIGs.
+ * \param[in]  keys    Zone keys.
+ * \param[out] key     Signing key, set to NULL if no matching key found.
+ * \param[out] ctx     Signing context, set to NULL if no matching key found.
+ */
+static void get_matching_key_and_ctx(const knot_rrset_t *rrsigs, size_t pos,
+				     const knot_zone_keys_t *keys,
+				     const knot_dnssec_key_t **key,
+				     knot_dnssec_sign_context_t **ctx)
+{
+	assert(rrsigs && rrsigs->type == KNOT_RRTYPE_RRSIG);
+	assert(keys);
+	assert(key);
+	assert(ctx);
+
 	uint16_t keytag = knot_rdata_rrsig_key_tag(rrsigs, pos);
 
 	for (int i = 0; i < keys->count; i++) {
 		const knot_dnssec_key_t *found_key = &keys->keys[i];
-		if (keytag != found_key->keytag)
+		if (keytag != found_key->keytag) {
 			continue;
+		}
+
 		*ctx = keys->contexts[i];
 		*key = &keys->keys[i];
 		return;
@@ -372,17 +158,28 @@
 
 	*ctx = NULL;
 	*key = NULL;
-	return;
-}
-
+}
+
+/*!
+ * \brief Add expired or invalid RRSIGs into the changeset for removal.
+ *
+ * \param covered    RR set with covered records.
+ * \param rrsigs     RR set with RRSIGs.
+ * \param zone_keys  Zone keys.
+ * \param policy     DNSSEC policy.
+ * \param changeset  Changeset to be updated.
+ *
+ * \return Error code, KNOT_EOK if successful.
+ */
 static int remove_expired_rrsigs(const knot_rrset_t *covered,
 				 const knot_rrset_t *rrsigs,
 				 const knot_zone_keys_t *zone_keys,
 				 const knot_dnssec_policy_t *policy,
 				 knot_changeset_t *changeset)
 {
-	if (!rrsigs)
+	if (!rrsigs) {
 		return KNOT_EOK;
+	}
 
 	assert(rrsigs->type == KNOT_RRTYPE_RRSIG);
 	assert(policy);
@@ -392,15 +189,10 @@
 	int result = KNOT_EOK;
 
 	for (int i = 0; i < rrsigs->rdata_count; i++) {
-		// Get key that matches RRSIGs'
 		const knot_dnssec_key_t *key = NULL;
 		knot_dnssec_sign_context_t *ctx = NULL;
-
-<<<<<<< HEAD
-		get_matching_signing_data(rrsigs, i, zone_keys, &key, &ctx);
-		if (key && ctx && is_valid_signature(covered, rrsigs, i, key, ctx, policy))
-			continue;
-=======
+		get_matching_key_and_ctx(rrsigs, i, zone_keys, &key, &ctx);
+
 		if (key && ctx) {
 			result = knot_is_valid_signature(covered, rrsigs, i,
 			                                 key, ctx, policy);
@@ -412,17 +204,18 @@
 				return result;
 			}
 		}
->>>>>>> f868f938
 
 		if (to_remove == NULL) {
 			to_remove = create_empty_rrsigs_for(rrsigs);
-			if (to_remove == NULL)
+			if (to_remove == NULL) {
 				return KNOT_ENOMEM;
+			}
 		}
 
 		result = knot_rrset_add_rr_from_rrset(to_remove, rrsigs, i);
-		if (result != KNOT_EOK)
+		if (result != KNOT_EOK) {
 			break;
+		}
 	}
 
 	if (to_remove != NULL && result == KNOT_EOK) {
@@ -466,8 +259,6 @@
 	bool use_ksk = covered->type == KNOT_RRTYPE_DNSKEY;
 
 	for (int i = 0; i < zone_keys->count; i++) {
-		// DNSKEY must be signed with both ZSK and KSK
-		// all other records only with ZSK
 		if (zone_keys->is_ksk[i] && !use_ksk) {
 			continue;
 		}
@@ -535,56 +326,62 @@
 /*!
  * \brief Drop all existing and create new RRSIGs for covered records.
  *
- * \param rrset    RR set with covered records.
+ * \param covered    RR set with covered records.
  * \param zone_keys  Zone keys.
  * \param policy     DNSSEC policy.
  * \param changeset  Changeset to be updated.
  *
  * \return Error code, KNOT_EOK if successful.
  */
-static int force_resign_rrset(const knot_rrset_t *rrset,
+static int force_resign_rrset(const knot_rrset_t *covered,
                               const knot_zone_keys_t *zone_keys,
                               const knot_dnssec_policy_t *policy,
                               knot_changeset_t *changeset)
 {
-	// Remove all RRSIGs from rrset
-	if (rrset->rrsigs) {
-		int ret = remove_rrset_rrsigs(rrset, changeset);
-		if (ret != KNOT_EOK) {
-			return ret;
-		}
-	}
-
-	// Create all signatures from scratch
-	return add_missing_rrsigs(rrset, NULL, zone_keys, policy,
-	                          changeset);
+	if (covered->rrsigs) {
+		int result = remove_rrset_rrsigs(covered, changeset);
+		if (result != KNOT_EOK) {
+			return result;
+		}
+	}
+
+	return add_missing_rrsigs(covered, NULL, zone_keys, policy, changeset);
 }
 
 /*!
  * \brief Drop all expired and create new RRSIGs for covered records.
  *
- * \param rrset   RR set with covered records.
+ * \param covered    RR set with covered records.
  * \param zone_keys  Zone keys.
  * \param policy     DNSSEC policy.
  * \param changeset  Changeset to be updated.
  *
  * \return Error code, KNOT_EOK if successful.
  */
-static int resign_rrset(const knot_rrset_t *rrset,
+static int resign_rrset(const knot_rrset_t *covered,
                         const knot_zone_keys_t *zone_keys,
                         const knot_dnssec_policy_t *policy,
                         knot_changeset_t *changeset)
 {
-	int result = remove_expired_rrsigs(rrset, rrset->rrsigs, zone_keys,
+	int result = remove_expired_rrsigs(covered, covered->rrsigs, zone_keys,
 	                                   policy, changeset);
 	if (result != KNOT_EOK) {
 		return result;
 	}
 
-	return add_missing_rrsigs(rrset, rrset->rrsigs, zone_keys, policy,
+	return add_missing_rrsigs(covered, covered->rrsigs, zone_keys, policy,
 	                          changeset);
 }
 
+/*!
+ * \brief Checks whether RRSet is not already in the hash table, stores its
+ *        pointer to the table if not present.
+ *
+ * \param rrset RRSet to be checked for.
+ * \param table Hash table with already signed RRs.
+ *
+ * \return True if RR should is signed already, false otherwise.
+ */
 static bool rr_already_signed(const knot_rrset_t *rrset, ahtable_t *t)
 {
 	assert(rrset && t);
@@ -607,6 +404,15 @@
 	return false;
 }
 
+/*!
+ * \brief Checks whether RRSet in a node has to be signed.
+ *
+ * \param node Node containing the RRSet.
+ * \param rrset RRSet we are checking for.
+ * \param table Optional hash table with already signed RRs.
+ *
+ * \return True if RR should be signed, false otherwise.
+ */
 static bool rr_should_be_signed(const knot_node_t *node,
                                 const knot_rrset_t *rrset,
                                 ahtable_t *table)
@@ -772,6 +578,17 @@
 /*- private API - signing of NSEC(3) in changeset ----------------------------*/
 
 /*!
+ * \brief Struct to carry data for 'add_rrsigs_for_nsec' callback function.
+ */
+typedef struct {
+	const knot_zone_contents_t *zone;
+	const knot_zone_keys_t *zone_keys;
+	const knot_dnssec_policy_t *policy;
+	knot_changeset_t *changeset;
+	ahtable_t *signed_table;
+} changeset_signing_data_t;
+
+/*!
  * \brief Sign NSEC nodes in changeset (callback function).
  *
  * \param node  Node to be signed, silently skipped if not NSEC/NSEC3.
@@ -783,21 +600,22 @@
 		return KNOT_EINVAL;
 	}
 
-	int res = KNOT_EOK;
+	int result = KNOT_EOK;
 	changeset_signing_data_t *nsec_data = (changeset_signing_data_t *)data;
 
-	if (knot_rrset_type(rrset) == KNOT_RRTYPE_NSEC
-	    || knot_rrset_type(rrset) == KNOT_RRTYPE_NSEC3) {
-		res = add_missing_rrsigs(rrset, NULL, nsec_data->zone_keys,
-		                         nsec_data->policy,
-		                         nsec_data->changeset);
-	}
-
-	if (res != KNOT_EOK) {
+	if (rrset->type == KNOT_RRTYPE_NSEC ||
+	    rrset->type == KNOT_RRTYPE_NSEC3
+	) {
+		result = add_missing_rrsigs(rrset, NULL, nsec_data->zone_keys,
+		                            nsec_data->policy,
+		                            nsec_data->changeset);
+	}
+
+	if (result != KNOT_EOK) {
 		dbg_dnssec_detail("add_rrsigs_for_nsec() for NSEC failed\n");
 	}
 
-	return res;
+	return result;
 }
 
 /*- private API - DNSKEY handling --------------------------------------------*/
@@ -1114,7 +932,7 @@
 	bool modified = knot_changeset_size(changeset) != changes_before;
 
 	if (!modified && dnskeys &&
-	    all_signatures_valid(dnskeys, dnskeys->rrsigs, zone_keys, policy)
+	    all_signatures_exist(dnskeys, dnskeys->rrsigs, zone_keys, policy)
 	) {
 		return KNOT_EOK;
 	}
@@ -1123,143 +941,15 @@
 	return update_dnskeys_rrsigs(dnskeys, soa, zone_keys, policy, changeset);
 }
 
-/*- public API ---------------------------------------------------------------*/
-
-/*!
- * \brief Update zone signatures and store performed changes in changeset.
- */
-int knot_zone_sign(const knot_zone_contents_t *zone,
-                   const knot_zone_keys_t *zone_keys,
-                   const knot_dnssec_policy_t *policy,
-                   knot_changeset_t *changeset)
-{
-	if (!zone || !zone_keys || !policy || !changeset) {
-		return KNOT_EINVAL;
-	}
-
-	int result;
-
-	result = update_dnskeys(zone, zone_keys, policy, changeset);
-	if (result != KNOT_EOK) {
-		dbg_dnssec_detail("update_dnskeys() failed\n");
-		return result;
-	}
-
-	result = zone_tree_sign(zone->nodes, zone_keys, policy, changeset);
-	if (result != KNOT_EOK) {
-		dbg_dnssec_detail("zone_tree_sign() on normal nodes failed\n");
-		return result;
-	}
-
-	result = zone_tree_sign(zone->nsec3_nodes, zone_keys, policy,
-	                        changeset);
-	if (result != KNOT_EOK) {
-		dbg_dnssec_detail("zone_tree_sign() on nsec3 nodes failed\n");
-		return result;
-	}
-
-	return KNOT_EOK;
-}
-
-/*!
- * \brief Check if zone SOA signatures are expired.
- */
-bool knot_zone_sign_soa_expired(const knot_zone_contents_t *zone,
-                                const knot_zone_keys_t *zone_keys,
-                                const knot_dnssec_policy_t *policy)
-{
-	if (!zone || !zone_keys || !policy) {
-		return KNOT_EINVAL;
-	}
-
-	const knot_rrset_t *soa = knot_node_rrset(zone->apex, KNOT_RRTYPE_SOA);
-	assert(soa);
-
-	return !all_signatures_valid(soa, soa->rrsigs, zone_keys, policy);
-}
-
-/*!
- * \brief Update and sign SOA and store performed changes in changeset.
- */
-int knot_zone_sign_update_soa(const knot_rrset_t *soa,
-                              const knot_zone_keys_t *zone_keys,
-                              const knot_dnssec_policy_t *policy,
-                              knot_changeset_t *changeset)
-{
-	if (!soa || !zone_keys || !policy || !changeset) {
-		return KNOT_EINVAL;
-	}
-
-	dbg_dnssec_verb("Updating SOA...\n");
-
-	uint32_t serial = knot_rdata_soa_serial(soa);
-	if (serial == UINT32_MAX) {
-		// TODO: this is wrong, the value should be 'rewound' to 0 in this case
-		return KNOT_EINVAL;
-	}
-
-	uint32_t new_serial = serial;
-	if (policy->soa_up == KNOT_SOA_SERIAL_INC) {
-		new_serial += 1;
-	} else {
-		assert(policy->soa_up == KNOT_SOA_SERIAL_KEEP);
-	}
-
-	int result;
-
-	// remove signatures for old SOA (if there are any)
-
-	if (soa->rrsigs) {
-		knot_rrset_t *soa_copy = NULL;
-		result = knot_rrset_deep_copy_no_sig(soa->rrsigs, &soa_copy);
-		if (result != KNOT_EOK) {
-			return result;
-		}
-		result = knot_changeset_add_rrset(changeset, soa_copy,
-		                                  KNOT_CHANGESET_REMOVE);
-		if (result != KNOT_EOK) {
-			knot_rrset_deep_free(&soa_copy, 1, 1);
-			return result;
-		}
-	}
-
-	// copy old SOA and create new SOA with updated serial
-
-	knot_rrset_t *soa_from = NULL;
-	knot_rrset_t *soa_to = NULL;
-
-	result = knot_rrset_deep_copy_no_sig(soa, &soa_from);
-	if (result != KNOT_EOK) {
-		return result;
-	}
-
-	result = knot_rrset_deep_copy_no_sig(soa, &soa_to);
-	if (result != KNOT_EOK) {
-		knot_rrset_deep_free(&soa_from, 1, 1);
-		return result;
-	}
-
-	knot_rdata_soa_serial_set(soa_to, new_serial);
-
-	// add signatures for new SOA
-
-	result = add_missing_rrsigs(soa_to, NULL, zone_keys, policy, changeset);
-	if (result != KNOT_EOK) {
-		knot_rrset_deep_free(&soa_from, 1, 1);
-		knot_rrset_deep_free(&soa_to, 1, 1);
-		return result;
-	}
-
-	// save the result
-
-	changeset->soa_from = soa_from;
-	changeset->soa_to = soa_to;
-	changeset->serial_from = serial;
-	changeset->serial_to = new_serial;
-
-	return KNOT_EOK;
-}
-
+/*!
+ * \brief Wrapper function for changeset signing - to be used with changeset
+ *        apply functions.
+ *
+ * \param chg_rrset RRSet to be (potentially)
+ * \param data Signing data
+ *
+ * \return Error code, KNOT_EOK if successful.
+ */
 static int sign_changeset_wrap(knot_rrset_t *chg_rrset, void *data)
 {
 	changeset_signing_data_t *args = (changeset_signing_data_t *)data;
@@ -1288,6 +978,143 @@
 
 }
 
+/*- public API ---------------------------------------------------------------*/
+
+/*!
+ * \brief Update zone signatures and store performed changes in changeset.
+ */
+int knot_zone_sign(const knot_zone_contents_t *zone,
+                   const knot_zone_keys_t *zone_keys,
+                   const knot_dnssec_policy_t *policy,
+                   knot_changeset_t *changeset)
+{
+	if (!zone || !zone_keys || !policy || !changeset) {
+		return KNOT_EINVAL;
+	}
+
+	int result;
+
+	result = update_dnskeys(zone, zone_keys, policy, changeset);
+	if (result != KNOT_EOK) {
+		dbg_dnssec_detail("update_dnskeys() failed\n");
+		return result;
+	}
+
+	result = zone_tree_sign(zone->nodes, zone_keys, policy, changeset);
+	if (result != KNOT_EOK) {
+		dbg_dnssec_detail("zone_tree_sign() on normal nodes failed\n");
+		return result;
+	}
+
+	result = zone_tree_sign(zone->nsec3_nodes, zone_keys, policy,
+	                        changeset);
+	if (result != KNOT_EOK) {
+		dbg_dnssec_detail("zone_tree_sign() on nsec3 nodes failed\n");
+		return result;
+	}
+
+	return KNOT_EOK;
+}
+
+/*!
+ * \brief Check if zone SOA signatures are expired.
+ */
+bool knot_zone_sign_soa_expired(const knot_zone_contents_t *zone,
+                                const knot_zone_keys_t *zone_keys,
+                                const knot_dnssec_policy_t *policy)
+{
+	if (!zone || !zone_keys || !policy) {
+		return KNOT_EINVAL;
+	}
+
+	const knot_rrset_t *soa = knot_node_rrset(zone->apex, KNOT_RRTYPE_SOA);
+	assert(soa);
+
+	return !all_signatures_exist(soa, soa->rrsigs, zone_keys, policy);
+}
+
+/*!
+ * \brief Update and sign SOA and store performed changes in changeset.
+ */
+int knot_zone_sign_update_soa(const knot_rrset_t *soa,
+                              const knot_zone_keys_t *zone_keys,
+                              const knot_dnssec_policy_t *policy,
+                              knot_changeset_t *changeset)
+{
+	if (!soa || !zone_keys || !policy || !changeset) {
+		return KNOT_EINVAL;
+	}
+
+	dbg_dnssec_verb("Updating SOA...\n");
+
+	uint32_t serial = knot_rdata_soa_serial(soa);
+	if (serial == UINT32_MAX) {
+		// TODO: this is wrong, the value should be 'rewound' to 0 in this case
+		return KNOT_EINVAL;
+	}
+
+	uint32_t new_serial = serial;
+	if (policy->soa_up == KNOT_SOA_SERIAL_INC) {
+		new_serial += 1;
+	} else {
+		assert(policy->soa_up == KNOT_SOA_SERIAL_KEEP);
+	}
+
+	int result;
+
+	// remove signatures for old SOA (if there are any)
+
+	if (soa->rrsigs) {
+		knot_rrset_t *soa_copy = NULL;
+		result = knot_rrset_deep_copy_no_sig(soa->rrsigs, &soa_copy);
+		if (result != KNOT_EOK) {
+			return result;
+		}
+		result = knot_changeset_add_rrset(changeset, soa_copy,
+		                                  KNOT_CHANGESET_REMOVE);
+		if (result != KNOT_EOK) {
+			knot_rrset_deep_free(&soa_copy, 1, 1);
+			return result;
+		}
+	}
+
+	// copy old SOA and create new SOA with updated serial
+
+	knot_rrset_t *soa_from = NULL;
+	knot_rrset_t *soa_to = NULL;
+
+	result = knot_rrset_deep_copy_no_sig(soa, &soa_from);
+	if (result != KNOT_EOK) {
+		return result;
+	}
+
+	result = knot_rrset_deep_copy_no_sig(soa, &soa_to);
+	if (result != KNOT_EOK) {
+		knot_rrset_deep_free(&soa_from, 1, 1);
+		return result;
+	}
+
+	knot_rdata_soa_serial_set(soa_to, new_serial);
+
+	// add signatures for new SOA
+
+	result = add_missing_rrsigs(soa_to, NULL, zone_keys, policy, changeset);
+	if (result != KNOT_EOK) {
+		knot_rrset_deep_free(&soa_from, 1, 1);
+		knot_rrset_deep_free(&soa_to, 1, 1);
+		return result;
+	}
+
+	// save the result
+
+	changeset->soa_from = soa_from;
+	changeset->soa_to = soa_to;
+	changeset->serial_from = serial;
+	changeset->serial_to = new_serial;
+
+	return KNOT_EOK;
+}
+
 int knot_zone_sign_changeset(const knot_zone_contents_t *zone,
                              const knot_changeset_t *in_ch,
                              knot_changeset_t *out_ch,
