--- conflicted
+++ resolved
@@ -18,28 +18,18 @@
 #include <stdbool.h>
 #include <stdint.h>
 #include <stdlib.h>
-<<<<<<< HEAD
-#include "common/errcode.h"
-#include "common/descriptor.h"
+
 #include "dnssec/error.h"
 #include "dnssec/key.h"
 #include "dnssec/sign.h"
-=======
-#include "libknot/errcode.h"
+#include "libknot/common.h"
 #include "libknot/descriptor.h"
->>>>>>> 1d5a513d
-#include "libknot/common.h"
 #include "libknot/dnssec/key.h"
 #include "libknot/dnssec/policy.h"
 #include "libknot/dnssec/rrset-sign.h"
-<<<<<<< HEAD
-#include "libknot/rdata/rrsig.h"
-#include "libknot/rrset.h"
-=======
-#include "libknot/dnssec/sign.h"
+#include "libknot/errcode.h"
 #include "libknot/rrset.h"
 #include "libknot/rrtype/rrsig.h"
->>>>>>> 1d5a513d
 
 #define MAX_RR_WIREFORMAT_SIZE (64 * 1024)
 #define RRSIG_RDATA_SIGNER_OFFSET 18
@@ -240,16 +230,10 @@
 		owner_labels -= 1;
 	}
 
-<<<<<<< HEAD
 	uint8_t header[header_size];
+	const knot_rdata_t *covered_data = knot_rdataset_at(&covered->rrs, 0);
 	int res = knot_rrsig_write_rdata(header, key, covered->type, owner_labels,
-	                                 knot_rrset_rr_ttl(covered, 0),
-=======
-	uint8_t result[size];
-	const knot_rdata_t *covered_data = knot_rdataset_at(&covered->rrs, 0);
-	int res = knot_rrsig_write_rdata(result, key, covered->type, owner_labels,
 	                                 knot_rdata_ttl(covered_data),
->>>>>>> 1d5a513d
 	                                 sig_incepted, sig_expires);
 	assert(res == KNOT_EOK);
 
@@ -277,13 +261,8 @@
 
 	dnssec_binary_free(&signature);
 
-<<<<<<< HEAD
 	return knot_rrset_add_rdata(rrsigs, rrsig, rrsig_size,
-				    knot_rrset_rr_ttl(covered, 0), NULL);
-=======
-	return knot_rrset_add_rdata(rrsigs, result, size,
 	                            knot_rdata_ttl(covered_data), NULL);
->>>>>>> 1d5a513d
 }
 
 /*!
