/*  Copyright (C) 2011 CZ.NIC, z.s.p.o. <knot-dns@labs.nic.cz>

    This program is free software: you can redistribute it and/or modify
    it under the terms of the GNU General Public License as published by
    the Free Software Foundation, either version 3 of the License, or
    (at your option) any later version.

    This program is distributed in the hope that it will be useful,
    but WITHOUT ANY WARRANTY; without even the implied warranty of
    MERCHANTABILITY or FITNESS FOR A PARTICULAR PURPOSE.  See the
    GNU General Public License for more details.

    You should have received a copy of the GNU General Public License
    along with this program.  If not, see <http://www.gnu.org/licenses/>.
 */

#include <config.h>
#include <string.h>
#include <stdlib.h>
#include <assert.h>

#include "updates/changesets.h"
#include "libknot/common.h"
#include "common/descriptor.h"
#include "common/mempattern.h"
#include "common/mempool.h"
#include "rrset.h"
#include "util/debug.h"

static int knot_changeset_rrsets_match(const knot_rrset_t *rrset1,
                                         const knot_rrset_t *rrset2)
{
	return knot_rrset_equal(rrset1, rrset2, KNOT_RRSET_COMPARE_HEADER)
	       && (knot_rrset_type(rrset1) != KNOT_RRTYPE_RRSIG
	           || knot_rrset_rdata_rrsig_type_covered(rrset1)
	              == knot_rrset_rdata_rrsig_type_covered(rrset2));
}

int knot_changesets_init(knot_changesets_t **changesets, uint32_t flags)
{
	// Create new changesets structure
	*changesets = xmalloc(sizeof(knot_changesets_t));
	memset(*changesets, 0, sizeof(knot_changesets_t));
	(*changesets)->flags = flags;

	// Initialize memory context for changesets (xmalloc'd)
	struct mempool *chs_pool = mp_new(sizeof(knot_changeset_t));
	(*changesets)->mmc_chs.ctx = chs_pool;
	(*changesets)->mmc_chs.alloc = (mm_alloc_t)mp_alloc;
	(*changesets)->mmc_chs.free = NULL;

	// Initialize memory context for RRs in changesets (xmalloc'd)
	struct mempool *rr_pool = mp_new(sizeof(knot_rr_ln_t));
	(*changesets)->mmc_rr.ctx = rr_pool;
	(*changesets)->mmc_rr.alloc = (mm_alloc_t)mp_alloc;
	(*changesets)->mmc_rr.free = NULL;

	// Init list with changesets
	init_list(&(*changesets)->sets);

	// Init changes structure
	(*changesets)->changes = xmalloc(sizeof(knot_changes_t));
	// Init changes' allocator (storing RRs)
	(*changesets)->changes->mem_ctx = (*changesets)->mmc_rr;
	// Init changes' lists
	init_list(&(*changesets)->changes->old_nodes);
	init_list(&(*changesets)->changes->old_nsec3);
	init_list(&(*changesets)->changes->new_rrsets);
	init_list(&(*changesets)->changes->old_rrsets);

	return KNOT_EOK;
}

knot_changesets_t *knot_changesets_create(uint32_t flags)
{
	knot_changesets_t *ch = NULL;
	int ret = knot_changesets_init(&ch, flags);
	if (ret != KNOT_EOK) {
		return NULL;
	} else {
		return ch;
	}
}

knot_changeset_t *knot_changesets_create_changeset(knot_changesets_t *ch)
{
	if (ch == NULL) {
		return NULL;
	}

	// Create set changesets' memory allocator
	knot_changeset_t *set = ch->mmc_chs.alloc(ch->mmc_chs.ctx,
	                                          sizeof(knot_changeset_t));
	if (set == NULL) {
		ERR_ALLOC_FAILED;
		return NULL;
	}
	memset(set, 0, sizeof(knot_changeset_t));
	set->flags = ch->flags;

	// Init set's memory context (Allocator from changests structure is used)
	set->mem_ctx = ch->mmc_rr;

	// Init local lists
	init_list(&set->add);
	init_list(&set->remove);

	// Insert into list of sets
	add_tail(&ch->sets, (node *)set);

	++ch->count;

	return set;
}

knot_changeset_t *knot_changesets_get_last(const knot_changesets_t *chs)
{
	if (chs == NULL || EMPTY_LIST(chs->sets)) {
		return NULL;
	}

	return (knot_changeset_t *)(TAIL(chs->sets));
}

int knot_changeset_add_rrset(knot_changeset_t *chgs, knot_rrset_t *rrset,
                             knot_changeset_part_t part)
{
	// Create wrapper node for list
	knot_rr_ln_t *rr_node =
		chgs->mem_ctx.alloc(chgs->mem_ctx.ctx, sizeof(knot_rr_ln_t));
	if (rr_node == NULL) {
		// This will not happen with mp_alloc, but allocator can change
		ERR_ALLOC_FAILED;
		return KNOT_ENOMEM;
	}
	rr_node->rr = rrset;

	if (part == KNOT_CHANGESET_ADD) {
		add_tail(&chgs->add, (node *)rr_node);
	} else {
		add_tail(&chgs->remove, (node *)rr_node);
	}

	return KNOT_EOK;
}

int knot_changeset_add_rr(knot_changeset_t *chgs, knot_rrset_t *rr,
                          knot_changeset_part_t part)
{
	// Just check the last RRSet. If the RR belongs to it, merge it,
	// otherwise just add the RR to the end of the list
	list *l = part == KNOT_CHANGESET_ADD ? &(chgs->add) : &(chgs->remove);
	knot_rrset_t *tail_rr =
		EMPTY_LIST(*l) ? NULL : ((knot_rr_ln_t *)(TAIL(*l)))->rr;

	if (tail_rr && knot_changeset_rrsets_match(tail_rr, rr)) {
		// Create changesets exactly as they came, with possibly
		// duplicate records
		if (knot_rrset_merge(tail_rr, rr) != KNOT_EOK) {
			return KNOT_ERROR;
		}

		knot_rrset_deep_free(&rr, 1, 0);
		return KNOT_EOK;
	} else {
		return knot_changeset_add_rrset(chgs, rr, part);
	}
}

int knot_changes_add_rrset(knot_changes_t *ch, knot_rrset_t *rrset,
                           knot_changes_part_t part)
{
<<<<<<< HEAD
	knot_rrset_t ***rrsets = NULL;
	size_t *count = NULL;
	size_t *allocated = NULL;

	switch (part) {
	case KNOT_CHANGESET_ADD:
		rrsets = &changeset->add;
		count = &changeset->add_count;
		allocated = &changeset->add_allocated;
		break;
	case KNOT_CHANGESET_REMOVE:
		rrsets = &changeset->remove;
		count = &changeset->remove_count;
		allocated = &changeset->remove_allocated;
		break;
	default:
		assert(0);
=======
	if (ch == NULL || rrset == NULL) {
>>>>>>> 21d952ff
		return KNOT_EINVAL;
	}

	knot_rr_ln_t *rr_node =
		ch->mem_ctx.alloc(ch->mem_ctx.ctx, sizeof(knot_rr_ln_t));
	if (rr_node == NULL) {
		// This will not happen with mp_alloc, but allocator can change
		ERR_ALLOC_FAILED;
		return KNOT_ENOMEM;
	}
	rr_node->rr = rrset;

	if (part == KNOT_CHANGES_NEW) {
		add_tail(&ch->new_rrsets, (node *)rr_node);
	} else {
		assert(part == KNOT_CHANGES_OLD);
		add_tail(&ch->old_rrsets, (node *)rr_node);
	}

	return KNOT_EOK;
}

int knot_changes_add_node(knot_changes_t *ch, knot_node_t *kn_node,
                          knot_changes_part_t part)
{
	if (ch == NULL || kn_node == NULL) {
		return KNOT_EINVAL;
	}

	// Using the same allocator for node and rr's, sizes are equal.
	knot_node_ln_t *list_node =
		ch->mem_ctx.alloc(ch->mem_ctx.ctx, sizeof(knot_node_ln_t));
	if (list_node == NULL) {
		// This will not happen with mp_alloc, but allocator can change
		ERR_ALLOC_FAILED;
		return KNOT_ENOMEM;
	}
	list_node->node = kn_node;

	if (part == KNOT_CHANGES_NORMAL_NODE) {
		add_tail(&ch->old_nodes, (node *)list_node);
	} else {
		assert(part == KNOT_CHANGES_NSEC3_NODE);
		add_tail(&ch->old_nsec3, (node *)list_node);
	}
	
	return KNOT_EOK;
}

static void knot_changeset_store_soa(knot_rrset_t **chg_soa,
                                     uint32_t *chg_serial, knot_rrset_t *soa)
{
	*chg_soa = soa;
	*chg_serial = knot_rrset_rdata_soa_serial(soa);
}

void knot_changeset_add_soa(knot_changeset_t *changeset, knot_rrset_t *soa,
                            knot_changeset_part_t part)
{
	switch (part) {
	case KNOT_CHANGESET_ADD:
		knot_changeset_store_soa(&changeset->soa_to,
		                          &changeset->serial_to, soa);
		break;
	case KNOT_CHANGESET_REMOVE:
		knot_changeset_store_soa(&changeset->soa_from,
		                          &changeset->serial_from, soa);
		break;
	default:
		assert(0);
	}
}

int knot_changeset_is_empty(const knot_changeset_t *changeset)
{
	if (changeset == NULL) {
		return 0;
	}

	return EMPTY_LIST(changeset->add) &&
	       EMPTY_LIST(changeset->remove);
}

static void knot_free_changeset(knot_changeset_t *changeset)
{
	if (changeset == NULL) {
		return;
	}

	// Delete RRSets in lists, in case there are any left
	knot_rr_ln_t *rr_node;
	WALK_LIST(rr_node, changeset->add) {
		knot_rrset_deep_free(&rr_node->rr, 1, 1);
	}
	WALK_LIST(rr_node, changeset->remove) {
		knot_rrset_deep_free(&rr_node->rr, 1, 1);
	}
	
	knot_rrset_deep_free(&changeset->soa_from, 1, 1);
	knot_rrset_deep_free(&changeset->soa_to, 1, 1);

	// Delete binary data
	free(changeset->data);
}

void knot_changesets_free(knot_changesets_t **changesets)
{
	if (changesets == NULL || *changesets == NULL) {
		return;
	}

	if (!EMPTY_LIST((*changesets)->sets)) {
		knot_changeset_t *chg = NULL;
		WALK_LIST(chg, (*changesets)->sets) {
			knot_free_changeset(chg);
		}
	}

	// Free pool with sets themselves
	mp_delete((*changesets)->mmc_chs.ctx);
	// Free pool with RRs in sets / changes
	mp_delete((*changesets)->mmc_rr.ctx);

	knot_rrset_deep_free(&(*changesets)->first_soa, 1, 1);

	free((*changesets)->changes);
	free(*changesets);
	*changesets = NULL;
}
<|MERGE_RESOLUTION|>--- conflicted
+++ resolved
@@ -170,27 +170,7 @@
 int knot_changes_add_rrset(knot_changes_t *ch, knot_rrset_t *rrset,
                            knot_changes_part_t part)
 {
-<<<<<<< HEAD
-	knot_rrset_t ***rrsets = NULL;
-	size_t *count = NULL;
-	size_t *allocated = NULL;
-
-	switch (part) {
-	case KNOT_CHANGESET_ADD:
-		rrsets = &changeset->add;
-		count = &changeset->add_count;
-		allocated = &changeset->add_allocated;
-		break;
-	case KNOT_CHANGESET_REMOVE:
-		rrsets = &changeset->remove;
-		count = &changeset->remove_count;
-		allocated = &changeset->remove_allocated;
-		break;
-	default:
-		assert(0);
-=======
 	if (ch == NULL || rrset == NULL) {
->>>>>>> 21d952ff
 		return KNOT_EINVAL;
 	}
 
