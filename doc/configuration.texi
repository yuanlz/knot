--- conflicted
+++ resolved
@@ -8,10 +8,7 @@
 * Slave configuration::       
 * Master configuration::       
 * Configuring multiple interfaces::       
-<<<<<<< HEAD
-=======
 * Using DNS UPDATE::
->>>>>>> e847c491
 * Remote control interface::       
 * Enabling zone semantic checks::
 * Creating IXFR differences from zone file changes::
@@ -192,8 +189,6 @@
 @}
 @end example
 
-<<<<<<< HEAD
-=======
 @node Using DNS UPDATE
 @section Using DNS UPDATE
 
@@ -222,7 +217,6 @@
 
 @end itemize
 
->>>>>>> e847c491
 @node Remote control interface
 @section Remote control interface
 
